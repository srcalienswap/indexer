{
  "name": "reservoir-indexer",
  "version": "5.93.0",
  "description": "Reservoir Protocol Indexer",
  "main": "./dist/index.js",
  "repository": "https://github.com/reservoirprotocol/indexer",
  "author": "Uneven Labs",
  "license": "MIT",
  "private": true,
  "scripts": {
    "clean": "rm -rf ./dist tsconfig.tsbuildinfo",
    "compile": "tsc",
    "build": "yarn clean; yarn compile",
    "start": "yarn migrate up; yarn migrate-replica up; node -r module-alias/register ./dist/index.js",
    "migrate": "ts-node ./node_modules/node-pg-migrate/bin/node-pg-migrate -m ./src/migrations",
    "migrate-replica": "ts-node ./node_modules/node-pg-migrate/bin/node-pg-migrate -m ./src/migrations -d WRITE_REPLICA_DATABASE_URL",
    "debug": "yarn build && yarn migrate up; yarn migrate-replica up; node --inspect -r module-alias/register ./dist/index.js",
    "commitlint": "commitlint --edit",
    "lint-check": "eslint --max-warnings 0 --ext .js,.ts,.json src",
    "format-check": "prettier --check \"src/**/*.+(js|ts|json)\"",
    "format": "prettier --write \"src/**/*.+(js|ts|json)\"",
    "postinstall": "husky install",
    "release": "standard-version"
  },
  "dependencies": {
    "@bull-board/hapi": "^3.11.0",
    "@hapi/boom": "^9.1.4",
    "@hapi/hapi": "^20.0.0",
    "@hapi/inert": "^6.0.4",
    "@hapi/vision": "^6.1.0",
<<<<<<< HEAD
    "@poprank/rankings": "^1.1.20",
    "@reservoir0x/sdk": "0.0.107",
=======
    "@reservoir0x/sdk": "0.0.110",
>>>>>>> b0504645
    "arweave": "^1.10.23",
    "aws-sdk": "^2.1148.0",
    "bullmq": "^1.75.1",
    "dd-trace": "^1.5.1",
    "dotenv": "^10.0.0",
    "ethers": "5.6.8",
    "graphql": "^16.3.0",
    "graphql-request": "^4.0.0",
    "hapi-swagger": "14.2.4",
    "ioredis": "^4.28.0",
    "joi": "17.x",
    "json-stable-stringify": "^1.0.1",
    "node-cron": "^3.0.0",
    "p-limit": "^3.0.0",
    "pg": "^8.7.1",
    "pg-promise": "^10.11.1",
    "qs": "^6.10.1",
    "redlock": "^5.0.0-beta.1",
    "swagger2openapi": "^7.0.8",
    "winston": "^3.3.3"
  },
  "devDependencies": {
    "@commitlint/cli": "^16.2.1",
    "@commitlint/config-conventional": "^16.2.1",
    "@types/date-fns": "^2.6.0",
    "@types/hapi__hapi": "^20.0.9",
    "@types/hapi__inert": "^5.2.3",
    "@types/hapi__vision": "^5.5.3",
    "@types/ioredis": "^4.28.1",
    "@types/json-stable-stringify": "^1.0.33",
    "@types/lodash": "^4.14.180",
    "@types/node": "^17.0.0",
    "@types/node-cron": "^3.0.0",
    "@types/qs": "^6.9.7",
    "@typescript-eslint/eslint-plugin": "^5.14.0",
    "@typescript-eslint/parser": "^5.14.0",
    "eslint": "^8.10.0",
    "eslint-config-prettier": "^8.5.0",
    "husky": "^7.0.4",
    "module-alias": "^2.2.2",
    "node-pg-migrate": "^6.0.0",
    "nodemon": "^2.0.15",
    "prettier": "^2.5.1",
    "standard-version": "^9.3.2",
    "ts-node": "^10.4.0",
    "typescript": "^4.4.4"
  },
  "_moduleAliases": {
    "@/api": "dist/api",
    "@/arweave-sync": "dist/sync/arweave",
    "@/common": "dist/common",
    "@/config": "dist/config",
    "@/models": "dist/models",
    "@/utils": "dist/utils",
    "@/jobs": "dist/jobs",
    "@/orderbook": "dist/orderbook",
    "@/events-sync": "dist/sync/events"
  }
}<|MERGE_RESOLUTION|>--- conflicted
+++ resolved
@@ -28,12 +28,8 @@
     "@hapi/hapi": "^20.0.0",
     "@hapi/inert": "^6.0.4",
     "@hapi/vision": "^6.1.0",
-<<<<<<< HEAD
     "@poprank/rankings": "^1.1.20",
-    "@reservoir0x/sdk": "0.0.107",
-=======
     "@reservoir0x/sdk": "0.0.110",
->>>>>>> b0504645
     "arweave": "^1.10.23",
     "aws-sdk": "^2.1148.0",
     "bullmq": "^1.75.1",
