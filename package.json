--- conflicted
+++ resolved
@@ -1,10 +1,6 @@
 {
   "name": "reservoir-indexer",
-<<<<<<< HEAD
-  "version": "5.30.25",
-=======
   "version": "5.30.26",
->>>>>>> 8e90a1eb
   "description": "Reservoir Protocol Indexer",
   "main": "./dist/index.js",
   "repository": "https://github.com/reservoirprotocol/indexer-v3",
