{
  "name": "reservoir-indexer",
<<<<<<< HEAD
  "version": "5.177.4",
=======
  "version": "5.180.3",
>>>>>>> 5f739c83
  "description": "Reservoir Protocol Indexer",
  "main": "./dist/index.js",
  "repository": "https://github.com/reservoirprotocol/indexer",
  "author": "Uneven Labs",
  "license": "MIT",
  "private": true,
  "scripts": {
    "clean": "rm -rf ./dist tsconfig.tsbuildinfo",
    "compile": "tsc",
    "build": "yarn clean; yarn compile",
    "start": "yarn migrate up; node -r module-alias/register ./dist/index.js",
    "migrate": "ts-node ./node_modules/node-pg-migrate/bin/node-pg-migrate -m ./src/migrations --no-check-order",
    "debug": "yarn build && yarn migrate up; node --inspect -r module-alias/register ./dist/index.js",
    "commitlint": "commitlint --edit",
    "lint-check": "eslint --max-warnings 0 --ext .js,.ts,.json src",
    "format-check": "prettier --check \"src/**/*.+(js|ts|json)\"",
    "format": "prettier --write \"src/**/*.+(js|ts|json)\"",
    "prepare": "husky install",
    "release": "standard-version"
  },
  "dependencies": {
    "@bull-board/hapi": "4.0.1",
    "@commitlint/cli": "^16.2.1",
    "@commitlint/config-conventional": "^16.2.1",
    "@georgeroman/evm-tx-simulator": "^0.0.3",
    "@hapi/basic": "^6.0.0",
    "@hapi/boom": "^9.1.4",
    "@hapi/hapi": "^20.0.0",
    "@hapi/inert": "^6.0.4",
    "@hapi/vision": "^6.1.0",
    "@poprank/rankings": "^1.1.20",
    "@reservoir0x/sdk": "0.0.157",
    "@types/date-fns": "^2.6.0",
    "@types/hapi__basic": "^5.1.2",
    "@types/hapi__hapi": "^20.0.9",
    "@types/hapi__inert": "^5.2.3",
    "@types/hapi__vision": "^5.5.3",
    "@types/ioredis": "^4.28.1",
    "@types/json-stable-stringify": "^1.0.33",
    "@types/lodash": "^4.14.180",
    "@types/node": "^17.0.0",
    "@types/node-cron": "^3.0.0",
    "@types/qs": "^6.9.7",
    "@typescript-eslint/eslint-plugin": "^5.14.0",
    "@typescript-eslint/parser": "^5.14.0",
    "arweave": "^1.10.23",
    "aws-sdk": "^2.1148.0",
    "bullmq": "^1.75.1",
    "dd-trace": "^1.5.1",
    "dotenv": "^10.0.0",
    "eslint": "^8.10.0",
    "eslint-config-prettier": "^8.5.0",
    "ethers": "5.6.8",
    "graphql": "^16.3.0",
    "graphql-request": "^4.0.0",
    "hapi-swagger": "14.2.4",
    "husky": "^7.0.4",
    "ioredis": "^4.28.0",
    "joi": "17.x",
    "json-stable-stringify": "^1.0.1",
    "module-alias": "^2.2.2",
    "node-cron": "^3.0.0",
    "node-html-parser": "^5.3.3",
    "node-pg-migrate": "^6.0.0",
    "nodemon": "^2.0.15",
    "p-limit": "^3.0.0",
    "pg": "^8.7.1",
    "pg-promise": "^10.11.1",
    "prettier": "^2.5.1",
    "qs": "^6.10.1",
    "redlock": "^5.0.0-beta.1",
    "slugify": "^1.6.5",
    "standard-version": "^9.3.2",
    "swagger2openapi": "^7.0.8",
    "ts-node": "^10.4.0",
    "typescript": "^4.6.4",
    "uuid-by-string": "^3.0.7",
    "winston": "^3.3.3"
  },
  "_moduleAliases": {
    "@/api": "dist/api",
    "@/arweave-sync": "dist/sync/arweave",
    "@/common": "dist/common",
    "@/config": "dist/config",
    "@/models": "dist/models",
    "@/utils": "dist/utils",
    "@/jobs": "dist/jobs",
    "@/orderbook": "dist/orderbook",
    "@/events-sync": "dist/sync/events",
    "@/pubsub": "dist/pubsub"
  },
  "devDependencies": {
    "tsconfig-paths": "^4.0.0"
  }
}<|MERGE_RESOLUTION|>--- conflicted
+++ resolved
@@ -1,10 +1,6 @@
 {
   "name": "reservoir-indexer",
-<<<<<<< HEAD
-  "version": "5.177.4",
-=======
   "version": "5.180.3",
->>>>>>> 5f739c83
   "description": "Reservoir Protocol Indexer",
   "main": "./dist/index.js",
   "repository": "https://github.com/reservoirprotocol/indexer",
