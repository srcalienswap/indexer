{
  "name": "reservoir-indexer",
<<<<<<< HEAD
  "version": "5.184.5",
=======
  "version": "5.185.2",
>>>>>>> 30b7e6fb
  "description": "Reservoir Protocol Indexer",
  "main": "./dist/index.js",
  "repository": "https://github.com/reservoirprotocol/indexer",
  "author": "Uneven Labs",
  "license": "MIT",
  "private": true,
  "scripts": {
    "clean": "rm -rf ./dist tsconfig.tsbuildinfo",
    "compile": "tsc",
    "build": "yarn clean; yarn compile",
    "start": "yarn migrate up; node -r module-alias/register ./dist/index.js",
    "migrate": "ts-node ./node_modules/node-pg-migrate/bin/node-pg-migrate -m ./src/migrations --no-check-order",
    "debug": "yarn build && yarn migrate up; node --inspect -r module-alias/register ./dist/index.js",
    "commitlint": "commitlint --edit",
    "lint-check": "eslint --max-warnings 0 --ext .js,.ts,.json src",
    "format-check": "prettier --check \"src/**/*.+(js|ts|json)\"",
    "format": "prettier --write \"src/**/*.+(js|ts|json)\"",
    "prepare": "husky install",
    "release": "standard-version"
  },
  "dependencies": {
    "@bull-board/hapi": "4.0.1",
    "@commitlint/cli": "^16.2.1",
    "@commitlint/config-conventional": "^16.2.1",
    "@georgeroman/evm-tx-simulator": "^0.0.3",
    "@hapi/basic": "^6.0.0",
    "@hapi/boom": "^9.1.4",
    "@hapi/hapi": "^20.0.0",
    "@hapi/inert": "^6.0.4",
    "@hapi/vision": "^6.1.0",
    "@poprank/rankings": "^1.1.20",
    "@reservoir0x/sdk": "0.0.161",
    "@types/date-fns": "^2.6.0",
    "@types/hapi__basic": "^5.1.2",
    "@types/hapi__hapi": "^20.0.9",
    "@types/hapi__inert": "^5.2.3",
    "@types/hapi__vision": "^5.5.3",
    "@types/ioredis": "^4.28.1",
    "@types/json-stable-stringify": "^1.0.33",
    "@types/lodash": "^4.14.180",
    "@types/node": "^17.0.0",
    "@types/node-cron": "^3.0.0",
    "@types/qs": "^6.9.7",
    "@typescript-eslint/eslint-plugin": "^5.14.0",
    "@typescript-eslint/parser": "^5.14.0",
    "arweave": "^1.10.23",
    "aws-sdk": "^2.1148.0",
    "bullmq": "^1.75.1",
    "dd-trace": "^1.5.1",
    "dotenv": "^10.0.0",
    "eslint": "^8.10.0",
    "eslint-config-prettier": "^8.5.0",
    "ethers": "5.6.8",
    "graphql": "^16.3.0",
    "graphql-request": "^4.0.0",
    "hapi-swagger": "14.2.4",
    "husky": "^7.0.4",
    "ioredis": "^4.28.0",
    "joi": "17.x",
    "json-stable-stringify": "^1.0.1",
    "module-alias": "^2.2.2",
    "node-cron": "^3.0.0",
    "node-html-parser": "^5.3.3",
    "node-pg-migrate": "^6.0.0",
    "nodemon": "^2.0.15",
    "p-limit": "^3.0.0",
    "pg": "^8.7.1",
    "pg-promise": "^10.11.1",
    "prettier": "^2.5.1",
    "qs": "^6.10.1",
    "redlock": "^5.0.0-beta.1",
    "slugify": "^1.6.5",
    "standard-version": "^9.3.2",
    "swagger2openapi": "^7.0.8",
    "ts-node": "^10.4.0",
    "typescript": "^4.6.4",
    "uuid-by-string": "^3.0.7",
    "winston": "^3.3.3"
  },
  "_moduleAliases": {
    "@/api": "dist/api",
    "@/arweave-sync": "dist/sync/arweave",
    "@/common": "dist/common",
    "@/config": "dist/config",
    "@/models": "dist/models",
    "@/utils": "dist/utils",
    "@/jobs": "dist/jobs",
    "@/orderbook": "dist/orderbook",
    "@/events-sync": "dist/sync/events",
    "@/pubsub": "dist/pubsub"
  },
  "devDependencies": {
    "tsconfig-paths": "^4.0.0"
  }
}<|MERGE_RESOLUTION|>--- conflicted
+++ resolved
@@ -1,10 +1,6 @@
 {
   "name": "reservoir-indexer",
-<<<<<<< HEAD
-  "version": "5.184.5",
-=======
   "version": "5.185.2",
->>>>>>> 30b7e6fb
   "description": "Reservoir Protocol Indexer",
   "main": "./dist/index.js",
   "repository": "https://github.com/reservoirprotocol/indexer",
