--- conflicted
+++ resolved
@@ -87,19 +87,13 @@
         return sources.getOrInsert("nouns.wtf");
       case "cryptopunks":
         return sources.getOrInsert("cryptopunks.app");
+      case "universe":
+        return sources.getOrInsert("universe.xyz");
       case "mint": {
         if (address && mintsSources.has(address)) {
           return sources.getOrInsert(mintsSources.get(address)!);
         }
       }
-<<<<<<< HEAD
-=======
-      case "universe":
-        return sources.getOrInsert("universe.xyz");
-      default:
-        // For all other order kinds we cannot default the source
-        return null;
->>>>>>> 464ef900
     }
   } catch {
     // Skip on any errors
