--- conflicted
+++ resolved
@@ -12,14 +12,11 @@
 export * as zora from "@/orderbook/orders/zora";
 export * as universe from "@/orderbook/orders/universe";
 export * as element from "@/orderbook/orders/element";
-<<<<<<< HEAD
 export * as infinity from "@/orderbook/orders/infinity";
-=======
 export * as rarible from "@/orderbook/orders/rarible";
->>>>>>> 0233a490
 
 // Imports
-import { Sdk as tmpSdk } from "tmp"; // TODO @joe
+import { Sdk as tmpSdk } from "@/tmp/index"; // TODO @joe
 import * as Sdk from "@reservoir0x/sdk";
 import * as SdkTypesV5 from "@reservoir0x/sdk/dist/router/v5/types";
 import * as SdkTypesV6 from "@reservoir0x/sdk/dist/router/v6/types";
@@ -54,11 +51,8 @@
   | "universe"
   | "nftx"
   | "blur"
-<<<<<<< HEAD
-  | "infinity";
-=======
+  | "infinity"
   | "forward";
->>>>>>> 0233a490
 
 // In case we don't have the source of an order readily available, we use
 // a default value where possible (since very often the exchange protocol
@@ -233,20 +227,20 @@
       };
     }
 
-<<<<<<< HEAD
     case "infinity": {
       // TODO @joe
       return {
         kind: "infinity" as any,
         ...common,
         order: new tmpSdk.Infinity.Order(config.chainId, order.rawData) as any,
-=======
+      };
+    }
+
     case "rarible": {
       return {
         kind: "rarible",
         ...common,
         order: new Sdk.Rarible.Order(config.chainId, order.rawData),
->>>>>>> 0233a490
       };
     }
 
@@ -377,7 +371,6 @@
       };
     }
 
-<<<<<<< HEAD
     case "infinity": {
       // TODO @joe
       const sdkOrder = new tmpSdk.Infinity.Order(config.chainId, order.rawData);
@@ -385,14 +378,15 @@
         kind: "infinity" as any,
         ...common,
         order: sdkOrder as any,
-=======
+      };
+    }
+
     case "rarible": {
       const sdkOrder = new Sdk.Rarible.Order(config.chainId, order.rawData);
       return {
         kind: "rarible",
         ...common,
         order: sdkOrder,
->>>>>>> 0233a490
       };
     }
 
@@ -509,7 +503,6 @@
       };
     }
 
-<<<<<<< HEAD
     case "infinity": {
       // TODO @joe
       const sdkOrder = new tmpSdk.Infinity.Order(config.chainId, order.rawData);
@@ -517,13 +510,14 @@
         kind: "infinity" as any,
         ...common,
         order: sdkOrder as any,
-=======
+      };
+    }
+
     case "rarible": {
       return {
         kind: "rarible",
         ...common,
         order: new Sdk.Rarible.Order(config.chainId, order.rawData),
->>>>>>> 0233a490
       };
     }
 
@@ -651,7 +645,6 @@
       };
     }
 
-<<<<<<< HEAD
     case "infinity": {
       // TODO @joe
       const sdkOrder = new tmpSdk.Infinity.Order(config.chainId, order.rawData);
@@ -659,7 +652,9 @@
         kind: "infinity" as any,
         ...common,
         order: sdkOrder as any,
-=======
+      };
+    }
+
     case "rarible": {
       return {
         kind: "rarible",
@@ -674,7 +669,6 @@
         kind: "forward",
         ...common,
         order: sdkOrder,
->>>>>>> 0233a490
       };
     }
 
