--- conflicted
+++ resolved
@@ -12,11 +12,8 @@
 export * as zora from "@/orderbook/orders/zora";
 export * as universe from "@/orderbook/orders/universe";
 export * as element from "@/orderbook/orders/element";
-<<<<<<< HEAD
 export * as infinity from "@/orderbook/orders/infinity";
-=======
 export * as blur from "@/orderbook/orders/blur";
->>>>>>> 6d3753cd
 export * as rarible from "@/orderbook/orders/rarible";
 
 // Imports
