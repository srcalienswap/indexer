--- conflicted
+++ resolved
@@ -183,11 +183,7 @@
     let sourceEntity;
 
     // If the passed source is an address
-<<<<<<< HEAD
-    if (source.match(/^0x[a-fA-F0-9]{40}$/)) {
-=======
     if (source.match(regex.address)) {
->>>>>>> 6ebf1490
       sourceEntity = this.getByAddress(source, undefined, undefined, false); // This is an address
 
       if (!sourceEntity) {
