--- conflicted
+++ resolved
@@ -7,20 +7,13 @@
 };
 
 export type SourcesMetadata = {
-<<<<<<< HEAD
+  adminTitle?: string;
+  adminIcon?: string;
+  title?: string;
   icon?: string;
   url?: string;
   tokenUrlMainnet?: string;
   tokenUrlRinkeby?: string;
-=======
-  adminTitle?: string | null;
-  adminIcon?: string | null;
-  title?: string | null;
-  icon?: string | null;
-  url?: string | null;
-  tokenUrlMainnet?: string | null;
-  tokenUrlRinkeby?: string | null;
->>>>>>> 9ba44cf7
 };
 
 export class SourcesEntity {
