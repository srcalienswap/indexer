import { Log } from "@ethersproject/abstract-provider";
import { AddressZero, HashZero } from "@ethersproject/constants";
import * as Sdk from "@reservoir0x/sdk";

import { logger } from "@/common/logger";
import { baseProvider } from "@/common/provider";
import { config } from "@/config/index";
import { EventDataKind, getEventData } from "@/events-sync/data";
import * as es from "@/events-sync/storage";
import { parseEvent } from "@/events-sync/parser";

import * as eventsSync from "@/jobs/events-sync/index";
import * as fillUpdates from "@/jobs/fill-updates/queue";
import * as orderUpdatesById from "@/jobs/order-updates/by-id-queue";
import * as orderUpdatesByMaker from "@/jobs/order-updates/by-maker-queue";
import * as tokenUpdatesMint from "@/jobs/token-updates/mint-queue";

// TODO: All event tables have as primary key (blockHash, txHash, logIndex).
// While this is the correct way to do it in order to protect against chain
// reorgs we might as well do without the block hash (since the exact block
// at which an event occured is less important for us than the fact that it
// did occur). Removing the block hash from the primary key will definitely
// result in a write/update speed up. We already have an example of the new
// design in the `fill_events_2` table - ideally we should port every event
// table to it.

export const syncEvents = async (
  fromBlock: number,
  toBlock: number,
  options?: {
    backfill?: boolean;
    eventDataKinds?: EventDataKind[];
  }
) => {
  // Fetch the timestamps of the blocks at each side of the range in
  // order to be able to estimate the timestamp of each block within
  // the range (to avoid any further `eth_getBlockByNumber` calls).

  const [fromBlockTimestamp, toBlockTimestamp] = await Promise.all([
    baseProvider.getBlock(fromBlock),
    baseProvider.getBlock(toBlock),
  ]).then((blocks) => [blocks[0].timestamp, blocks[1].timestamp]);

  const blockRange = {
    from: {
      block: fromBlock,
      timestamp: fromBlockTimestamp,
    },
    to: {
      block: toBlock,
      timestamp: toBlockTimestamp,
    },
  };

  const fillInfos: fillUpdates.FillInfo[] = [];
  const orderInfos: orderUpdatesById.OrderInfo[] = [];
  const makerInfos: orderUpdatesByMaker.MakerInfo[] = [];
  const mintInfos: tokenUpdatesMint.MintInfo[] = [];

  const blockHashToNumber: { [hash: string]: number } = {};

  const backfill = Boolean(options?.backfill);
  const eventDatas = getEventData(options?.eventDataKinds);

  await baseProvider
    .getLogs({
      // Only keep unique topics (eg. an example of duplicated topics are
      // erc721 and erc20 transfers which have the exact same signature).
      topics: [[...new Set(eventDatas.map(({ topic }) => topic))]],
      fromBlock,
      toBlock,
    })
    .then(async (logs) => {
      const ftTransferEvents: es.ftTransfers.Event[] = [];
      const nftApprovalEvents: es.nftApprovals.Event[] = [];
      const nftTransferEvents: es.nftTransfers.Event[] = [];
      const bulkCancelEvents: es.bulkCancels.Event[] = [];
      const cancelEvents: es.cancels.Event[] = [];
      const fillEvents: es.fills.Event[] = [];

      // Keep track of all events within the currently processing transaction
      let currentTx: string | undefined;
      let currentTxEvents: {
        log: Log;
        address: string;
        logIndex: number;
      }[] = [];

      for (const log of logs) {
        try {
          const baseEventParams = parseEvent(log, blockRange);

          // Save the event in the currently processing transaction data
          if (currentTx !== baseEventParams.txHash) {
            currentTx = baseEventParams.txHash;
            currentTxEvents = [];
          }
          currentTxEvents.push({
            log,
            address: baseEventParams.address,
            logIndex: baseEventParams.logIndex,
          });

          if (!options?.backfill) {
            // Save the block (and its hash) in order to detect orphans
            blockHashToNumber[baseEventParams.blockHash] =
              baseEventParams.block;
          }

          // Find first matching event:
          // - matching topic
          // - matching number of topics (eg. indexed fields)
          // - matching addresses
          const eventData = eventDatas.find(
            ({ addresses, topic, numTopics }) =>
              log.topics[0] === topic &&
              log.topics.length === numTopics &&
              (addresses ? addresses[log.address.toLowerCase()] : true)
          );

          switch (eventData?.kind) {
            case "erc721-transfer": {
              const parsedLog = eventData.abi.parseLog(log);
              const from = parsedLog.args["from"].toLowerCase();
              const to = parsedLog.args["to"].toLowerCase();
              const tokenId = parsedLog.args["tokenId"].toString();

              nftTransferEvents.push({
                kind: "erc721",
                from,
                to,
                tokenId,
                amount: "1",
                baseEventParams,
              });

              // Make sure to only handle the same data once per transaction
              const contextPrefix = `${baseEventParams.txHash}-${baseEventParams.address}-${tokenId}`;

              makerInfos.push({
                context: `${contextPrefix}-${from}-sell-balance`,
                maker: from,
                trigger: {
                  kind: "balance-change",
                  txHash: baseEventParams.txHash,
                  txTimestamp: baseEventParams.timestamp,
                },
                data: {
                  kind: "sell-balance",
                  contract: baseEventParams.address,
                  tokenId,
                },
              });
              makerInfos.push({
                context: `${contextPrefix}-${to}-sell-balance`,
                maker: to,
                trigger: {
                  kind: "balance-change",
                  txHash: baseEventParams.txHash,
                  txTimestamp: baseEventParams.timestamp,
                },
                data: {
                  kind: "sell-balance",
                  contract: baseEventParams.address,
                  tokenId,
                },
              });

              if (from === AddressZero) {
                mintInfos.push({
                  contract: baseEventParams.address,
                  tokenId,
                });
              }

              break;
            }

            case "erc1155-transfer-single": {
              const parsedLog = eventData.abi.parseLog(log);
              const from = parsedLog.args["from"].toLowerCase();
              const to = parsedLog.args["to"].toLowerCase();
              const tokenId = parsedLog.args["tokenId"].toString();
              const amount = parsedLog.args["amount"].toString();

              nftTransferEvents.push({
                kind: "erc1155",
                from,
                to,
                tokenId,
                amount,
                baseEventParams,
              });

              // Make sure to only handle the same data once per transaction
              const contextPrefix = `${baseEventParams.txHash}-${baseEventParams.address}-${tokenId}`;

              makerInfos.push({
                context: `${contextPrefix}-${from}-sell-balance`,
                maker: from,
                trigger: {
                  kind: "balance-change",
                  txHash: baseEventParams.txHash,
                  txTimestamp: baseEventParams.timestamp,
                },
                data: {
                  kind: "sell-balance",
                  contract: baseEventParams.address,
                  tokenId,
                },
              });
              makerInfos.push({
                context: `${contextPrefix}-${to}-sell-balance`,
                maker: to,
                trigger: {
                  kind: "balance-change",
                  txHash: baseEventParams.txHash,
                  txTimestamp: baseEventParams.timestamp,
                },
                data: {
                  kind: "sell-balance",
                  contract: baseEventParams.address,
                  tokenId,
                },
              });

              if (from === AddressZero) {
                mintInfos.push({
                  contract: baseEventParams.address,
                  tokenId,
                });
              }

              break;
            }

            case "erc1155-transfer-batch": {
              const parsedLog = eventData.abi.parseLog(log);
              const from = parsedLog.args["from"].toLowerCase();
              const to = parsedLog.args["to"].toLowerCase();
              const tokenIds = parsedLog.args["tokenIds"].map(String);
              const amounts = parsedLog.args["amounts"].map(String);

              const count = Math.min(tokenIds.length, amounts.length);
              for (let i = 0; i < count; i++) {
                // TODO: This is not going to work since the events are uniquely
                // identified by their on-chain event identifier (which consists
                // of the tuple (block_hash, tx_hash, tx_index)). Any duplicated
                // events are simply ignored and here we created a duplicate one
                // for each item in the batch. We should add a new column to the
                // primary key to account for this (maybe also address the above
                // todo item and remove the block hash from the primary key). As
                // for the new fills table we should integrate batch_index.
                nftTransferEvents.push({
                  kind: "erc1155",
                  from,
                  to,
                  tokenId: tokenIds[i],
                  amount: amounts[i],
                  baseEventParams: {
                    ...baseEventParams,
                    batchIndex: i + 1,
                  },
                });

                // Make sure to only handle the same data once per transaction
                const contextPrefix = `${baseEventParams.txHash}-${baseEventParams.address}-${tokenIds[i]}`;

                makerInfos.push({
                  context: `${contextPrefix}-${from}-sell-balance`,
                  maker: from,
                  trigger: {
                    kind: "balance-change",
                    txHash: baseEventParams.txHash,
                    txTimestamp: baseEventParams.timestamp,
                  },
                  data: {
                    kind: "sell-balance",
                    contract: baseEventParams.address,
                    tokenId: tokenIds[i],
                  },
                });
                makerInfos.push({
                  context: `${contextPrefix}-${to}-sell-balance`,
                  maker: to,
                  trigger: {
                    kind: "balance-change",
                    txHash: baseEventParams.txHash,
                    txTimestamp: baseEventParams.timestamp,
                  },
                  data: {
                    kind: "sell-balance",
                    contract: baseEventParams.address,
                    tokenId: tokenIds[i],
                  },
                });

                if (from === AddressZero) {
                  mintInfos.push({
                    contract: baseEventParams.address,
                    tokenId: tokenIds[i],
                  });
                }
              }

              break;
            }

            case "erc721/1155-approval-for-all": {
              const parsedLog = eventData.abi.parseLog(log);
              const owner = parsedLog.args["owner"].toLowerCase();
              const operator = parsedLog.args["operator"].toLowerCase();
              const approved = parsedLog.args["approved"];

              nftApprovalEvents.push({
                owner,
                operator,
                approved,
                baseEventParams,
              });

              // Make sure to only handle the same data once per on-chain event
              // (instead of once per transaction as we do with balance updates
              // since we're handling nft approvals differently - checking them
              // individually).
              const contextPrefix = `${baseEventParams.txHash}-${baseEventParams.address}-${baseEventParams.logIndex}`;

              makerInfos.push({
                context: `${contextPrefix}-${owner}-sell-approval`,
                maker: owner,
                trigger: {
                  kind: "approval-change",
                  txHash: baseEventParams.txHash,
                  txTimestamp: baseEventParams.timestamp,
                },
                data: {
                  kind: "sell-approval",
                  contract: baseEventParams.address,
                  operator,
                  approved,
                },
              });

              break;
            }

            case "erc20-transfer": {
              const parsedLog = eventData.abi.parseLog(log);
              const from = parsedLog.args["from"].toLowerCase();
              const to = parsedLog.args["to"].toLowerCase();
              const amount = parsedLog.args["amount"].toString();

              ftTransferEvents.push({
                from,
                to,
                amount,
                baseEventParams,
              });

              // Make sure to only handle the same data once per transaction
              const contextPrefix = `${baseEventParams.txHash}-${baseEventParams.address}`;

              makerInfos.push({
                context: `${contextPrefix}-${from}-buy-balance`,
                maker: from,
                trigger: {
                  kind: "balance-change",
                  txHash: baseEventParams.txHash,
                  txTimestamp: baseEventParams.timestamp,
                },
                data: {
                  kind: "buy-balance",
                  contract: baseEventParams.address,
                },
              });
              makerInfos.push({
                context: `${contextPrefix}-${to}-buy-balance`,
                maker: to,
                trigger: {
                  kind: "balance-change",
                  txHash: baseEventParams.txHash,
                  txTimestamp: baseEventParams.timestamp,
                },
                data: {
                  kind: "buy-balance",
                  contract: baseEventParams.address,
                },
              });

              break;
            }

            case "weth-deposit": {
              const parsedLog = eventData.abi.parseLog(log);
              const to = parsedLog.args["to"].toLowerCase();
              const amount = parsedLog.args["amount"].toString();

              ftTransferEvents.push({
                from: AddressZero,
                to,
                amount,
                baseEventParams,
              });

              // Make sure to only handle the same data once per transaction
              const contextPrefix = `${baseEventParams.txHash}-${baseEventParams.address}`;

              makerInfos.push({
                context: `${contextPrefix}-${to}-buy-balance`,
                maker: to,
                trigger: {
                  kind: "balance-change",
                  txHash: baseEventParams.txHash,
                  txTimestamp: baseEventParams.timestamp,
                },
                data: {
                  kind: "buy-balance",
                  contract: baseEventParams.address,
                },
              });

              break;
            }

            case "weth-withdrawal": {
              const parsedLog = eventData.abi.parseLog(log);
              const from = parsedLog.args["from"].toLowerCase();
              const amount = parsedLog.args["amount"].toString();

              ftTransferEvents.push({
                from,
                to: AddressZero,
                amount,
                baseEventParams,
              });

              // Make sure to only handle the same data once per transaction
              const contextPrefix = `${baseEventParams.txHash}-${baseEventParams.address}`;

              makerInfos.push({
                context: `${contextPrefix}-${from}-buy-balance`,
                maker: from,
                trigger: {
                  kind: "balance-change",
                  txHash: baseEventParams.txHash,
                  txTimestamp: baseEventParams.timestamp,
                },
                data: {
                  kind: "buy-balance",
                  contract: baseEventParams.address,
                },
              });

              break;
            }

            // Wyvern V2 is now decomissioned, but we still keep handling
            // its fill event in order to get access to historical sales.
            // This is only relevant when backfilling though.

            case "wyvern-v2-orders-matched":
            case "wyvern-v2.3-orders-matched": {
              const parsedLog = eventData.abi.parseLog(log);
              const buyOrderId = parsedLog.args["buyHash"].toLowerCase();
              const sellOrderId = parsedLog.args["sellHash"].toLowerCase();
              const maker = parsedLog.args["maker"].toLowerCase();
              const taker = parsedLog.args["taker"].toLowerCase();
              const price = parsedLog.args["price"].toString();

              // The code below assumes that events are retrieved in chronological
              // order from the blockchain (this is safe to assume in most cases).

              // With Wyvern, there are two main issues:
              // - the traded token is not included in the fill event, so we have
              // to deduce it by checking the nft transfer occured exactly before
              // the fill event
              // - the payment token is not included in the fill event, and we deduce
              // it as well by checking any Erc20 transfers that occured close before
              // the fill event (and default to native Eth if cannot find any)

              // Detect the traded token
              let associatedNftTransferEvent: es.nftTransfers.Event | undefined;
              if (nftTransferEvents.length) {
                // Ensure the last nft transfer event was part of the fill
                const event = nftTransferEvents[nftTransferEvents.length - 1];
                if (
                  event.baseEventParams.txHash === baseEventParams.txHash &&
                  event.baseEventParams.logIndex ===
                    baseEventParams.logIndex - 1 &&
                  // Only single token fills are supported and recognized
                  event.baseEventParams.batchIndex === 1
                ) {
                  associatedNftTransferEvent = event;
                }
              }

              if (!associatedNftTransferEvent) {
                // Skip if we can't associated to an nft transfer event
                break;
              }

              // Detect the payment token
              let paymentToken = Sdk.Common.Addresses.Eth[config.chainId];
              for (const event of currentTxEvents.slice(0, -1).reverse()) {
                // Skip once we detect another fill in the same transaction
                // (this will happen if filling through an aggregator).
                if (
                  event.log.topics[0] ===
                  getEventData([eventData.kind])[0].topic
                ) {
                  break;
                }

                // If we detect an Erc20 transfer as part of the same transaction
                // then we assume it's the payment for the current sale and so we
                // only keep the sale if the payment token is Weth.
                const erc20EventData = getEventData(["erc20-transfer"])[0];
                if (
                  event.log.topics[0] === erc20EventData.topic &&
                  event.log.topics.length === erc20EventData.numTopics
                ) {
                  const parsed = erc20EventData.abi.parseLog(event.log);
                  const from = parsed.args["from"].toLowerCase();
                  const to = parsed.args["to"].toLowerCase();
                  const amount = parsed.args["amount"].toString();
                  if (
                    ((maker === from && taker === to) ||
                      (maker === to && taker === from)) &&
                    amount === price
                  ) {
                    paymentToken = event.log.address.toLowerCase();
                    break;
                  }
                }
              }

              if (
                ![
                  Sdk.Common.Addresses.Eth[config.chainId],
                  Sdk.Common.Addresses.Weth[config.chainId],
                ].includes(paymentToken)
              ) {
                // Skip if we don't support the payment token
                logger.warn(
                  "wrong-payment-token",
                  `Wrong payment token ${paymentToken} at block hash ${baseEventParams.blockHash} and tx hash ${baseEventParams.txHash}`
                );
                break;
              }

              const orderKind = eventData.kind.startsWith("wyvern-v2.3")
                ? "wyvern-v2.3"
                : "wyvern-v2";

              let batchIndex = 1;
              if (buyOrderId !== HashZero) {
                fillEvents.push({
                  orderKind,
                  orderId: buyOrderId,
                  orderSide: "buy",
                  maker,
                  taker,
                  price,
                  contract: associatedNftTransferEvent.baseEventParams.address,
                  tokenId: associatedNftTransferEvent.tokenId,
                  amount: associatedNftTransferEvent.amount,
                  baseEventParams: {
                    ...baseEventParams,
                    batchIndex: batchIndex++,
                  },
                });

                orderInfos.push({
                  context: `filled-${buyOrderId}`,
                  id: buyOrderId,
                  trigger: {
                    kind: "sale",
                    txHash: baseEventParams.txHash,
                    txTimestamp: baseEventParams.timestamp,
                  },
                });

                fillInfos.push({
                  context: buyOrderId,
                  orderId: buyOrderId,
                  orderSide: "buy",
                  contract: associatedNftTransferEvent.baseEventParams.address,
                  tokenId: associatedNftTransferEvent.tokenId,
                  amount: associatedNftTransferEvent.amount,
                  price,
                  timestamp: baseEventParams.timestamp,
                });
              }
              if (sellOrderId !== HashZero) {
                fillEvents.push({
                  orderKind,
                  orderId: sellOrderId,
                  orderSide: "sell",
                  maker,
                  taker,
                  price,
                  contract: associatedNftTransferEvent.baseEventParams.address,
                  tokenId: associatedNftTransferEvent.tokenId,
                  amount: associatedNftTransferEvent.amount,
                  baseEventParams: {
                    ...baseEventParams,
                    batchIndex: batchIndex++,
                  },
                });

                orderInfos.push({
                  context: `filled-${sellOrderId}`,
                  id: sellOrderId,
                  trigger: {
                    kind: "sale",
                    txHash: baseEventParams.txHash,
                    txTimestamp: baseEventParams.timestamp,
                  },
                });

                fillInfos.push({
                  context: sellOrderId,
                  orderId: sellOrderId,
                  orderSide: "sell",
                  contract: associatedNftTransferEvent.baseEventParams.address,
                  tokenId: associatedNftTransferEvent.tokenId,
                  amount: associatedNftTransferEvent.amount,
                  price,
                  timestamp: baseEventParams.timestamp,
                });
              }

              break;
            }

<<<<<<< HEAD
                // If we detect an Erc20 transfer as part of the same transaction
                // then we assume it's the payment for the current sale and so we
                // only keep the sale if the payment token is Weth.
                const erc20EventData = getEventData(["erc20-transfer"])[0];
                if (
                  event.log.topics[0] === erc20EventData.topic &&
                  event.log.topics.length === erc20EventData.numTopics
                ) {
                  const parsed = erc20EventData.abi.parseLog(event.log);
                  const from = parsed.args["from"].toLowerCase();
                  const to = parsed.args["to"].toLowerCase();
                  const amount = parsed.args["amount"].toString();
                  if (
                    ((maker === from && taker === to) ||
                      (maker === to && taker === from)) &&
                    amount === price
                  ) {
                    paymentToken = event.log.address.toLowerCase();
                    break;
                  }
                }
              }
=======
            case "wyvern-v2.3-order-cancelled": {
              const parsedLog = eventData.abi.parseLog(log);
              const orderId = parsedLog.args["hash"].toLowerCase();
>>>>>>> a46a84ce

              cancelEvents.push({
                orderKind: "wyvern-v2.3",
                orderId,
                baseEventParams,
              });

              orderInfos.push({
                context: `cancelled-${orderId}`,
                id: orderId,
                trigger: {
                  kind: "cancel",
                  txHash: baseEventParams.txHash,
                  txTimestamp: baseEventParams.timestamp,
                },
              });

              break;
            }

            case "wyvern-v2.3-nonce-incremented": {
              const parsedLog = eventData.abi.parseLog(log);
              const maker = parsedLog.args["maker"].toLowerCase();
              const newNonce = parsedLog.args["newNonce"].toString();

              bulkCancelEvents.push({
                orderKind: "wyvern-v2.3",
                maker,
                minNonce: newNonce,
                baseEventParams,
              });
            }
          }
        } catch (error) {
          logger.info("sync-events", `Failed to handle events: ${error}`);
          throw error;
        }
      }

      await Promise.all([
        es.bulkCancels.addEvents(bulkCancelEvents, backfill),
        es.cancels.addEvents(cancelEvents),
        es.fills.addEvents(fillEvents),
        es.ftTransfers.addEvents(ftTransferEvents, backfill),
        es.nftApprovals.addEvents(nftApprovalEvents),
        es.nftTransfers.addEvents(nftTransferEvents, backfill),
      ]);

      if (!backfill) {
        // WARNING! It's very important to guarantee that the previous
        // events are persisted to the database before any of the jobs
        // below are executed. Otherwise, the jobs can potentially use
        // stale data which will cause inconsistencies (eg. orders can
        // have wrong statuses).
        await Promise.all([
          fillUpdates.addToQueue(fillInfos),
          orderUpdatesById.addToQueue(orderInfos),
          orderUpdatesByMaker.addToQueue(makerInfos),
          tokenUpdatesMint.addToQueue(mintInfos),
        ]);

        // When not backfilling, save all retrieved blocks in order
        // to efficiently check and handle block reorgs.
        await eventsSync.saveLatestBlocks(
          Object.entries(blockHashToNumber).map(([hash, block]) => ({
            hash,
            block,
          }))
        );
      }
    });
};

export const unsyncEvents = async (blockHash: string) =>
  Promise.all([
    es.bulkCancels.removeEvents(blockHash),
    es.cancels.removeEvents(blockHash),
    es.fills.removeEvents(blockHash),
    es.ftTransfers.removeEvents(blockHash),
    es.nftApprovals.removeEvents(blockHash),
    es.nftTransfers.removeEvents(blockHash),
  ]);<|MERGE_RESOLUTION|>--- conflicted
+++ resolved
@@ -633,34 +633,9 @@
               break;
             }
 
-<<<<<<< HEAD
-                // If we detect an Erc20 transfer as part of the same transaction
-                // then we assume it's the payment for the current sale and so we
-                // only keep the sale if the payment token is Weth.
-                const erc20EventData = getEventData(["erc20-transfer"])[0];
-                if (
-                  event.log.topics[0] === erc20EventData.topic &&
-                  event.log.topics.length === erc20EventData.numTopics
-                ) {
-                  const parsed = erc20EventData.abi.parseLog(event.log);
-                  const from = parsed.args["from"].toLowerCase();
-                  const to = parsed.args["to"].toLowerCase();
-                  const amount = parsed.args["amount"].toString();
-                  if (
-                    ((maker === from && taker === to) ||
-                      (maker === to && taker === from)) &&
-                    amount === price
-                  ) {
-                    paymentToken = event.log.address.toLowerCase();
-                    break;
-                  }
-                }
-              }
-=======
             case "wyvern-v2.3-order-cancelled": {
               const parsedLog = eventData.abi.parseLog(log);
               const orderId = parsedLog.args["hash"].toLowerCase();
->>>>>>> a46a84ce
 
               cancelEvents.push({
                 orderKind: "wyvern-v2.3",
