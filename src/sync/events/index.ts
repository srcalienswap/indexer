import { defaultAbiCoder } from "@ethersproject/abi";
import { Log } from "@ethersproject/abstract-provider";
import { AddressZero, HashZero } from "@ethersproject/constants";
import { keccak256 } from "@ethersproject/solidity";
import * as Sdk from "@reservoir0x/sdk";
import _ from "lodash";
import pLimit from "p-limit";

import { logger } from "@/common/logger";
import { idb, pgp, redb } from "@/common/db";
import { baseProvider } from "@/common/provider";
import { bn, fromBuffer, toBuffer } from "@/common/utils";
import { config } from "@/config/index";
import { getNetworkSettings } from "@/config/network";
import { EventDataKind, getEventData } from "@/events-sync/data";
import * as es from "@/events-sync/storage";
import * as syncEventsUtils from "@/events-sync/utils";
import { parseEvent } from "@/events-sync/parser";
import * as blockCheck from "@/jobs/events-sync/block-check-queue";
import * as fillUpdates from "@/jobs/fill-updates/queue";
import * as orderUpdatesById from "@/jobs/order-updates/by-id-queue";
import * as orderUpdatesByMaker from "@/jobs/order-updates/by-maker-queue";
import * as orderbookOrders from "@/jobs/orderbook/orders-queue";
import * as tokenUpdatesMint from "@/jobs/token-updates/mint-queue";
import * as processActivityEvent from "@/jobs/activities/process-activity-event";
import * as removeUnsyncedEventsActivities from "@/jobs/activities/remove-unsynced-events-activities";
import * as blocksModel from "@/models/blocks";
import { OrderKind } from "@/orderbook/orders";
import * as Foundation from "@/orderbook/orders/foundation";
import { getOrderSourceByOrderKind } from "@/orderbook/orders/utils";
import { getUSDAndNativePrices } from "@/utils/prices";

// TODO: Split into multiple files (by exchange)
// TODO: For simplicity, don't use bulk inserts/upserts for realtime
// processing (this will make things so much more flexible). However
// for backfill procesing, we should still use bulk operations so as
// to be performant enough. This might imply separate code to handle
// backfill vs realtime events.

export const syncEvents = async (
  fromBlock: number,
  toBlock: number,
  options?: {
    backfill?: boolean;
    eventDataKinds?: EventDataKind[];
    useSlowProvider?: boolean;
  }
) => {
  // --- Handle: fetch and process events ---

  // Cache blocks for efficiency
  const blocksCache = new Map<number, blocksModel.Block>();
  // Keep track of all handled `${block}-${blockHash}` pairs
  const blocksSet = new Set<string>();

  // Keep track of data needed by other processes that will get triggered
  const fillInfos: fillUpdates.FillInfo[] = [];
  const orderInfos: orderUpdatesById.OrderInfo[] = [];
  const makerInfos: orderUpdatesByMaker.MakerInfo[] = [];
  const mintInfos: tokenUpdatesMint.MintInfo[] = [];

  const provider = options?.useSlowProvider ? baseProvider : baseProvider;

  const networkSettings = getNetworkSettings();

  // When backfilling, certain processes are disabled
  const backfill = Boolean(options?.backfill);

  let handleAttribution = false;

  if (!backfill || networkSettings.backfillFetchAllBlocks) {
    // Before proceeding, fetch all individual blocks within the current range
    const limit = pLimit(5);
    await Promise.all(
      _.range(fromBlock, toBlock + 1).map((block) =>
        limit(() => baseProvider.getBlockWithTransactions(block))
      )
    );

    // Only allow attribution logic if we prefetched all blocks for efficiency.
    handleAttribution = true;
  }

  const eventDatas = getEventData(options?.eventDataKinds);
  await provider
    .getLogs({
      // Only keep unique topics (eg. an example of duplicated topics are
      // erc721 and erc20 transfers which have the exact same signature)
      topics: [[...new Set(eventDatas.map(({ topic }) => topic))]],
      fromBlock,
      toBlock,
    })
    .then(async (logs) => {
      const ftTransferEvents: es.ftTransfers.Event[] = [];
      const nftApprovalEvents: es.nftApprovals.Event[] = [];
      const nftTransferEvents: es.nftTransfers.Event[] = [];
      const bulkCancelEvents: es.bulkCancels.Event[] = [];
      const nonceCancelEvents: es.nonceCancels.Event[] = [];
      const cancelEvents: es.cancels.Event[] = [];
      const cancelEventsFoundation: es.cancels.Event[] = [];
      const fillEvents: es.fills.Event[] = [];
      const fillEventsPartial: es.fills.Event[] = [];
      const fillEventsFoundation: es.fills.Event[] = [];
      const foundationOrders: Foundation.OrderInfo[] = [];

      // Keep track of all events within the currently processing transaction
      let currentTx: string | undefined;
      let currentTxEvents: {
        log: Log;
        address: string;
        logIndex: number;
      }[] = [];

      const currentTxHasWethTransfer = () => {
        for (const event of currentTxEvents.slice(0, -1).reverse()) {
          const erc20EventData = getEventData(["erc20-transfer"])[0];
          if (
            event.log.topics[0] === erc20EventData.topic &&
            event.log.topics.length === erc20EventData.numTopics &&
            erc20EventData.addresses?.[event.log.address.toLowerCase()]
          ) {
            return true;
          }
        }
        return false;
      };

      for (const log of logs) {
        try {
          const baseEventParams = await parseEvent(log, blocksCache);
          blocksSet.add(`${log.blockNumber}-${log.blockHash}`);

          // It's quite important from a performance perspective to have
          // the block data available before proceeding with the events
          if (!blocksCache.has(baseEventParams.block)) {
            blocksCache.set(
              baseEventParams.block,
              await blocksModel.saveBlock({
                number: baseEventParams.block,
                hash: baseEventParams.blockHash,
                timestamp: baseEventParams.timestamp,
              })
            );
          }

          // Save the event in the currently processing transaction data
          if (currentTx !== baseEventParams.txHash) {
            currentTx = baseEventParams.txHash;
            currentTxEvents = [];
          }
          currentTxEvents.push({
            log,
            address: baseEventParams.address,
            logIndex: baseEventParams.logIndex,
          });

          // Find first matching event:
          // - matching topic
          // - matching number of topics (eg. indexed fields)
          // - matching addresses
          const eventData = eventDatas.find(
            ({ addresses, topic, numTopics }) =>
              log.topics[0] === topic &&
              log.topics.length === numTopics &&
              (addresses ? addresses[log.address.toLowerCase()] : true)
          );

          switch (eventData?.kind) {
            // Erc721

            case "erc721-transfer": {
              const parsedLog = eventData.abi.parseLog(log);
              const from = parsedLog.args["from"].toLowerCase();
              const to = parsedLog.args["to"].toLowerCase();
              const tokenId = parsedLog.args["tokenId"].toString();

              nftTransferEvents.push({
                kind: "erc721",
                from,
                to,
                tokenId,
                amount: "1",
                baseEventParams,
              });

              // Make sure to only handle the same data once per transaction
              const contextPrefix = `${baseEventParams.txHash}-${baseEventParams.address}-${tokenId}`;

              makerInfos.push({
                context: `${contextPrefix}-${from}-sell-balance`,
                maker: from,
                trigger: {
                  kind: "balance-change",
                  txHash: baseEventParams.txHash,
                  txTimestamp: baseEventParams.timestamp,
                },
                data: {
                  kind: "sell-balance",
                  contract: baseEventParams.address,
                  tokenId,
                },
              });
              makerInfos.push({
                context: `${contextPrefix}-${to}-sell-balance`,
                maker: to,
                trigger: {
                  kind: "balance-change",
                  txHash: baseEventParams.txHash,
                  txTimestamp: baseEventParams.timestamp,
                },
                data: {
                  kind: "sell-balance",
                  contract: baseEventParams.address,
                  tokenId,
                },
              });

              if (from === AddressZero) {
                mintInfos.push({
                  contract: baseEventParams.address,
                  tokenId,
                  mintedTimestamp: baseEventParams.timestamp,
                });
              }

              break;
            }

            // Erc1155

            case "erc1155-transfer-single": {
              const parsedLog = eventData.abi.parseLog(log);
              const from = parsedLog.args["from"].toLowerCase();
              const to = parsedLog.args["to"].toLowerCase();
              const tokenId = parsedLog.args["tokenId"].toString();
              const amount = parsedLog.args["amount"].toString();

              nftTransferEvents.push({
                kind: "erc1155",
                from,
                to,
                tokenId,
                amount,
                baseEventParams,
              });

              // Make sure to only handle the same data once per transaction
              const contextPrefix = `${baseEventParams.txHash}-${baseEventParams.address}-${tokenId}`;

              makerInfos.push({
                context: `${contextPrefix}-${from}-sell-balance`,
                maker: from,
                trigger: {
                  kind: "balance-change",
                  txHash: baseEventParams.txHash,
                  txTimestamp: baseEventParams.timestamp,
                },
                data: {
                  kind: "sell-balance",
                  contract: baseEventParams.address,
                  tokenId,
                },
              });
              makerInfos.push({
                context: `${contextPrefix}-${to}-sell-balance`,
                maker: to,
                trigger: {
                  kind: "balance-change",
                  txHash: baseEventParams.txHash,
                  txTimestamp: baseEventParams.timestamp,
                },
                data: {
                  kind: "sell-balance",
                  contract: baseEventParams.address,
                  tokenId,
                },
              });

              if (from === AddressZero) {
                mintInfos.push({
                  contract: baseEventParams.address,
                  tokenId,
                  mintedTimestamp: baseEventParams.timestamp,
                });
              }

              break;
            }

            case "erc1155-transfer-batch": {
              const parsedLog = eventData.abi.parseLog(log);
              const from = parsedLog.args["from"].toLowerCase();
              const to = parsedLog.args["to"].toLowerCase();
              const tokenIds = parsedLog.args["tokenIds"].map(String);
              const amounts = parsedLog.args["amounts"].map(String);

              const count = Math.min(tokenIds.length, amounts.length);
              for (let i = 0; i < count; i++) {
                nftTransferEvents.push({
                  kind: "erc1155",
                  from,
                  to,
                  tokenId: tokenIds[i],
                  amount: amounts[i],
                  baseEventParams: {
                    ...baseEventParams,
                    batchIndex: i + 1,
                  },
                });

                // Make sure to only handle the same data once per transaction
                const contextPrefix = `${baseEventParams.txHash}-${baseEventParams.address}-${tokenIds[i]}`;

                makerInfos.push({
                  context: `${contextPrefix}-${from}-sell-balance`,
                  maker: from,
                  trigger: {
                    kind: "balance-change",
                    txHash: baseEventParams.txHash,
                    txTimestamp: baseEventParams.timestamp,
                  },
                  data: {
                    kind: "sell-balance",
                    contract: baseEventParams.address,
                    tokenId: tokenIds[i],
                  },
                });
                makerInfos.push({
                  context: `${contextPrefix}-${to}-sell-balance`,
                  maker: to,
                  trigger: {
                    kind: "balance-change",
                    txHash: baseEventParams.txHash,
                    txTimestamp: baseEventParams.timestamp,
                  },
                  data: {
                    kind: "sell-balance",
                    contract: baseEventParams.address,
                    tokenId: tokenIds[i],
                  },
                });

                if (from === AddressZero) {
                  mintInfos.push({
                    contract: baseEventParams.address,
                    tokenId: tokenIds[i],
                    mintedTimestamp: baseEventParams.timestamp,
                  });
                }
              }

              break;
            }

            // Erc721/Erc1155 common

            case "erc721/1155-approval-for-all": {
              const parsedLog = eventData.abi.parseLog(log);
              const owner = parsedLog.args["owner"].toLowerCase();
              const operator = parsedLog.args["operator"].toLowerCase();
              const approved = parsedLog.args["approved"];

              nftApprovalEvents.push({
                owner,
                operator,
                approved,
                baseEventParams,
              });

              // Make sure to only handle the same data once per on-chain event
              // (instead of once per transaction as we do with balance updates
              // since we're handling nft approvals differently - checking them
              // individually).
              const contextPrefix = `${baseEventParams.txHash}-${baseEventParams.address}-${baseEventParams.logIndex}`;

              makerInfos.push({
                context: `${contextPrefix}-${owner}-sell-approval`,
                maker: owner,
                trigger: {
                  kind: "approval-change",
                  txHash: baseEventParams.txHash,
                  txTimestamp: baseEventParams.timestamp,
                },
                data: {
                  kind: "sell-approval",
                  contract: baseEventParams.address,
                  operator,
                },
              });

              break;
            }

            // Erc20

            case "erc20-transfer": {
              const parsedLog = eventData.abi.parseLog(log);
              const from = parsedLog.args["from"].toLowerCase();
              const to = parsedLog.args["to"].toLowerCase();
              const amount = parsedLog.args["amount"].toString();

              ftTransferEvents.push({
                from,
                to,
                amount,
                baseEventParams,
              });

              // Make sure to only handle the same data once per transaction
              const contextPrefix = `${baseEventParams.txHash}-${baseEventParams.address}`;

              makerInfos.push({
                context: `${contextPrefix}-${from}-buy-balance`,
                maker: from,
                trigger: {
                  kind: "balance-change",
                  txHash: baseEventParams.txHash,
                  txTimestamp: baseEventParams.timestamp,
                },
                data: {
                  kind: "buy-balance",
                  contract: baseEventParams.address,
                },
              });
              makerInfos.push({
                context: `${contextPrefix}-${to}-buy-balance`,
                maker: to,
                trigger: {
                  kind: "balance-change",
                  txHash: baseEventParams.txHash,
                  txTimestamp: baseEventParams.timestamp,
                },
                data: {
                  kind: "buy-balance",
                  contract: baseEventParams.address,
                },
              });

              break;
            }

            case "erc20-approval": {
              const parsedLog = eventData.abi.parseLog(log);
              const owner = parsedLog.args["owner"].toLowerCase();
              const spender = parsedLog.args["spender"].toLowerCase();

              // Make sure to only handle the same data once per transaction
              const contextPrefix = `${baseEventParams.txHash}-${baseEventParams.address}`;

              makerInfos.push({
                context: `${contextPrefix}-${owner}-${spender}-buy-approval`,
                maker: owner,
                trigger: {
                  kind: "approval-change",
                  txHash: baseEventParams.txHash,
                  txTimestamp: baseEventParams.timestamp,
                },
                data: {
                  kind: "buy-approval",
                  contract: Sdk.Common.Addresses.Weth[config.chainId],
                  operator: spender,
                },
              });

              break;
            }

            // Weth

            case "weth-deposit": {
              const parsedLog = eventData.abi.parseLog(log);
              const to = parsedLog.args["to"].toLowerCase();
              const amount = parsedLog.args["amount"].toString();

              ftTransferEvents.push({
                from: AddressZero,
                to,
                amount,
                baseEventParams,
              });

              // Make sure to only handle the same data once per transaction
              const contextPrefix = `${baseEventParams.txHash}-${baseEventParams.address}`;

              makerInfos.push({
                context: `${contextPrefix}-${to}-buy-balance`,
                maker: to,
                trigger: {
                  kind: "balance-change",
                  txHash: baseEventParams.txHash,
                  txTimestamp: baseEventParams.timestamp,
                },
                data: {
                  kind: "buy-balance",
                  contract: baseEventParams.address,
                },
              });

              break;
            }

            case "weth-withdrawal": {
              const parsedLog = eventData.abi.parseLog(log);
              const from = parsedLog.args["from"].toLowerCase();
              const amount = parsedLog.args["amount"].toString();

              ftTransferEvents.push({
                from,
                to: AddressZero,
                amount,
                baseEventParams,
              });

              // Make sure to only handle the same data once per transaction
              const contextPrefix = `${baseEventParams.txHash}-${baseEventParams.address}`;

              makerInfos.push({
                context: `${contextPrefix}-${from}-buy-balance`,
                maker: from,
                trigger: {
                  kind: "balance-change",
                  txHash: baseEventParams.txHash,
                  txTimestamp: baseEventParams.timestamp,
                },
                data: {
                  kind: "buy-balance",
                  contract: baseEventParams.address,
                },
              });

              break;
            }

            // X2Y2

            case "x2y2-order-cancelled": {
              const parsedLog = eventData.abi.parseLog(log);
              const orderId = parsedLog.args["itemHash"].toLowerCase();

              cancelEvents.push({
                orderKind: "x2y2",
                orderId,
                baseEventParams,
              });
              orderInfos.push({
                context: `cancelled-${orderId}-${baseEventParams.txHash}`,
                id: orderId,
                trigger: {
                  kind: "cancel",
                  txHash: baseEventParams.txHash,
                  txTimestamp: baseEventParams.timestamp,
                  logIndex: baseEventParams.logIndex,
                  batchIndex: baseEventParams.batchIndex,
                  blockHash: baseEventParams.blockHash,
                },
              });

              break;
            }

            case "x2y2-order-inventory": {
              const parsedLog = eventData.abi.parseLog(log);
              const orderId = parsedLog.args["itemHash"].toLowerCase();
              const maker = parsedLog.args["maker"].toLowerCase();
              let taker = parsedLog.args["taker"].toLowerCase();
              const currency = parsedLog.args["currency"].toLowerCase();
              const item = parsedLog.args["item"];
              const op = parsedLog.args["detail"].op;

              // 1 - COMPLETE_SELL_OFFER
              // 2 - COMPLETE_BUY_OFFER
              // 5 - COMPLETE_AUCTION
              if (![1, 2, 5].includes(op)) {
                // Skip any irrelevant events
                break;
              }

              const orderKind = "x2y2";

              let aggregatorSourceId;
              let fillSourceId;

              if (handleAttribution) {
                // Handle attribution
                const data = await syncEventsUtils.extractAttributionData(
                  baseEventParams.txHash,
                  orderKind
                );
                if (data.taker) {
                  taker = data.taker;
                }

                aggregatorSourceId = data.aggregatorSource?.id;
                fillSourceId = data.fillSource?.id;
              }

              // Decode the sold token (ignoring bundles)
              let contract: string;
              let tokenId: string;
              try {
                const decodedItems = defaultAbiCoder.decode(
                  ["(address contract, uint256 tokenId)[]"],
                  item.data
                );
                if (decodedItems[0].length !== 1) {
                  break;
                }

                contract = decodedItems[0][0].contract.toLowerCase();
                tokenId = decodedItems[0][0].tokenId.toString();
              } catch {
                break;
              }

              const orderSide = [1, 5].includes(op) ? "sell" : "buy";
              const orderSource = await getOrderSourceByOrderKind(orderKind);

              // Handle: prices
              const currencyPrice = item.price.toString();
              const prices = await getPrices(currency, currencyPrice, baseEventParams.timestamp);
              if (!prices.nativePrice) {
                // We must always have the native price
                break;
              }

              fillEvents.push({
                orderKind,
                orderId,
                orderSide,
                orderSourceIdInt: orderSource?.id,
                maker,
                taker,
                price: prices.nativePrice,
                currency,
                currencyPrice,
                usdPrice: prices.usdPrice,
                contract,
                tokenId,
                // X2Y2 only supports ERC721 for now
                amount: "1",
                aggregatorSourceId,
                fillSourceId,
                baseEventParams,
              });

              orderInfos.push({
                context: `filled-${orderId}-${baseEventParams.txHash}`,
                id: orderId,
                trigger: {
                  kind: "sale",
                  txHash: baseEventParams.txHash,
                  txTimestamp: baseEventParams.timestamp,
                },
              });

              fillInfos.push({
                context: `${orderId}-${baseEventParams.txHash}`,
                orderId: orderId,
                orderSide,
                contract,
                tokenId,
                amount: "1",
                price: prices.nativePrice,
                timestamp: baseEventParams.timestamp,
              });

              if (currentTxHasWethTransfer()) {
                makerInfos.push({
                  context: `${baseEventParams.txHash}-buy-approval`,
                  maker,
                  trigger: {
                    kind: "approval-change",
                    txHash: baseEventParams.txHash,
                    txTimestamp: baseEventParams.timestamp,
                  },
                  data: {
                    kind: "buy-approval",
                    contract: Sdk.Common.Addresses.Weth[config.chainId],
                    orderKind: "x2y2",
                  },
                });
              }

              break;
            }

            // Foundation

            case "foundation-buy-price-set": {
              const parsedLog = eventData.abi.parseLog(log);
              const contract = parsedLog.args["nftContract"].toLowerCase();
              const tokenId = parsedLog.args["tokenId"].toString();
              const maker = parsedLog.args["seller"].toLowerCase();
              const price = parsedLog.args["price"].toString();

              foundationOrders.push({
                orderParams: {
                  contract,
                  tokenId,
                  maker,
                  price,
                  txHash: baseEventParams.txHash,
                  txTimestamp: baseEventParams.timestamp,
                },
                metadata: {
                  source: "Foundation",
                },
              });

              break;
            }

            case "foundation-buy-price-accepted": {
              const parsedLog = eventData.abi.parseLog(log);
              const contract = parsedLog.args["nftContract"].toLowerCase();
              const tokenId = parsedLog.args["tokenId"].toString();
              const maker = parsedLog.args["seller"].toLowerCase();
              let taker = parsedLog.args["buyer"].toLowerCase();
              const protocolFee = parsedLog.args["protocolFee"].toString();

              const orderId = keccak256(["address", "uint256"], [contract, tokenId]);
              const orderKind = "foundation";

              let aggregatorSourceId;
              let fillSourceId;

              if (handleAttribution) {
                // Handle attribution
                const data = await syncEventsUtils.extractAttributionData(
                  baseEventParams.txHash,
                  orderKind
                );
                if (data.taker) {
                  taker = data.taker;
                }

                aggregatorSourceId = data.aggregatorSource?.id;
                fillSourceId = data.fillSource?.id;
              }

              const orderSource = await getOrderSourceByOrderKind(orderKind);

              // Handle: prices
              const currency = Sdk.Common.Addresses.Eth[config.chainId];
              // Deduce the price from the protocol fee (which is 5%)
              const currencyPrice = bn(protocolFee).mul(10000).div(50).toString();
              const prices = await getPrices(currency, currencyPrice, baseEventParams.timestamp);
              if (!prices.nativePrice) {
                // We must always have the native price
                break;
              }

              // Custom handling to support on-chain orderbook quirks.
              fillEventsFoundation.push({
                orderKind,
                orderId,
                orderSide: "sell",
                orderSourceIdInt: orderSource?.id,
                maker,
                taker,
                price: prices.nativePrice,
                currency,
                currencyPrice,
                usdPrice: prices.usdPrice,
                contract,
                tokenId,
                // Foundation only supports erc721 for now
                amount: "1",
                aggregatorSourceId,
                fillSourceId,
                baseEventParams,
              });

              orderInfos.push({
                context: `filled-${orderId}-${baseEventParams.txHash}`,
                id: orderId,
                trigger: {
                  kind: "sale",
                  txHash: baseEventParams.txHash,
                  txTimestamp: baseEventParams.timestamp,
                },
              });

              fillInfos.push({
                context: `${orderId}-${baseEventParams.txHash}`,
                orderId: orderId,
                orderSide: "sell",
                contract,
                tokenId,
                amount: "1",
                price: prices.nativePrice,
                timestamp: baseEventParams.timestamp,
              });

              break;
            }

            case "foundation-buy-price-invalidated":
            case "foundation-buy-price-cancelled": {
              const parsedLog = eventData.abi.parseLog(log);
              const contract = parsedLog.args["nftContract"].toLowerCase();
              const tokenId = parsedLog.args["tokenId"].toString();

              const orderId = keccak256(["address", "uint256"], [contract, tokenId]);

              // Custom handling to support on-chain orderbook quirks.
              cancelEventsFoundation.push({
                orderKind: "foundation",
                orderId,
                baseEventParams,
              });
              orderInfos.push({
                context: `cancelled-${orderId}-${baseEventParams.txHash}`,
                id: orderId,
                trigger: {
                  kind: "cancel",
                  txHash: baseEventParams.txHash,
                  txTimestamp: baseEventParams.timestamp,
                  logIndex: baseEventParams.logIndex,
                  batchIndex: baseEventParams.batchIndex,
                  blockHash: baseEventParams.blockHash,
                },
              });

              break;
            }

            // LooksRare

            case "looks-rare-cancel-all-orders": {
              const parsedLog = eventData.abi.parseLog(log);
              const maker = parsedLog.args["user"].toLowerCase();
              const newMinNonce = parsedLog.args["newMinNonce"].toString();

              bulkCancelEvents.push({
                orderKind: "looks-rare",
                maker,
                minNonce: newMinNonce,
                baseEventParams,
              });

              break;
            }

            case "looks-rare-cancel-multiple-orders": {
              const parsedLog = eventData.abi.parseLog(log);
              const maker = parsedLog.args["user"].toLowerCase();
              const orderNonces = parsedLog.args["orderNonces"].map(String);

              let batchIndex = 1;
              for (const orderNonce of orderNonces) {
                nonceCancelEvents.push({
                  orderKind: "looks-rare",
                  maker,
                  nonce: orderNonce,
                  baseEventParams: {
                    ...baseEventParams,
                    batchIndex: batchIndex++,
                  },
                });
              }

              break;
            }

            case "looks-rare-taker-ask": {
              const parsedLog = eventData.abi.parseLog(log);
              const orderId = parsedLog.args["orderHash"].toLowerCase();
              const orderNonce = parsedLog.args["orderNonce"].toString();
              const maker = parsedLog.args["maker"].toLowerCase();
              let taker = parsedLog.args["taker"].toLowerCase();
              const currency = parsedLog.args["currency"].toLowerCase();
              let currencyPrice = parsedLog.args["price"].toString();
              const contract = parsedLog.args["collection"].toLowerCase();
              const tokenId = parsedLog.args["tokenId"].toString();
              const amount = parsedLog.args["amount"].toString();

              const orderKind = "looks-rare";

              let aggregatorSourceId;
              let fillSourceId;

              if (handleAttribution) {
                // Handle attribution
                const data = await syncEventsUtils.extractAttributionData(
                  baseEventParams.txHash,
                  orderKind
                );
                if (data.taker) {
                  taker = data.taker;
                }

                aggregatorSourceId = data.aggregatorSource?.id;
                fillSourceId = data.fillSource?.id;
              }

              const orderSource = await getOrderSourceByOrderKind(orderKind);

              // Handle: prices
              currencyPrice = bn(currencyPrice).div(amount).toString();
              const prices = await getPrices(currency, currencyPrice, baseEventParams.timestamp);
              if (!prices.nativePrice) {
                // We must always have the native price
                break;
              }

              fillEvents.push({
                orderKind,
                orderId,
                orderSide: "buy",
                orderSourceIdInt: orderSource?.id,
                maker,
                taker,
                price: prices.nativePrice,
                currency,
                currencyPrice,
                usdPrice: prices.usdPrice,
                contract,
                tokenId,
                amount,
                aggregatorSourceId,
                fillSourceId,
                baseEventParams,
              });

              // Cancel all the other orders of the maker having the same nonce.
              nonceCancelEvents.push({
                orderKind: "looks-rare",
                maker,
                nonce: orderNonce,
                baseEventParams,
              });

              orderInfos.push({
                context: `filled-${orderId}`,
                id: orderId,
                trigger: {
                  kind: "sale",
                  txHash: baseEventParams.txHash,
                  txTimestamp: baseEventParams.timestamp,
                },
              });

              fillInfos.push({
                context: orderId,
                orderId: orderId,
                orderSide: "buy",
                contract,
                tokenId,
                amount,
                price: prices.nativePrice,
                timestamp: baseEventParams.timestamp,
              });

              if (currentTxHasWethTransfer()) {
                makerInfos.push({
                  context: `${baseEventParams.txHash}-buy-approval`,
                  maker,
                  trigger: {
                    kind: "approval-change",
                    txHash: baseEventParams.txHash,
                    txTimestamp: baseEventParams.timestamp,
                  },
                  data: {
                    kind: "buy-approval",
                    contract: Sdk.Common.Addresses.Weth[config.chainId],
                    orderKind: "looks-rare",
                  },
                });
              }

              break;
            }

            case "looks-rare-taker-bid": {
              const parsedLog = eventData.abi.parseLog(log);
              const orderId = parsedLog.args["orderHash"].toLowerCase();
              const orderNonce = parsedLog.args["orderNonce"].toString();
              const maker = parsedLog.args["maker"].toLowerCase();
              let taker = parsedLog.args["taker"].toLowerCase();
              const currency = parsedLog.args["currency"].toLowerCase();
              let currencyPrice = parsedLog.args["price"].toString();
              const contract = parsedLog.args["collection"].toLowerCase();
              const tokenId = parsedLog.args["tokenId"].toString();
              const amount = parsedLog.args["amount"].toString();

              const orderKind = "looks-rare";

              let aggregatorSourceId;
              let fillSourceId;

              if (handleAttribution) {
                // Handle attribution
                const data = await syncEventsUtils.extractAttributionData(
                  baseEventParams.txHash,
                  orderKind
                );
                if (data.taker) {
                  taker = data.taker;
                }

                aggregatorSourceId = data.aggregatorSource?.id;
                fillSourceId = data.fillSource?.id;
              }

              const orderSource = await getOrderSourceByOrderKind(orderKind);

              // Handle: prices
              currencyPrice = bn(currencyPrice).div(amount).toString();
              const prices = await getPrices(currency, currencyPrice, baseEventParams.timestamp);
              if (!prices.nativePrice) {
                // We must always have the native price
                break;
              }

              fillEvents.push({
                orderKind,
                orderId,
                orderSide: "sell",
                orderSourceIdInt: orderSource?.id,
                maker,
                taker,
                price: prices.nativePrice,
                currency,
                currencyPrice,
                usdPrice: prices.usdPrice,
                contract,
                tokenId,
                amount,
                aggregatorSourceId,
                fillSourceId,
                baseEventParams,
              });

              // Cancel all the other orders of the maker having the same nonce.
              nonceCancelEvents.push({
                orderKind: "looks-rare",
                maker,
                nonce: orderNonce,
                baseEventParams,
              });

              orderInfos.push({
                context: `filled-${orderId}`,
                id: orderId,
                trigger: {
                  kind: "sale",
                  txHash: baseEventParams.txHash,
                  txTimestamp: baseEventParams.timestamp,
                },
              });

              fillInfos.push({
                context: orderId,
                orderId: orderId,
                orderSide: "sell",
                contract,
                tokenId,
                amount,
                price: prices.nativePrice,
                timestamp: baseEventParams.timestamp,
              });

              if (currentTxHasWethTransfer()) {
                makerInfos.push({
                  context: `${baseEventParams.txHash}-buy-approval`,
                  maker,
                  trigger: {
                    kind: "approval-change",
                    txHash: baseEventParams.txHash,
                    txTimestamp: baseEventParams.timestamp,
                  },
                  data: {
                    kind: "buy-approval",
                    contract: Sdk.Common.Addresses.Weth[config.chainId],
                    orderKind: "looks-rare",
                  },
                });
              }

              break;
            }

            // WyvernV2/WyvernV2.3

            // Wyvern V2 and V2.3 are both decomissioned, but we still keep handling
            // fill event from them in order to get access to historical sales. This
            // is only relevant when backfilling though.

            case "wyvern-v2-orders-matched":
            case "wyvern-v2.3-orders-matched": {
              const parsedLog = eventData.abi.parseLog(log);
              const buyOrderId = parsedLog.args["buyHash"].toLowerCase();
              const sellOrderId = parsedLog.args["sellHash"].toLowerCase();
              const maker = parsedLog.args["maker"].toLowerCase();
              let taker = parsedLog.args["taker"].toLowerCase();
              const currencyPrice = parsedLog.args["price"].toString();

              // The code below assumes that events are retrieved in chronological
              // order from the blockchain (this is safe to assume in most cases).

              // With Wyvern, there are two main issues:
              // - the traded token is not included in the fill event, so we have
              // to deduce it by checking the nft transfer occured exactly before
              // the fill event
              // - the payment token is not included in the fill event, and we deduce
              // it as well by checking any Erc20 transfers that occured close before
              // the fill event (and default to native Eth if cannot find any)

              // Detect the traded token
              let associatedNftTransferEvent: es.nftTransfers.Event | undefined;
              if (nftTransferEvents.length) {
                // Ensure the last nft transfer event was part of the fill
                const event = nftTransferEvents[nftTransferEvents.length - 1];
                if (
                  event.baseEventParams.txHash === baseEventParams.txHash &&
                  event.baseEventParams.logIndex === baseEventParams.logIndex - 1 &&
                  // Only single token fills are supported and recognized
                  event.baseEventParams.batchIndex === 1
                ) {
                  associatedNftTransferEvent = event;
                }
              }

              if (!associatedNftTransferEvent) {
                // Skip if we can't associate to an nft transfer event
                break;
              }

              // Detect the payment token
              let currency = Sdk.Common.Addresses.Eth[config.chainId];
              for (const event of currentTxEvents.slice(0, -1).reverse()) {
                // Skip once we detect another fill in the same transaction
                // (this will happen if filling through an aggregator).
                if (event.log.topics[0] === getEventData([eventData.kind])[0].topic) {
                  break;
                }

                // If we detect an Erc20 transfer as part of the same transaction
                // then we assume it's the payment for the current sale and so we
                // only keep the sale if the payment token is Weth.
                const erc20EventData = getEventData(["erc20-transfer"])[0];
                if (
                  event.log.topics[0] === erc20EventData.topic &&
                  event.log.topics.length === erc20EventData.numTopics
                ) {
                  const parsed = erc20EventData.abi.parseLog(event.log);
                  const from = parsed.args["from"].toLowerCase();
                  const to = parsed.args["to"].toLowerCase();
                  const amount = parsed.args["amount"].toString();
                  if (
                    ((maker === from && taker === to) || (maker === to && taker === from)) &&
                    amount <= currencyPrice
                  ) {
                    currency = event.log.address.toLowerCase();
                    break;
                  }
                }
              }

              const orderKind = eventData.kind.startsWith("wyvern-v2.3")
                ? "wyvern-v2.3"
                : "wyvern-v2";

              let aggregatorSourceId;
              let fillSourceId;

              if (handleAttribution) {
                // Handle attribution
                const data = await syncEventsUtils.extractAttributionData(
                  baseEventParams.txHash,
                  orderKind
                );
                if (data.taker) {
                  taker = data.taker;
                }

                aggregatorSourceId = data.aggregatorSource?.id;
                fillSourceId = data.fillSource?.id;
              }

              // Handle: prices
              const prices = await getPrices(currency, currencyPrice, baseEventParams.timestamp);
              if (!prices.nativePrice) {
                // We must always have the native price
                break;
              }

              const orderSource = await getOrderSourceByOrderKind(orderKind);

              let batchIndex = 1;
              if (buyOrderId !== HashZero) {
                fillEvents.push({
                  orderKind,
                  orderId: buyOrderId,
                  orderSide: "buy",
                  orderSourceIdInt: orderSource?.id,
                  maker,
                  taker,
                  price: prices.nativePrice,
                  currency,
                  currencyPrice,
                  usdPrice: prices.usdPrice,
                  contract: associatedNftTransferEvent.baseEventParams.address,
                  tokenId: associatedNftTransferEvent.tokenId,
                  amount: associatedNftTransferEvent.amount,
                  aggregatorSourceId,
                  fillSourceId,
                  baseEventParams: {
                    ...baseEventParams,
                    batchIndex: batchIndex++,
                  },
                });
              }
              if (sellOrderId !== HashZero) {
                fillEvents.push({
                  orderKind,
                  orderId: sellOrderId,
                  orderSide: "sell",
                  orderSourceIdInt: orderSource?.id,
                  maker,
                  taker,
                  price: prices.nativePrice,
                  currency,
                  currencyPrice,
                  usdPrice: prices.usdPrice,
                  contract: associatedNftTransferEvent.baseEventParams.address,
                  tokenId: associatedNftTransferEvent.tokenId,
                  amount: associatedNftTransferEvent.amount,
                  aggregatorSourceId,
                  fillSourceId,
                  baseEventParams: {
                    ...baseEventParams,
                    batchIndex: batchIndex++,
                  },
                });
              }

              break;
            }

            // ZeroExV4 + OpenDao

            case "zeroex-v4-erc721-order-cancelled":
            case "zeroex-v4-erc1155-order-cancelled":
            case "opendao-erc721-order-cancelled":
            case "opendao-erc1155-order-cancelled": {
              const parsedLog = eventData.abi.parseLog(log);
              const maker = parsedLog.args["maker"].toLowerCase();
              const nonce = parsedLog.args["nonce"].toString();

              nonceCancelEvents.push({
                orderKind: eventData!.kind.split("-").slice(0, -2).join("-") as OrderKind,
                maker,
                nonce,
                baseEventParams,
              });

              break;
            }

            case "zeroex-v4-erc721-order-filled":
            case "opendao-erc721-order-filled": {
              const parsedLog = eventData.abi.parseLog(log);
              const direction = parsedLog.args["direction"];
              const maker = parsedLog.args["maker"].toLowerCase();
              let taker = parsedLog.args["taker"].toLowerCase();
              const nonce = parsedLog.args["nonce"].toString();
              const erc20Token = parsedLog.args["erc20Token"].toLowerCase();
              const erc20TokenAmount = parsedLog.args["erc20TokenAmount"].toString();
              const erc721Token = parsedLog.args["erc721Token"].toLowerCase();
              const erc721TokenId = parsedLog.args["erc721TokenId"].toString();

              const orderKind = eventData!.kind.split("-").slice(0, -2).join("-") as OrderKind;

              let aggregatorSourceId;
              let fillSourceId;

              if (handleAttribution) {
                // Handle attribution
                const data = await syncEventsUtils.extractAttributionData(
                  baseEventParams.txHash,
                  orderKind
                );
                if (data.taker) {
                  taker = data.taker;
                }

                aggregatorSourceId = data.aggregatorSource?.id;
                fillSourceId = data.fillSource?.id;
              }

              // By default, use the price without fees
              let currencyPrice = erc20TokenAmount;

              let orderId: string | undefined;
              if (!backfill) {
                // Since the event doesn't include the exact order which got matched
                // (it only includes the nonce, but we can potentially have multiple
                // different orders sharing the same nonce off-chain), we attempt to
                // detect the order id which got filled by checking the database for
                // orders which have the exact nonce/contract/price combination.
                await idb
                  .oneOrNone(
                    `
                      SELECT
                        orders.id,
                        orders.price
                      FROM orders
                      WHERE orders.kind = '${orderKind}'
                        AND orders.maker = $/maker/
                        AND orders.nonce = $/nonce/
                        AND orders.contract = $/contract/
                        AND (orders.raw_data ->> 'erc20TokenAmount')::NUMERIC = $/price/
                      LIMIT 1
                    `,
                    {
                      maker: toBuffer(maker),
                      nonce,
                      contract: toBuffer(erc721Token),
                      price: erc20TokenAmount,
                    }
                  )
                  .then((result) => {
                    if (result) {
                      orderId = result.id;
                      // Workaround the fact that 0xv4 fill events exclude the fee from the price
                      currencyPrice = result.price;
                    }
                  });
              }

              // Handle: prices
              let currency = erc20Token;
              if (currency === Sdk.ZeroExV4.Addresses.Eth[config.chainId]) {
                // Map the weird 0x ETH address
                currency = Sdk.Common.Addresses.Eth[config.chainId];
              }

              const prices = await getPrices(currency, currencyPrice, baseEventParams.timestamp);
              if (!prices.nativePrice) {
                // We must always have the native price
                break;
              }

              const orderSide = direction === 0 ? "sell" : "buy";
              const orderSource = await getOrderSourceByOrderKind(orderKind);

              fillEvents.push({
                orderKind,
                orderId,
                orderSide,
                orderSourceIdInt: orderSource?.id,
                maker,
                taker,
                price: prices.nativePrice,
                currency,
                currencyPrice,
                usdPrice: prices.usdPrice,
                contract: erc721Token,
                tokenId: erc721TokenId,
                amount: "1",
                aggregatorSourceId,
                fillSourceId,
                baseEventParams,
              });

              // Cancel all the other orders of the maker having the same nonce.
              nonceCancelEvents.push({
                orderKind,
                maker,
                nonce,
                baseEventParams,
              });

              if (orderId) {
                orderInfos.push({
                  context: `filled-${orderId}`,
                  id: orderId,
                  trigger: {
                    kind: "sale",
                    txHash: baseEventParams.txHash,
                    txTimestamp: baseEventParams.timestamp,
                  },
                });
              }

              fillInfos.push({
                context: orderId || `${maker}-${nonce}`,
                orderId: orderId,
                orderSide,
                contract: erc721Token,
                tokenId: erc721TokenId,
                amount: "1",
                price: prices.nativePrice,
                timestamp: baseEventParams.timestamp,
              });

              if (currentTxHasWethTransfer()) {
                makerInfos.push({
                  context: `${baseEventParams.txHash}-buy-approval`,
                  maker,
                  trigger: {
                    kind: "approval-change",
                    txHash: baseEventParams.txHash,
                    txTimestamp: baseEventParams.timestamp,
                  },
                  data: {
                    kind: "buy-approval",
                    contract: Sdk.Common.Addresses.Weth[config.chainId],
                    orderKind: orderKind,
                  },
                });
              }

              break;
            }

            case "zeroex-v4-erc1155-order-filled":
            case "opendao-erc1155-order-filled": {
              const parsedLog = eventData.abi.parseLog(log);
              const direction = parsedLog.args["direction"];
              const maker = parsedLog.args["maker"].toLowerCase();
              let taker = parsedLog.args["taker"].toLowerCase();
              const nonce = parsedLog.args["nonce"].toString();
              const erc20Token = parsedLog.args["erc20Token"].toLowerCase();
              const erc20FillAmount = parsedLog.args["erc20FillAmount"].toString();
              const erc1155Token = parsedLog.args["erc1155Token"].toLowerCase();
              const erc1155TokenId = parsedLog.args["erc1155TokenId"].toString();
              const erc1155FillAmount = parsedLog.args["erc1155FillAmount"].toString();

              const orderKind = eventData!.kind.split("-").slice(0, -2).join("-") as OrderKind;

              let aggregatorSourceId;
              let fillSourceId;

              if (handleAttribution) {
                // Handle attribution
                const data = await syncEventsUtils.extractAttributionData(
                  baseEventParams.txHash,
                  orderKind
                );
                if (data.taker) {
                  taker = data.taker;
                }

                aggregatorSourceId = data.aggregatorSource?.id;
                fillSourceId = data.fillSource?.id;
              }

              // By default, use the price without fees
              let currencyPrice = bn(erc20FillAmount).div(erc1155FillAmount).toString();

              let orderId: string | undefined;
              if (!backfill) {
                // For erc1155 orders we only allow unique nonce/contract/price. Since erc1155
                // orders are partially fillable, we have to detect the price of an individual
                // item from the fill amount, which might result in imprecise results. However
                // at the moment, we can live with it.
                await idb
                  .oneOrNone(
                    `
                      SELECT
                        orders.id,
                        orders.price
                      FROM orders
                      WHERE orders.kind = '${orderKind}'
                        AND orders.maker = $/maker/
                        AND orders.nonce = $/nonce/
                        AND orders.contract = $/contract/
                        AND (orders.raw_data ->> 'erc20TokenAmount')::NUMERIC / (orders.raw_data ->> 'nftAmount')::NUMERIC = $/price/
                      LIMIT 1
                    `,
                    {
                      maker: toBuffer(maker),
                      nonce,
                      contract: toBuffer(erc1155Token),
                      price: bn(erc20FillAmount).div(erc1155FillAmount).toString(),
                    }
                  )
                  .then((result) => {
                    if (result) {
                      orderId = result.id;
                      // Workaround the fact that 0xv4 fill events exclude the fee from the price
                      currencyPrice = bn(result.price).mul(erc1155FillAmount).toString();
                    }
                  });
              }

              // Handle: prices
              let currency = erc20Token;
              if (currency === Sdk.ZeroExV4.Addresses.Eth[config.chainId]) {
                // Map the weird 0x ETH address
                currency = Sdk.Common.Addresses.Eth[config.chainId];
              }

              const prices = await getPrices(currency, currencyPrice, baseEventParams.timestamp);
              if (!prices.nativePrice) {
                // We must always have the native price
                break;
              }

              const orderSide = direction === 0 ? "sell" : "buy";
              const orderSource = await getOrderSourceByOrderKind(orderKind);

              // Custom handling to support partial filling
              fillEventsPartial.push({
                orderKind,
                orderId,
                orderSide,
                orderSourceIdInt: orderSource?.id,
                maker,
                taker,
                price: prices.nativePrice,
                currency,
                currencyPrice,
                usdPrice: prices.usdPrice,
                contract: erc1155Token,
                tokenId: erc1155TokenId,
                amount: erc1155FillAmount,
                aggregatorSourceId,
                fillSourceId,
                baseEventParams,
              });

              if (orderId) {
                orderInfos.push({
                  context: `filled-${orderId}-${baseEventParams.txHash}`,
                  id: orderId,
                  trigger: {
                    kind: "sale",
                    txHash: baseEventParams.txHash,
                    txTimestamp: baseEventParams.timestamp,
                  },
                });
              }

              fillInfos.push({
                context: orderId || `${maker}-${nonce}`,
                orderId: orderId,
                orderSide,
                contract: erc1155Token,
                tokenId: erc1155TokenId,
                amount: erc1155FillAmount,
                price: prices.nativePrice,
                timestamp: baseEventParams.timestamp,
              });

              if (currentTxHasWethTransfer()) {
                makerInfos.push({
                  context: `${baseEventParams.txHash}-buy-approval`,
                  maker,
                  trigger: {
                    kind: "approval-change",
                    txHash: baseEventParams.txHash,
                    txTimestamp: baseEventParams.timestamp,
                  },
                  data: {
                    kind: "buy-approval",
                    contract: Sdk.Common.Addresses.Weth[config.chainId],
                    orderKind: orderKind,
                  },
                });
              }

              break;
            }

            case "seaport-order-cancelled": {
              const parsedLog = eventData.abi.parseLog(log);
              const orderId = parsedLog.args["orderHash"].toLowerCase();

              cancelEvents.push({
                orderKind: "seaport",
                orderId,
                baseEventParams,
              });

              orderInfos.push({
                context: `cancelled-${orderId}`,
                id: orderId,
                trigger: {
                  kind: "cancel",
                  txHash: baseEventParams.txHash,
                  txTimestamp: baseEventParams.timestamp,
                  logIndex: baseEventParams.logIndex,
                  batchIndex: baseEventParams.batchIndex,
                  blockHash: baseEventParams.blockHash,
                },
              });

              break;
            }

            case "seaport-counter-incremented": {
              const parsedLog = eventData.abi.parseLog(log);
              const maker = parsedLog.args["offerer"].toLowerCase();
              const newCounter = parsedLog.args["newCounter"].toString();

              bulkCancelEvents.push({
                orderKind: "seaport",
                maker,
                minNonce: newCounter,
                baseEventParams,
              });

              break;
            }

            case "seaport-order-filled": {
              const parsedLog = eventData.abi.parseLog(log);
              const orderId = parsedLog.args["orderHash"].toLowerCase();
              const maker = parsedLog.args["offerer"].toLowerCase();
              let taker = parsedLog.args["recipient"].toLowerCase();
              const offer = parsedLog.args["offer"];
              const consideration = parsedLog.args["consideration"];

              const saleInfo = new Sdk.Seaport.Exchange(config.chainId).deriveBasicSale(
                offer,
                consideration
              );
              if (saleInfo) {
                const orderSide = saleInfo.side as "sell" | "buy";
                const orderKind = "seaport";

                // Handle: prices
                const currency = saleInfo.paymentToken;
                const currencyPrice = bn(saleInfo.price).div(saleInfo.amount).toString();
                const prices = await getPrices(currency, currencyPrice, baseEventParams.timestamp);
                if (!prices.nativePrice) {
                  // We must always have the native price
                  break;
                }

                let aggregatorSourceId;
                let fillSourceId;

                if (handleAttribution) {
                  // Handle attribution
                  const data = await syncEventsUtils.extractAttributionData(
                    baseEventParams.txHash,
                    orderKind
                  );
                  if (data.taker) {
                    taker = data.taker;
                  }

                  aggregatorSourceId = data.aggregatorSource?.id;
                  fillSourceId = data.fillSource?.id;
                }

                if (saleInfo.recipientOverride) {
                  taker = saleInfo.recipientOverride;
                }

                const orderSource = await getOrderSourceByOrderKind(orderKind);

                // Custom handling to support partial filling
                fillEventsPartial.push({
                  orderKind,
                  orderId,
                  orderSide,
                  orderSourceIdInt: orderSource?.id,
                  maker,
                  taker,
                  price: prices.nativePrice,
                  currency,
                  currencyPrice,
                  usdPrice: prices.usdPrice,
                  contract: saleInfo.contract,
                  tokenId: saleInfo.tokenId,
                  amount: saleInfo.amount,
                  aggregatorSourceId,
                  fillSourceId,
                  baseEventParams,
                });

                fillInfos.push({
                  context: `${orderId}-${baseEventParams.txHash}`,
                  orderId: orderId,
                  orderSide,
                  contract: saleInfo.contract,
                  tokenId: saleInfo.tokenId,
                  amount: saleInfo.amount,
                  price: prices.nativePrice,
                  timestamp: baseEventParams.timestamp,
                });
              }

              orderInfos.push({
                context: `filled-${orderId}-${baseEventParams.txHash}`,
                id: orderId,
                trigger: {
                  kind: "sale",
                  txHash: baseEventParams.txHash,
                  txTimestamp: baseEventParams.timestamp,
                },
              });

              break;
            }

            case "rarible-match": {
              const { args } = eventData.abi.parseLog(log);
              const leftHash = args["leftHash"].toLowerCase();
              const leftMaker = args["leftMaker"].toLowerCase();
              const rightMaker = args["rightMaker"].toLowerCase();
              const newLeftFill = args["newLeftFill"].toString();
              const newRightFill = args["newRightFill"].toString();
              const leftAsset = args["leftAsset"];
              const rightAsset = args["rightAsset"];

              const ERC20 = "0x8ae85d84";
              const ETH = "0xaaaebeba";
              const ERC721 = "0x73ad2146";
              const ERC1155 = "0x973bb640";

              const assetTypes = [ERC721, ERC1155, ERC20, ETH];

              // Exclude orders with exotic asset types
              if (
                !assetTypes.includes(leftAsset.assetClass) ||
                !assetTypes.includes(rightAsset.assetClass)
              ) {
                break;
              }

              // Assume the left order is the maker's order
              const side = [ERC721, ERC1155].includes(leftAsset.assetClass) ? "sell" : "buy";

              const currencyAsset = side === "sell" ? rightAsset : leftAsset;
              const nftAsset = side === "sell" ? leftAsset : rightAsset;

              let currency: string;
              if (currencyAsset.assetClass === ETH) {
                currency = Sdk.Common.Addresses.Eth[config.chainId];
              } else if (currencyAsset.assetClass === ERC20) {
                const decodedCurrencyAsset = defaultAbiCoder.decode(
                  ["(address token)"],
                  currencyAsset.data
                );
                currency = decodedCurrencyAsset[0][0];
              } else {
                break;
              }

              const decodedNftAsset = defaultAbiCoder.decode(
                ["(address token, uint tokenId)"],
                nftAsset.data
              );

              const contract = decodedNftAsset[0][0].toLowerCase();
              const tokenId = decodedNftAsset[0][1].toString();

              let currencyPrice = side === "sell" ? newLeftFill : newRightFill;
              const amount = side === "sell" ? newRightFill : newLeftFill;
              currencyPrice = bn(currencyPrice).div(amount).toString();

              const prices = await getPrices(currency, currencyPrice, baseEventParams.timestamp);
              if (!prices.nativePrice) {
                // We must always have the native price
                break;
              }

              const orderKind = "rarible";
              const orderSource = await getOrderSourceByOrderKind(orderKind);

              let taker = rightMaker;

              if (handleAttribution) {
                // Handle attribution
                const data = await syncEventsUtils.extractAttributionData(
                  baseEventParams.txHash,
                  orderKind
                );
                if (data.taker) {
                  taker = data.taker;
                }
              }

              fillEventsPartial.push({
                orderKind: "rarible",
                orderId: leftHash,
                orderSide: side,
                orderSourceIdInt: orderSource?.id,
                maker: leftMaker,
                taker,
                price: prices.nativePrice,
                currency,
                currencyPrice,
                usdPrice: prices.usdPrice,
                contract,
                tokenId,
                amount,
                baseEventParams,
              });

              break;
            }

            case "element-erc721-sell-order-filled": {
              const { args } = eventData.abi.parseLog(log);
              const maker = args["maker"].toLowerCase();
              const taker = args["taker"].toLowerCase();
              const erc20Token = args["erc20Token"].toLowerCase();
              const erc20TokenAmount = args["erc20TokenAmount"].toString();
              const erc721Token = args["erc721Token"].toLowerCase();
              const erc721TokenId = args["erc721TokenId"].toString();
              const orderHash = args["orderHash"].toLowerCase();

              // Handle: prices
              let currency = erc20Token;
              if (currency === Sdk.ZeroExV4.Addresses.Eth[config.chainId]) {
                // Map the weird 0x ETH address
                currency = Sdk.Common.Addresses.Eth[config.chainId];
              }
              const currencyPrice = erc20TokenAmount;

              const prices = await getPrices(currency, currencyPrice, baseEventParams.timestamp);
              if (!prices.nativePrice) {
                // We must always have the native price
                break;
              }

              const orderKind = "element-erc721";
              const orderSource = await getOrderSourceByOrderKind(orderKind);

              fillEventsPartial.push({
                orderKind,
                orderId: orderHash,
                orderSide: "sell",
                orderSourceIdInt: orderSource?.id,
                maker,
                taker,
                price: prices.nativePrice,
                currency,
                currencyPrice,
                usdPrice: prices.usdPrice,
                contract: erc721Token,
                tokenId: erc721TokenId,
                amount: "1",
                baseEventParams,
              });

              break;
            }

            case "element-erc721-buy-order-filled": {
              const { args } = eventData.abi.parseLog(log);
              const maker = args["maker"].toLowerCase();
              const taker = args["taker"].toLowerCase();
              const erc20Token = args["erc20Token"].toLowerCase();
              const erc20TokenAmount = args["erc20TokenAmount"].toString();
              const erc721Token = args["erc721Token"].toLowerCase();
              const erc721TokenId = args["erc721TokenId"].toString();
              const orderHash = args["orderHash"].toLowerCase();

              // Handle: prices
              let currency = erc20Token;
              if (currency === Sdk.ZeroExV4.Addresses.Eth[config.chainId]) {
                // Map the weird 0x ETH address
                currency = Sdk.Common.Addresses.Eth[config.chainId];
              }
              const currencyPrice = erc20TokenAmount;

              const prices = await getPrices(currency, currencyPrice, baseEventParams.timestamp);
              if (!prices.nativePrice) {
                // We must always have the native price
                break;
              }

              const orderKind = "element-erc721";
              const orderSource = await getOrderSourceByOrderKind(orderKind);

              fillEventsPartial.push({
                orderKind,
                orderId: orderHash,
                orderSide: "buy",
                orderSourceIdInt: orderSource?.id,
                maker,
                taker,
                price: prices.nativePrice,
                currency,
                currencyPrice,
                usdPrice: prices.usdPrice,
                contract: erc721Token,
                tokenId: erc721TokenId,
                amount: "1",
                baseEventParams,
              });

              break;
            }

            case "element-erc1155-sell-order-filled": {
              const { args } = eventData.abi.parseLog(log);
              const maker = args["maker"].toLowerCase();
              const taker = args["taker"].toLowerCase();
              const erc20Token = args["erc20Token"].toLowerCase();
              const erc20FillAmount = args["erc20FillAmount"].toString();
              const erc1155Token = args["erc1155Token"].toLowerCase();
              const erc1155TokenId = args["erc1155TokenId"].toString();
              const erc1155FillAmount = args["erc1155FillAmount"].toString();
              const orderHash = args["orderHash"].toLowerCase();

              // Handle: prices
              let currency = erc20Token;
              if (currency === Sdk.ZeroExV4.Addresses.Eth[config.chainId]) {
                // Map the weird 0x ETH address
                currency = Sdk.Common.Addresses.Eth[config.chainId];
              }
              const currencyPrice = bn(erc20FillAmount).div(erc1155FillAmount).toString();

              const prices = await getPrices(currency, currencyPrice, baseEventParams.timestamp);
              if (!prices.nativePrice) {
                // We must always have the native price
                break;
              }

              const orderKind = "element-erc1155";
              const orderSource = await getOrderSourceByOrderKind(orderKind);

              fillEventsPartial.push({
                orderKind,
                orderId: orderHash,
                orderSide: "sell",
                orderSourceIdInt: orderSource?.id,
                maker,
                taker,
                price: prices.nativePrice,
                currency,
                currencyPrice,
                usdPrice: prices.usdPrice,
                contract: erc1155Token,
                tokenId: erc1155TokenId,
                amount: erc1155FillAmount,
                baseEventParams,
              });

              break;
            }

            case "element-erc1155-buy-order-filled": {
              const { args } = eventData.abi.parseLog(log);
              const maker = args["maker"].toLowerCase();
              const taker = args["taker"].toLowerCase();
              const erc20Token = args["erc20Token"].toLowerCase();
              const erc20FillAmount = args["erc20FillAmount"].toString();
              const erc1155Token = args["erc1155Token"].toLowerCase();
              const erc1155TokenId = args["erc1155TokenId"].toString();
              const erc1155FillAmount = args["erc1155FillAmount"].toString();
              const orderHash = args["orderHash"].toLowerCase();

              // Handle: prices
              let currency = erc20Token;
              if (currency === Sdk.ZeroExV4.Addresses.Eth[config.chainId]) {
                // Map the weird 0x ETH address
                currency = Sdk.Common.Addresses.Eth[config.chainId];
              }
              const currencyPrice = bn(erc20FillAmount).div(erc1155FillAmount).toString();

              const prices = await getPrices(currency, currencyPrice, baseEventParams.timestamp);
              if (!prices.nativePrice) {
                // We must always have the native price
                break;
              }

              const orderKind = "element-erc1155";
              const orderSource = await getOrderSourceByOrderKind(orderKind);

              fillEventsPartial.push({
                orderKind,
                orderId: orderHash,
                orderSide: "buy",
                orderSourceIdInt: orderSource?.id,
                maker,
                taker,
                price: prices.nativePrice,
                currency,
                currencyPrice,
                usdPrice: prices.usdPrice,
                contract: erc1155Token,
                tokenId: erc1155TokenId,
                amount: erc1155FillAmount,
                baseEventParams,
              });

              break;
            }

            case "quixotic-order-filled": {
              const parsedLog = eventData.abi.parseLog(log);
              const orderId = parsedLog.args["orderHash"].toLowerCase();
              const maker = parsedLog.args["offerer"].toLowerCase();
              let taker = parsedLog.args["recipient"].toLowerCase();
              const offer = parsedLog.args["offer"];
              const consideration = parsedLog.args["consideration"];

              // TODO: Switch to `Quixotic` class once integrated
              const saleInfo = new Sdk.Seaport.Exchange(config.chainId).deriveBasicSale(
                offer,
                consideration
              );
              if (saleInfo) {
                let side: "sell" | "buy";
                if (saleInfo.paymentToken === Sdk.Common.Addresses.Eth[config.chainId]) {
                  side = "sell";
                } else if (saleInfo.paymentToken === Sdk.Common.Addresses.Weth[config.chainId]) {
                  side = "buy";
                } else {
                  break;
                }

                if (saleInfo.recipientOverride) {
                  taker = saleInfo.recipientOverride;
                }

                const orderKind = "quixotic";

                // Handle attribution
                const data = await syncEventsUtils.extractAttributionData(
                  baseEventParams.txHash,
                  orderKind
                );
                if (data.taker) {
                  taker = data.taker;
                }

                // Handle: prices
                const currency = saleInfo.paymentToken;
                const currencyPrice = bn(saleInfo.price).div(saleInfo.amount).toString();
                const prices = await getPrices(currency, currencyPrice, baseEventParams.timestamp);
                if (!prices.nativePrice) {
                  // We must always have the native price
                  break;
                }

                const orderSource = await getOrderSourceByOrderKind(orderKind);

                // Custom handling to support partial filling
                fillEventsPartial.push({
                  orderKind,
                  orderId,
                  orderSide: side,
                  orderSourceIdInt: orderSource?.id,
                  maker,
                  taker,
                  price: prices.nativePrice,
                  currency,
                  currencyPrice,
                  usdPrice: prices.usdPrice,
                  contract: saleInfo.contract,
                  tokenId: saleInfo.tokenId,
                  amount: saleInfo.amount,
                  aggregatorSourceId: data.aggregatorSource?.id,
                  fillSourceId: data.fillSource?.id,
                  baseEventParams,
                });

                fillInfos.push({
                  context: `${orderId}-${baseEventParams.txHash}`,
                  orderId: orderId,
                  orderSide: side,
                  contract: saleInfo.contract,
                  tokenId: saleInfo.tokenId,
                  amount: saleInfo.amount,
                  price: prices.nativePrice,
                  timestamp: baseEventParams.timestamp,
                });
              }

              orderInfos.push({
                context: `filled-${orderId}-${baseEventParams.txHash}`,
                id: orderId,
                trigger: {
                  kind: "sale",
                  txHash: baseEventParams.txHash,
                  txTimestamp: baseEventParams.timestamp,
                },
              });

              break;
            }

            case "nouns-auction-settled": {
              const { args } = eventData.abi.parseLog(log);
              const nounId = args["nounId"].toString();
              const winner = args["winner"].toLowerCase();
              const amount = args["amount"].toString();

<<<<<<< HEAD
              fillEvents.push({
                orderKind: "nouns",
                orderSide: "sell",
                maker: Sdk.Nouns.Addresses.AuctionHouse[config.chainId]?.toLowerCase(),
                taker: winner,
                amount: "1",
                currency: Sdk.Common.Addresses.Eth[config.chainId],
                price: amount,
                contract: Sdk.Nouns.Addresses.TokenContract[config.chainId]?.toLowerCase(),
                tokenId: nounId,
                baseEventParams,
              });

              break;
            }

            case "zora-ask-filled": {
              const { args } = eventData.abi.parseLog(log);
              const tokenContract = args["tokenContract"].toLowerCase();
              const tokenId = args["tokenId"].toString();
              const buyer = args["buyer"].toLowerCase();
              const ask = args["ask"];

              const seller = ask["seller"].toLowerCase();
              const askCurrency = ask["askCurrency"].toLowerCase();
              const askPrice = ask["askPrice"].toString();

              const prices = await getPrices(askCurrency, askPrice, baseEventParams.timestamp);
=======
              const currency = Sdk.Common.Addresses.Eth[config.chainId];

              const prices = await getPrices(currency, amount, baseEventParams.timestamp);
>>>>>>> 0ee43877

              if (!prices.nativePrice) {
                // We must always have the native price
                break;
              }

<<<<<<< HEAD
              fillEvents.push({
                orderKind: "zora-v3",
                currency: askCurrency,
                orderSide: "sell",
                maker: seller,
                taker: buyer,
                price: prices.nativePrice,
                usdPrice: prices.usdPrice,
                contract: tokenContract,
                tokenId,
                amount: "1",
                baseEventParams,
              });

              break;
            }

            case "zora-auction-ended": {
              const { args } = eventData.abi.parseLog(log);
              // const auctionId = args["auctionId"].toString();
              const tokenId = args["tokenId"].toString();
              const tokenContract = args["tokenContract"].toLowerCase();
              const tokenOwner = args["tokenOwner"].toLowerCase();
              // const curator = args["curator"].toLowerCase();
              const winner = args["winner"].toLowerCase();
              const amount = args["amount"].toString();
              // const curatorFee = args["curatorFee"].toString();
              const auctionCurrency = args["auctionCurrency"].toLowerCase();

              const prices = await getPrices(auctionCurrency, amount, baseEventParams.timestamp);

              if (!prices.nativePrice) {
                // We must always have the native price
                break;
              }

              fillEvents.push({
                orderKind: "zora-v3",
                currency: auctionCurrency,
                orderSide: "sell",
                taker: winner,
                maker: tokenOwner,
                price: prices.nativePrice,
                usdPrice: prices.usdPrice,
                contract: tokenContract,
                tokenId,
                amount: "1",
=======
              const orderKind = "nouns";
              const orderSource = await getOrderSourceByOrderKind(orderKind);

              fillEvents.push({
                orderKind,
                orderSourceIdInt: orderSource?.id,
                orderSide: "sell",
                maker: Sdk.Nouns.Addresses.AuctionHouse[config.chainId]?.toLowerCase(),
                taker: winner,
                amount: "1",
                currency,
                price: prices.nativePrice,
                usdPrice: prices.usdPrice,
                contract: Sdk.Nouns.Addresses.TokenContract[config.chainId]?.toLowerCase(),
                tokenId: nounId,
>>>>>>> 0ee43877
                baseEventParams,
              });

              break;
            }
          }
        } catch (error) {
          logger.info("sync-events", `Failed to handle events: ${error}`);
          throw error;
        }
      }

      if (!backfill) {
        // Assign source based on order for each fill.
        await Promise.all([
          assignOrderSourceToFillEvents(fillEvents),
          assignOrderSourceToFillEvents(fillEventsPartial),
          assignOrderSourceToFillEvents(fillEventsFoundation),
        ]);

        await Promise.all([
          assignWashTradingScoreToFillEvents(fillEvents),
          assignWashTradingScoreToFillEvents(fillEventsPartial),
          assignWashTradingScoreToFillEvents(fillEventsFoundation),
        ]);
      } else {
        logger.warn("sync-events", `Skipping assigning orders source assigned to fill events`);
      }

      // WARNING! Ordering matters (fills should come in front of cancels).
      await Promise.all([
        es.fills.addEvents(fillEvents),
        es.fills.addEventsPartial(fillEventsPartial),
        es.fills.addEventsFoundation(fillEventsFoundation),
      ]);

      await Promise.all([
        es.nonceCancels.addEvents(nonceCancelEvents, backfill),
        es.bulkCancels.addEvents(bulkCancelEvents, backfill),
        es.cancels.addEvents(cancelEvents),
        es.cancels.addEventsFoundation(cancelEventsFoundation),
        es.ftTransfers.addEvents(ftTransferEvents, backfill),
        es.nftApprovals.addEvents(nftApprovalEvents),
        es.nftTransfers.addEvents(nftTransferEvents, backfill),
      ]);

      if (!backfill) {
        // WARNING! It's very important to guarantee that the previous
        // events are persisted to the database before any of the jobs
        // below are executed. Otherwise, the jobs can potentially use
        // stale data which will cause inconsistencies (eg. orders can
        // have wrong statuses).
        await Promise.all([
          fillUpdates.addToQueue(fillInfos),
          orderUpdatesById.addToQueue(orderInfos),
          orderUpdatesByMaker.addToQueue(makerInfos),
          orderbookOrders.addToQueue(
            foundationOrders.map((info) => ({ kind: "foundation", info }))
          ),
        ]);
      }

      // --- Handle: orphan blocks ---
      if (!backfill && networkSettings.enableReorgCheck) {
        for (const blockData of blocksSet.values()) {
          const block = Number(blockData.split("-")[0]);
          const blockHash = blockData.split("-")[1];

          // Act right away if the current block is a duplicate
          if ((await blocksModel.getBlocks(block)).length > 1) {
            blockCheck.addToQueue(block, blockHash, 10);
            blockCheck.addToQueue(block, blockHash, 30);
          }
        }

        // Put all fetched blocks on a queue for handling block reorgs
        // (recheck each block in 1m, 5m, 10m and 60m).
        // TODO: The check frequency should be a per-chain setting
        await Promise.all(
          [...blocksSet.values()].map(async (blockData) => {
            const block = Number(blockData.split("-")[0]);
            const blockHash = blockData.split("-")[1];

            return Promise.all(
              networkSettings.reorgCheckFrequency.map((frequency) =>
                blockCheck.addToQueue(block, blockHash, frequency * 60)
              )
            );
          })
        );
      }

      // --- Handle: activities ---

      // Add all the fill events to the activity queue
      const fillActivitiesInfo: processActivityEvent.EventInfo[] = _.map(
        _.concat(fillEvents, fillEventsPartial, fillEventsFoundation),
        (event) => {
          let fromAddress = event.maker;
          let toAddress = event.taker;

          if (event.orderSide === "buy") {
            fromAddress = event.taker;
            toAddress = event.maker;
          }

          return {
            kind: processActivityEvent.EventKind.fillEvent,
            data: {
              contract: event.contract,
              tokenId: event.tokenId,
              fromAddress,
              toAddress,
              price: Number(event.price),
              amount: Number(event.amount),
              transactionHash: event.baseEventParams.txHash,
              logIndex: event.baseEventParams.logIndex,
              batchIndex: event.baseEventParams.batchIndex,
              blockHash: event.baseEventParams.blockHash,
              timestamp: event.baseEventParams.timestamp,
              orderId: event.orderId || "",
            },
          };
        }
      );

      if (!_.isEmpty(fillActivitiesInfo)) {
        await processActivityEvent.addToQueue(fillActivitiesInfo);
      }

      // Add all the transfer/mint events to the activity queue
      const transferActivitiesInfo: processActivityEvent.EventInfo[] = _.map(
        nftTransferEvents,
        (event) => ({
          context: [
            processActivityEvent.EventKind.nftTransferEvent,
            event.baseEventParams.txHash,
            event.baseEventParams.logIndex,
            event.baseEventParams.batchIndex,
          ].join(":"),
          kind: processActivityEvent.EventKind.nftTransferEvent,
          data: {
            contract: event.baseEventParams.address,
            tokenId: event.tokenId,
            fromAddress: event.from,
            toAddress: event.to,
            amount: Number(event.amount),
            transactionHash: event.baseEventParams.txHash,
            logIndex: event.baseEventParams.logIndex,
            batchIndex: event.baseEventParams.batchIndex,
            blockHash: event.baseEventParams.blockHash,
            timestamp: event.baseEventParams.timestamp,
          },
        })
      );

      if (!_.isEmpty(transferActivitiesInfo)) {
        await processActivityEvent.addToQueue(transferActivitiesInfo);
      }

      // --- Handle: mints ---

      // We want to get metadata when backfilling as well
      await tokenUpdatesMint.addToQueue(mintInfos);
    });
};

export const unsyncEvents = async (block: number, blockHash: string) => {
  await Promise.all([
    es.fills.removeEvents(block, blockHash),
    es.bulkCancels.removeEvents(block, blockHash),
    es.nonceCancels.removeEvents(block, blockHash),
    es.cancels.removeEvents(block, blockHash),
    es.ftTransfers.removeEvents(block, blockHash),
    es.nftApprovals.removeEvents(block, blockHash),
    es.nftTransfers.removeEvents(block, blockHash),
    removeUnsyncedEventsActivities.addToQueue(blockHash),
  ]);
};

const assignOrderSourceToFillEvents = async (fillEvents: es.fills.Event[]) => {
  try {
    const orderIds = fillEvents.filter((e) => e.orderId !== undefined).map((e) => e.orderId);
    if (orderIds.length) {
      const orders = [];
      const orderIdChunks = _.chunk(orderIds, 100);

      for (const chunk of orderIdChunks) {
        const ordersChunk = await redb.manyOrNone(
          `
            SELECT
              orders.id,
              orders.source_id_int
            FROM orders
            WHERE id IN ($/orderIds:list/)
              AND source_id_int IS NOT NULL
          `,
          { orderIds: chunk }
        );
        orders.push(...ordersChunk);
      }

      if (orders.length) {
        const orderSourceIdByOrderId = new Map<string, number>();
        for (const order of orders) {
          orderSourceIdByOrderId.set(order.id, order.source_id_int);
        }

        fillEvents.forEach((event) => {
          if (event.orderId == undefined) {
            return;
          }

          const orderSourceId = orderSourceIdByOrderId.get(event.orderId!);

          // If the source id exists on the order, use it as the default in the fill event
          if (orderSourceId) {
            logger.info(
              "sync-events",
              `Default source '${orderSourceId}' assigned to fill event: ${JSON.stringify(event)}`
            );

            event.orderSourceIdInt = orderSourceId;
            if (!event.aggregatorSourceId && !event.fillSourceId) {
              event.fillSourceId = orderSourceId;
            }
          }
        });
      }
    }
  } catch (error) {
    logger.error("sync-events", `Failed to assign default sources to fill events: ${error}`);
  }
};

const assignWashTradingScoreToFillEvents = async (fillEvents: es.fills.Event[]) => {
  try {
    const inverseFillEvents: { contract: Buffer; maker: Buffer; taker: Buffer }[] = [];

    const washTradingExcludedContracts = getNetworkSettings().washTradingExcludedContracts;
    const washTradingWhitelistedAddresses = getNetworkSettings().washTradingWhitelistedAddresses;
    const washTradingBlacklistedAddresses = getNetworkSettings().washTradingBlacklistedAddresses;

    // Filter events that don't need to be checked for inverse sales
    const fillEventsPendingInverseCheck = fillEvents.filter(
      (e) =>
        !washTradingExcludedContracts.includes(e.contract) &&
        !washTradingWhitelistedAddresses.includes(e.maker) &&
        !washTradingWhitelistedAddresses.includes(e.taker) &&
        !washTradingBlacklistedAddresses.includes(e.maker) &&
        !washTradingBlacklistedAddresses.includes(e.taker)
    );

    const fillEventsPendingInverseCheckChunks = _.chunk(fillEventsPendingInverseCheck, 100);

    for (const fillEventsChunk of fillEventsPendingInverseCheckChunks) {
      const inverseFillEventsFilter = fillEventsChunk.map(
        (fillEvent) =>
          `('${_.replace(fillEvent.taker, "0x", "\\x")}', '${_.replace(
            fillEvent.maker,
            "0x",
            "\\x"
          )}', '${_.replace(fillEvent.contract, "0x", "\\x")}')`
      );

      const inverseFillEventsChunkQuery = pgp.as.format(
        `
            SELECT DISTINCT contract, maker, taker from fill_events_2
            WHERE (maker, taker, contract) IN ($/inverseFillEventsFilter:raw/)
          `,
        {
          inverseFillEventsFilter: inverseFillEventsFilter.join(","),
        }
      );

      const inverseFillEventsChunk = await redb.manyOrNone(inverseFillEventsChunkQuery);

      inverseFillEvents.push(...inverseFillEventsChunk);
    }

    fillEvents.forEach((event, index) => {
      // Mark event as wash trading for any blacklisted addresses
      let washTradingDetected =
        washTradingBlacklistedAddresses.includes(event.maker) ||
        washTradingBlacklistedAddresses.includes(event.taker);

      if (!washTradingDetected) {
        // Mark event as wash trading if we find a corresponding transfer from taker
        washTradingDetected = inverseFillEvents.some((inverseFillEvent) => {
          return (
            event.maker == fromBuffer(inverseFillEvent.taker) &&
            event.taker == fromBuffer(inverseFillEvent.maker) &&
            event.contract == fromBuffer(inverseFillEvent.contract)
          );
        });
      }

      if (washTradingDetected) {
        logger.info("sync-events", `Wash trading detected. event: ${JSON.stringify(event)}`);
      }

      fillEvents[index].washTradingScore = Number(washTradingDetected);
    });
  } catch (e) {
    logger.error("sync-events", `Failed to assign wash trading score to fill events: ${e}`);
  }
};

type Prices = {
  nativePrice?: string;
  usdPrice?: string;
};

const getPrices = async (
  currency: string,
  currencyPrice: string,
  timestamp: number
): Promise<Prices> => {
  const prices = await getUSDAndNativePrices(currency, currencyPrice, timestamp);

  const nativePrice = [
    Sdk.Common.Addresses.Eth[config.chainId],
    Sdk.Common.Addresses.Weth[config.chainId],
  ].includes(currency)
    ? currencyPrice
    : prices.nativePrice;
  const usdPrice = prices.usdPrice;

  return {
    nativePrice,
    usdPrice,
  };
};<|MERGE_RESOLUTION|>--- conflicted
+++ resolved
@@ -2088,95 +2088,15 @@
               const winner = args["winner"].toLowerCase();
               const amount = args["amount"].toString();
 
-<<<<<<< HEAD
-              fillEvents.push({
-                orderKind: "nouns",
-                orderSide: "sell",
-                maker: Sdk.Nouns.Addresses.AuctionHouse[config.chainId]?.toLowerCase(),
-                taker: winner,
-                amount: "1",
-                currency: Sdk.Common.Addresses.Eth[config.chainId],
-                price: amount,
-                contract: Sdk.Nouns.Addresses.TokenContract[config.chainId]?.toLowerCase(),
-                tokenId: nounId,
-                baseEventParams,
-              });
-
-              break;
-            }
-
-            case "zora-ask-filled": {
-              const { args } = eventData.abi.parseLog(log);
-              const tokenContract = args["tokenContract"].toLowerCase();
-              const tokenId = args["tokenId"].toString();
-              const buyer = args["buyer"].toLowerCase();
-              const ask = args["ask"];
-
-              const seller = ask["seller"].toLowerCase();
-              const askCurrency = ask["askCurrency"].toLowerCase();
-              const askPrice = ask["askPrice"].toString();
-
-              const prices = await getPrices(askCurrency, askPrice, baseEventParams.timestamp);
-=======
               const currency = Sdk.Common.Addresses.Eth[config.chainId];
 
               const prices = await getPrices(currency, amount, baseEventParams.timestamp);
->>>>>>> 0ee43877
 
               if (!prices.nativePrice) {
                 // We must always have the native price
                 break;
               }
 
-<<<<<<< HEAD
-              fillEvents.push({
-                orderKind: "zora-v3",
-                currency: askCurrency,
-                orderSide: "sell",
-                maker: seller,
-                taker: buyer,
-                price: prices.nativePrice,
-                usdPrice: prices.usdPrice,
-                contract: tokenContract,
-                tokenId,
-                amount: "1",
-                baseEventParams,
-              });
-
-              break;
-            }
-
-            case "zora-auction-ended": {
-              const { args } = eventData.abi.parseLog(log);
-              // const auctionId = args["auctionId"].toString();
-              const tokenId = args["tokenId"].toString();
-              const tokenContract = args["tokenContract"].toLowerCase();
-              const tokenOwner = args["tokenOwner"].toLowerCase();
-              // const curator = args["curator"].toLowerCase();
-              const winner = args["winner"].toLowerCase();
-              const amount = args["amount"].toString();
-              // const curatorFee = args["curatorFee"].toString();
-              const auctionCurrency = args["auctionCurrency"].toLowerCase();
-
-              const prices = await getPrices(auctionCurrency, amount, baseEventParams.timestamp);
-
-              if (!prices.nativePrice) {
-                // We must always have the native price
-                break;
-              }
-
-              fillEvents.push({
-                orderKind: "zora-v3",
-                currency: auctionCurrency,
-                orderSide: "sell",
-                taker: winner,
-                maker: tokenOwner,
-                price: prices.nativePrice,
-                usdPrice: prices.usdPrice,
-                contract: tokenContract,
-                tokenId,
-                amount: "1",
-=======
               const orderKind = "nouns";
               const orderSource = await getOrderSourceByOrderKind(orderKind);
 
@@ -2192,7 +2112,77 @@
                 usdPrice: prices.usdPrice,
                 contract: Sdk.Nouns.Addresses.TokenContract[config.chainId]?.toLowerCase(),
                 tokenId: nounId,
->>>>>>> 0ee43877
+                baseEventParams,
+              });
+
+              break;
+            }
+
+            case "zora-ask-filled": {
+              const { args } = eventData.abi.parseLog(log);
+              const tokenContract = args["tokenContract"].toLowerCase();
+              const tokenId = args["tokenId"].toString();
+              const buyer = args["buyer"].toLowerCase();
+              const ask = args["ask"];
+
+              const seller = ask["seller"].toLowerCase();
+              const askCurrency = ask["askCurrency"].toLowerCase();
+              const askPrice = ask["askPrice"].toString();
+
+              const prices = await getPrices(askCurrency, askPrice, baseEventParams.timestamp);
+
+              if (!prices.nativePrice) {
+                // We must always have the native price
+                break;
+              }
+
+              fillEvents.push({
+                orderKind: "zora-v3",
+                currency: askCurrency,
+                orderSide: "sell",
+                maker: seller,
+                taker: buyer,
+                price: prices.nativePrice,
+                usdPrice: prices.usdPrice,
+                contract: tokenContract,
+                tokenId,
+                amount: "1",
+                baseEventParams,
+              });
+
+              break;
+            }
+
+            case "zora-auction-ended": {
+              const { args } = eventData.abi.parseLog(log);
+              // const auctionId = args["auctionId"].toString();
+              const tokenId = args["tokenId"].toString();
+              const tokenContract = args["tokenContract"].toLowerCase();
+              const tokenOwner = args["tokenOwner"].toLowerCase();
+              // const curator = args["curator"].toLowerCase();
+              const winner = args["winner"].toLowerCase();
+              const amount = args["amount"].toString();
+              // const curatorFee = args["curatorFee"].toString();
+              const auctionCurrency = args["auctionCurrency"].toLowerCase();
+
+              const prices = await getPrices(auctionCurrency, amount, baseEventParams.timestamp);
+
+              if (!prices.nativePrice) {
+                // We must always have the native price
+                break;
+              }
+
+              fillEvents.push({
+                orderKind: "zora-v3",
+                currency: auctionCurrency,
+                orderSide: "sell",
+                taker: winner,
+                maker: tokenOwner,
+                price: prices.nativePrice,
+                usdPrice: prices.usdPrice,
+                contract: tokenContract,
+                tokenId,
+                amount: "1",
                 baseEventParams,
               });
 
