--- conflicted
+++ resolved
@@ -41,18 +41,6 @@
     fillInfos.map((fillInfo) => ({
       name: fillInfo.buyHash + fillInfo.sellHash,
       data: fillInfo,
-<<<<<<< HEAD
-      // opts: {
-      //   // Since it can happen to sync and handle the same events more
-      //   // than once, we should make sure not to do any expensive work
-      //   // more than once for the same event. As such, we keep the last
-      //   // performed jobs in the queue (via the above `removeOnComplete`
-      //   // option) and give the jobs a deterministic id so that a job
-      //   // will not be re-executed if it already did recently.
-      //   jobId: fillInfo.buyHash + fillInfo.sellHash,
-      //   removeOnComplete: 1000,
-      // },
-=======
       opts: {
         // Since it can happen to sync and handle the same events more
         // than once, we should make sure not to do any expensive work
@@ -64,7 +52,6 @@
           fillInfo.context + "-" + fillInfo.buyHash + "-" + fillInfo.sellHash,
         removeOnComplete: 10000,
       },
->>>>>>> 9105fed8
     }))
   );
 };
