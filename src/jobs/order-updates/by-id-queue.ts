import _ from "lodash";

import { HashZero } from "@ethersproject/constants";
import { Job, Queue, QueueScheduler, Worker } from "bullmq";

import { idb } from "@/common/db";
import { logger } from "@/common/logger";
import { redis } from "@/common/redis";
import { fromBuffer, toBuffer } from "@/common/utils";
import { config } from "@/config/index";
import { TriggerKind } from "@/jobs/order-updates/types";

import * as collectionUpdatesFloorAsk from "@/jobs/collection-updates/floor-queue";
import * as handleNewSellOrder from "@/jobs/update-attribute/handle-new-sell-order";
import * as handleNewBuyOrder from "@/jobs/update-attribute/handle-new-buy-order";
import * as updateNftBalanceFloorAskPriceQueue from "@/jobs/nft-balance-updates/update-floor-ask-price-queue";
import * as processActivityEvent from "@/jobs/activities/process-activity-event";

const QUEUE_NAME = "order-updates-by-id";

export const queue = new Queue(QUEUE_NAME, {
  connection: redis.duplicate(),
  defaultJobOptions: {
    attempts: 5,
    backoff: {
      type: "exponential",
      delay: 10000,
    },
    removeOnComplete: 10000,
    removeOnFail: 10000,
    timeout: 60000,
  },
});
new QueueScheduler(QUEUE_NAME, { connection: redis.duplicate() });

// BACKGROUND WORKER ONLY
if (config.doBackgroundWork) {
  const worker = new Worker(
    QUEUE_NAME,
    async (job: Job) => {
      const { id, trigger } = job.data as OrderInfo;
      let { side, tokenSetId } = job.data as OrderInfo;
<<<<<<< HEAD

      try {
        let order;

        if (id) {
          // Fetch the order's associated data
          order = await idb.oneOrNone(
            `
              SELECT
                orders.id,
                orders.side,
                orders.token_set_id AS "tokenSetId",
                orders.source_id AS "sourceId",
                orders.source_id_int AS "sourceIdInt",
                orders.valid_between AS "validBetween",
                COALESCE(orders.quantity_remaining, 1) AS "quantityRemaining",
                orders.maker,
                orders.value,
                orders.fillability_status AS "fillabilityStatus",
                orders.approval_status AS "approvalStatus",
                token_sets_tokens.contract,
                token_sets_tokens.token_id AS "tokenId"
              FROM orders
              JOIN token_sets_tokens
                ON orders.token_set_id = token_sets_tokens.token_set_id
              WHERE orders.id = $/id/
              LIMIT 1`,
            { id }
          );

          side = order?.side;
          tokenSetId = order?.tokenSetId;
        }

=======

      logger.info(QUEUE_NAME, `Start to handle order info ${JSON.stringify(job.data)}`);

      try {
        let order;

        if (id) {
          // Fetch the order's associated data
          order = await idb.oneOrNone(
            `
              SELECT
                orders.id,
                orders.side,
                orders.token_set_id AS "tokenSetId",
                orders.source_id AS "sourceId",
                orders.source_id_int AS "sourceIdInt",
                orders.valid_between AS "validBetween",
                COALESCE(orders.quantity_remaining, 1) AS "quantityRemaining",
                orders.maker,
                orders.value,
                orders.fillability_status AS "fillabilityStatus",
                orders.approval_status AS "approvalStatus",
                token_sets_tokens.contract,
                token_sets_tokens.token_id AS "tokenId"
              FROM orders
              JOIN token_sets_tokens
                ON orders.token_set_id = token_sets_tokens.token_set_id
              WHERE orders.id = $/id/
              LIMIT 1`,
            { id }
          );

          logger.info(
            QUEUE_NAME,
            `Found order for order info ${JSON.stringify(job.data)}: ${JSON.stringify(order)}`
          );

          side = order?.side;
          tokenSetId = order?.tokenSetId;
        }

>>>>>>> 244a0d84
        if (side && tokenSetId) {
          // Recompute `top_buy` for token sets that are not single token
          if (side === "buy" && !tokenSetId.startsWith("token")) {
            const buyOrderResult = await idb.manyOrNone(
              `
                WITH "x" AS (
                  SELECT
                    "ts"."id" as "token_set_id",
                    "y".*
                  FROM "token_sets" "ts"
                  LEFT JOIN LATERAL (
                    SELECT
                      "o"."id" as "order_id",
                      "o"."value",
                      "o"."maker"
                    FROM "orders" "o"
                    WHERE "o"."token_set_id" = "ts"."id"
                      AND "o"."side" = 'buy'
                      AND "o"."fillability_status" = 'fillable'
                      AND "o"."approval_status" = 'approved'
                    ORDER BY "o"."value" DESC
                    LIMIT 1
                  ) "y" ON TRUE
                  WHERE "ts"."id" = $/tokenSetId/
                )
                UPDATE "token_sets" AS "ts" SET
                  "top_buy_id" = "x"."order_id",
                  "top_buy_value" = "x"."value",
                  "top_buy_maker" = "x"."maker",
                  "attribute_id" = "ts"."attribute_id"
                FROM "x"
                WHERE "ts"."id" = "x"."token_set_id"
                AND "ts"."top_buy_id" IS DISTINCT FROM "x"."order_id"
                RETURNING attribute_id AS "attributeId", top_buy_value AS "topBuyValue"
              `,
              { tokenSetId }
            );

            for (const result of buyOrderResult) {
              if (!_.isNull(result.attributeId)) {
                await handleNewBuyOrder.addToQueue(result);
              }
            }
          }

          // TODO: Research if splitting the single token updates in multiple
          // batches is needed (eg. to avoid blocking other running queries).

          if (side === "sell") {
            // Atomically update the cache and trigger an api event if needed
            const sellOrderResult = await idb.oneOrNone(
              `
                WITH "z" AS (
                  SELECT
                    "x"."contract",
                    "x"."token_id",
                    "y"."order_id",
                    "y"."value",
                    "y"."maker",
                    "y"."valid_between",
                    "y"."nonce",
                    "y"."source_id",
                    "y"."source_id_int",
                    "y"."is_reservoir"
                  FROM (
                    SELECT
                      "tst"."contract",
                      "tst"."token_id"
                    FROM "token_sets_tokens" "tst"
                    WHERE "token_set_id" = $/tokenSetId/
                  ) "x" LEFT JOIN LATERAL (
                    SELECT
                      "o"."id" as "order_id",
                      "o"."value",
                      "o"."maker",
                      "o"."valid_between",
                      "o"."source_id",
                      "o"."source_id_int",
                      "o"."nonce",
                      "o"."is_reservoir"
                    FROM "orders" "o"
                    JOIN "token_sets_tokens" "tst"
                      ON "o"."token_set_id" = "tst"."token_set_id"
                    WHERE "tst"."contract" = "x"."contract"
                      AND "tst"."token_id" = "x"."token_id"
                      AND "o"."side" = 'sell'
                      AND "o"."fillability_status" = 'fillable'
                      AND "o"."approval_status" = 'approved'
                    ORDER BY "o"."value", "o"."fee_bps"
                    LIMIT 1
                  ) "y" ON TRUE
                ),
                "w" AS (
                  UPDATE "tokens" AS "t" SET
                    "floor_sell_id" = "z"."order_id",
                    "floor_sell_value" = "z"."value",
                    "floor_sell_maker" = "z"."maker",
                    "floor_sell_valid_from" = least(
                      2147483647::NUMERIC,
                      date_part('epoch', lower("z"."valid_between"))
                    )::INT,
                    "floor_sell_valid_to" = least(
                      2147483647::NUMERIC,
                      coalesce(
                        nullif(date_part('epoch', upper("z"."valid_between")), 'Infinity'),
                        0
                      )
                    )::INT,
                    "floor_sell_source_id" = "z"."source_id",
                    "floor_sell_source_id_int" = "z"."source_id_int",
                    "floor_sell_is_reservoir" = "z"."is_reservoir",
                    "updated_at" = now()
                  FROM "z"
                  WHERE "t"."contract" = "z"."contract"
                    AND "t"."token_id" = "z"."token_id"
                    AND (
                      "t"."floor_sell_id" IS DISTINCT FROM "z"."order_id"
                      OR "t"."floor_sell_maker" IS DISTINCT FROM "z"."maker"
                      OR "t"."floor_sell_value" IS DISTINCT FROM "z"."value"
                    )
                  RETURNING
                    "z"."contract",
                    "z"."token_id",
                    "z"."order_id" AS "new_floor_sell_id",
                    "z"."maker" AS "new_floor_sell_maker",
                    "z"."value" AS "new_floor_sell_value",
                    "z"."valid_between" AS "new_floor_sell_valid_between",
                    "z"."nonce" AS "new_floor_sell_nonce",
                    "z"."source_id_int" AS "new_floor_sell_source_id_int",
                    (
                      SELECT "t"."floor_sell_value" FROM "tokens" "t"
                      WHERE "t"."contract" = "z"."contract"
                        AND "t"."token_id" = "z"."token_id"
                    ) AS "old_floor_sell_value"
                )
                INSERT INTO "token_floor_sell_events"(
                  "kind",
                  "contract",
                  "token_id",
                  "order_id",
                  "maker",
                  "price",
                  "source_id_int",
                  "valid_between",
                  "nonce",
                  "previous_price",
                  "tx_hash",
                  "tx_timestamp"
                )
                SELECT
                  $/kind/ AS "kind",
                  "w"."contract",
                  "w"."token_id",
                  "w"."new_floor_sell_id" AS "order_id",
                  "w"."new_floor_sell_maker" AS "maker",
                  "w"."new_floor_sell_value" AS "price",
                  "w"."new_floor_sell_source_id_int" AS "source_id_int",
                  "w"."new_floor_sell_valid_between" AS "valid_between",
                  "w"."new_floor_sell_nonce" AS "nonce",
                  "w"."old_floor_sell_value" AS "previous_price",
                  $/txHash/ AS "tx_hash",
                  $/txTimestamp/ AS "tx_timestamp"
                FROM "w"
                RETURNING
                  "kind",
                  "contract",
                  "token_id" AS "tokenId",
                  "price",
                  "previous_price" AS "previousPrice",
                  "tx_hash" AS "txHash",
                  "tx_timestamp" AS "txTimestamp"
              `,
              {
                tokenSetId,
                kind: trigger.kind,
                txHash: trigger.txHash ? toBuffer(trigger.txHash) : null,
                txTimestamp: trigger.txTimestamp || null,
              }
            );

            if (sellOrderResult) {
              // Update attributes floor
              sellOrderResult.contract = fromBuffer(sellOrderResult.contract);
              await handleNewSellOrder.addToQueue(sellOrderResult);

              // Update collection floor
              sellOrderResult.txHash = sellOrderResult.txHash
                ? fromBuffer(sellOrderResult.txHash)
                : null;
              await collectionUpdatesFloorAsk.addToQueue([sellOrderResult]);
            }
          } else if (side === "buy") {
            // TODO: Use keyset pagination (via multiple jobs) to handle token
            // cache updates in batches - only relevant for orders that are on
            // token sets with lots of tokens (eg. contract, range, list). The
            // reason for it is that updating tens of thousands of token cache
            // entries all at once can be quite expensive (eg. queries running
            // for 1-2 minutes) and this doesn't scale.

            await idb.none(
              `
                WITH "z" AS (
                  SELECT
                    "x"."contract",
                    "x"."token_id",
                    "y"."order_id",
                    "y"."value",
                    "y"."maker"
                  FROM (
                    SELECT
                      "tst"."contract",
                      "tst"."token_id"
                    FROM "token_sets_tokens" "tst"
                    WHERE "token_set_id" = $/tokenSetId/
                  ) "x" LEFT JOIN LATERAL (
                    SELECT
                      "o"."id" as "order_id",
                      "o"."value",
                      "o"."maker"
                    FROM "orders" "o"
                    JOIN "token_sets_tokens" "tst"
                      ON "o"."token_set_id" = "tst"."token_set_id"
                    WHERE "tst"."contract" = "x"."contract"
                      AND "tst"."token_id" = "x"."token_id"
                      AND "o"."side" = 'buy'
                      AND "o"."fillability_status" = 'fillable'
                      AND "o"."approval_status" = 'approved'
                      AND EXISTS(
                        SELECT FROM "nft_balances" "nb"
                          WHERE "nb"."contract" = "x"."contract"
                          AND "nb"."token_id" = "x"."token_id"
                          AND "nb"."amount" > 0
                          AND "nb"."owner" != "o"."maker"
                      )
                    ORDER BY "o"."value" DESC
                    LIMIT 1
                  ) "y" ON TRUE
                )
                UPDATE "tokens" AS "t" SET
                  "top_buy_id" = "z"."order_id",
                  "top_buy_value" = "z"."value",
                  "top_buy_maker" = "z"."maker",
                  "updated_at" = now()
                FROM "z"
                WHERE "t"."contract" = "z"."contract"
                  AND "t"."token_id" = "z"."token_id"
                  AND "t"."top_buy_id" IS DISTINCT FROM "z"."order_id"
              `,
              { tokenSetId }
            );
          }

          if (order) {
            if (order.side === "sell") {
              // Insert a corresponding order event.
              await idb.none(
                `
                INSERT INTO order_events (
                  kind,
                  status,
                  contract,
                  token_id,
                  order_id,
                  order_source_id,
                  order_source_id_int,
                  order_valid_between,
                  order_quantity_remaining,
                  maker,
                  price,
                  tx_hash,
                  tx_timestamp
                )
                VALUES (
                  $/kind/,
                  (
                    CASE
                      WHEN $/fillabilityStatus/ = 'filled' THEN 'filled'
                      WHEN $/fillabilityStatus/ = 'cancelled' THEN 'cancelled'
                      WHEN $/fillabilityStatus/ = 'expired' THEN 'expired'
                      WHEN $/fillabilityStatus/ = 'no-balance' THEN 'inactive'
                      WHEN $/approvalStatus/ = 'no-approval' THEN 'inactive'
                      ELSE 'active'
                    END
                  )::order_event_status_t,
                  $/contract/,
                  $/tokenId/,
                  $/id/,
                  $/sourceId/,
                  $/sourceIdInt/,
                  $/validBetween/,
                  $/quantityRemaining/,
                  $/maker/,
                  $/value/,
                  $/txHash/,
                  $/txTimestamp/
                ) 
              `,
                {
                  fillabilityStatus: order.fillabilityStatus,
                  approvalStatus: order.approvalStatus,
                  contract: order.contract,
                  tokenId: order.tokenId,
                  id: order.id,
                  sourceId: order.sourceId,
                  sourceIdInt: order.sourceIdInt,
                  validBetween: order.validBetween,
                  quantityRemaining: order.quantityRemaining,
                  maker: order.maker,
                  value: order.value,
                  kind: trigger.kind,
                  txHash: trigger.txHash ? toBuffer(trigger.txHash) : null,
                  txTimestamp: trigger.txTimestamp || null,
                }
              );

              const updateFloorAskPriceInfo = {
                contract: fromBuffer(order.contract),
                tokenId: order.tokenId,
                owner: fromBuffer(order.maker),
              };

              await updateNftBalanceFloorAskPriceQueue.addToQueue([updateFloorAskPriceInfo]);
            }

            let eventInfo;

            if (trigger.kind == "cancel") {
              const eventData = {
                orderId: order.id,
                contract: fromBuffer(order.contract),
                tokenId: order.tokenId,
                maker: fromBuffer(order.maker),
                price: order.value,
                amount: order.quantityRemaining,
                transactionHash: trigger.txHash,
                logIndex: trigger.logIndex,
                batchIndex: trigger.batchIndex,
                blockHash: trigger.blockHash,
                timestamp: trigger.txTimestamp,
              };

              if (order.side === "sell") {
                eventInfo = {
                  kind: processActivityEvent.EventKind.sellOrderCancelled,
                  data: eventData,
                };
              } else if (order.side === "buy") {
                eventInfo = {
                  kind: processActivityEvent.EventKind.buyOrderCancelled,
                  data: eventData,
                };
              }
            } else if (
              trigger.kind == "new-order" &&
              order.fillabilityStatus == "fillable" &&
              order.approvalStatus == "approved"
            ) {
              const eventData = {
                orderId: order.id,
                contract: fromBuffer(order.contract),
                tokenId: order.tokenId,
                maker: fromBuffer(order.maker),
                price: order.value,
                amount: order.quantityRemaining,
                timestamp: Date.now() / 1000,
              };

              if (order.side === "sell") {
                eventInfo = {
                  kind: processActivityEvent.EventKind.newSellOrder,
                  data: eventData,
                };
              } else if (order.side === "buy") {
                eventInfo = {
                  kind: processActivityEvent.EventKind.newBuyOrder,
                  data: eventData,
                };
              }
            }

            if (eventInfo) {
              await processActivityEvent.addToQueue([eventInfo as processActivityEvent.EventInfo]);
            }
          }
        }
      } catch (error) {
        logger.error(
          QUEUE_NAME,
          `Failed to handle order info ${JSON.stringify(job.data)}: ${error}`
        );
        throw error;
      }
    },
    { connection: redis.duplicate(), concurrency: 15 }
  );
  worker.on("error", (error) => {
    logger.error(QUEUE_NAME, `Worker errored: ${error}`);
  });
}

export type OrderInfo = {
  // The context represents a deterministic id for what triggered
  // the job in the first place. Since this is what's going to be
  // set as the id of the job, the queue is only going to process
  // a context once (further jobs that have the same context will
  // be ignored - as long as the queue still holds past jobs with
  // the same context). It is VERY IMPORTANT to have this in mind
  // and set the contexts distinctive enough so that jobs are not
  // going to be wrongfully ignored. However, to be as performant
  // as possible it's also important to not have the contexts too
  // distinctive in order to avoid doing duplicative work.
  context: string;
  // Information regarding what triggered the job
  trigger: {
    kind: TriggerKind;
    txHash?: string;
    txTimestamp?: number;
    logIndex?: number;
    batchIndex?: number;
    blockHash?: string;
  };
  // When the order id is passed, we recompute the caches of any
  // tokens corresponding to the order (eg. order's token set).
  id?: string;
  // Otherwise we support updating token caches without passing an
  // explicit order so as to support cases like revalidation where
  // we don't have an order to check against.
  tokenSetId?: string;
  side?: "sell" | "buy";
};

export const addToQueue = async (orderInfos: OrderInfo[]) => {
  // Ignore empty orders
  orderInfos = orderInfos.filter(({ id }) => id !== HashZero);

  await queue.addBulk(
    orderInfos.map((orderInfo) => ({
      name: orderInfo.id ? orderInfo.id : orderInfo.tokenSetId! + "-" + orderInfo.side!,
      data: orderInfo,
      opts: {
        // We should make sure not to perform any expensive work more
        // than once. As such, we keep the last performed jobs in the
        // queue and give all jobs a deterministic id so that we skip
        // handling jobs that already got executed.
        jobId: orderInfo.context,
      },
    }))
  );
};<|MERGE_RESOLUTION|>--- conflicted
+++ resolved
@@ -40,7 +40,8 @@
     async (job: Job) => {
       const { id, trigger } = job.data as OrderInfo;
       let { side, tokenSetId } = job.data as OrderInfo;
-<<<<<<< HEAD
+
+      logger.info(QUEUE_NAME, `Start to handle order info ${JSON.stringify(job.data)}`);
 
       try {
         let order;
@@ -71,43 +72,6 @@
             { id }
           );
 
-          side = order?.side;
-          tokenSetId = order?.tokenSetId;
-        }
-
-=======
-
-      logger.info(QUEUE_NAME, `Start to handle order info ${JSON.stringify(job.data)}`);
-
-      try {
-        let order;
-
-        if (id) {
-          // Fetch the order's associated data
-          order = await idb.oneOrNone(
-            `
-              SELECT
-                orders.id,
-                orders.side,
-                orders.token_set_id AS "tokenSetId",
-                orders.source_id AS "sourceId",
-                orders.source_id_int AS "sourceIdInt",
-                orders.valid_between AS "validBetween",
-                COALESCE(orders.quantity_remaining, 1) AS "quantityRemaining",
-                orders.maker,
-                orders.value,
-                orders.fillability_status AS "fillabilityStatus",
-                orders.approval_status AS "approvalStatus",
-                token_sets_tokens.contract,
-                token_sets_tokens.token_id AS "tokenId"
-              FROM orders
-              JOIN token_sets_tokens
-                ON orders.token_set_id = token_sets_tokens.token_set_id
-              WHERE orders.id = $/id/
-              LIMIT 1`,
-            { id }
-          );
-
           logger.info(
             QUEUE_NAME,
             `Found order for order info ${JSON.stringify(job.data)}: ${JSON.stringify(order)}`
@@ -117,7 +81,6 @@
           tokenSetId = order?.tokenSetId;
         }
 
->>>>>>> 244a0d84
         if (side && tokenSetId) {
           // Recompute `top_buy` for token sets that are not single token
           if (side === "buy" && !tokenSetId.startsWith("token")) {
