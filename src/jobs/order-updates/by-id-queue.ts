import _ from "lodash";

import { HashZero } from "@ethersproject/constants";
import { Job, Queue, QueueScheduler, Worker } from "bullmq";

import { idb } from "@/common/db";
import { logger } from "@/common/logger";
import { redis } from "@/common/redis";
import { fromBuffer, toBuffer } from "@/common/utils";
import { config } from "@/config/index";
import { TriggerKind } from "@/jobs/order-updates/types";

import * as collectionUpdatesFloorAsk from "@/jobs/collection-updates/floor-queue";
import * as handleNewSellOrder from "@/jobs/update-attribute/handle-new-sell-order";
import * as handleNewBuyOrder from "@/jobs/update-attribute/handle-new-buy-order";
<<<<<<< HEAD
import { ActivityEventType, ActivityEventInfo } from "@/jobs/activities";
import * as activities from "@/jobs/activities";
=======
import * as updateNftBalanceFloorAskPriceQueue from "@/jobs/nft-balance-updates/update-floor-ask-price-queue";
>>>>>>> 29492e28

const QUEUE_NAME = "order-updates-by-id";

export const queue = new Queue(QUEUE_NAME, {
  connection: redis.duplicate(),
  defaultJobOptions: {
    attempts: 5,
    backoff: {
      type: "exponential",
      delay: 10000,
    },
    removeOnComplete: 10000,
    removeOnFail: 10000,
    timeout: 60000,
  },
});
new QueueScheduler(QUEUE_NAME, { connection: redis.duplicate() });

// BACKGROUND WORKER ONLY
if (config.doBackgroundWork) {
  const worker = new Worker(
    QUEUE_NAME,
    async (job: Job) => {
      const { id, side, tokenSetId, trigger } = job.data as OrderInfo;

      try {
        // Fetch the order's associated token set
        const data: {
          side: string | null;
          token_set_id: string | null;
<<<<<<< HEAD
          fillability_status: string | null;
          approval_status: string | null;
        } | null = await idb.oneOrNone(
          `
            SELECT
              "o"."side",
              "o"."token_set_id",
              "o"."fillability_status",
              "o"."approval_status"
            FROM "orders" "o"
            WHERE "o"."id" = $/id/
          `,
          { id }
        );
=======
        } | null = id
          ? await idb.oneOrNone(
              `
                SELECT
                  "o"."side",
                  "o"."token_set_id"
                FROM "orders" "o"
                WHERE "o"."id" = $/id/
              `,
              { id }
            )
          : { side: side!, token_set_id: tokenSetId! };
>>>>>>> 29492e28

        if (data && data.side && data.token_set_id) {
          const side = data.side;
          const tokenSetId = data.token_set_id;

          // Recompute `top_buy` for token sets that are not single token
          if (side === "buy" && !tokenSetId.startsWith("token")) {
            const buyOrderResult = await idb.manyOrNone(
              `
                WITH "x" AS (
                  SELECT
                    "ts"."id" as "token_set_id",
                    "y".*
                  FROM "token_sets" "ts"
                  LEFT JOIN LATERAL (
                    SELECT
                      "o"."id" as "order_id",
                      "o"."value",
                      "o"."maker"
                    FROM "orders" "o"
                    WHERE "o"."token_set_id" = "ts"."id"
                      AND "o"."side" = 'buy'
                      AND "o"."fillability_status" = 'fillable'
                      AND "o"."approval_status" = 'approved'
                    ORDER BY "o"."value" DESC
                    LIMIT 1
                  ) "y" ON TRUE
                  WHERE "ts"."id" = $/tokenSetId/
                )
                UPDATE "token_sets" AS "ts" SET
                  "top_buy_id" = "x"."order_id",
                  "top_buy_value" = "x"."value",
                  "top_buy_maker" = "x"."maker",
                  "attribute_id" = "ts"."attribute_id"
                FROM "x"
                WHERE "ts"."id" = "x"."token_set_id"
                AND "ts"."top_buy_id" IS DISTINCT FROM "x"."order_id"
                RETURNING attribute_id AS "attributeId", top_buy_value AS "topBuyValue"
              `,
              { tokenSetId }
            );

            for (const result of buyOrderResult) {
              if (!_.isNull(result.attributeId)) {
                await handleNewBuyOrder.addToQueue(result);
              }
            }
          }

          // TODO: Research if splitting the single token updates in multiple
          // batches is needed (eg. to avoid blocking other running queries).

          if (data.side === "sell") {
            // Atomically update the cache and trigger an api event if needed
            const sellOrderResult = await idb.oneOrNone(
              `
                WITH "z" AS (
                  SELECT
                    "x"."contract",
                    "x"."token_id",
                    "y"."order_id",
                    "y"."value",
                    "y"."maker",
                    "y"."valid_between",
                    "y"."nonce",
                    "y"."source_id",
                    "y"."source_id_int",
                    "y"."is_reservoir"
                  FROM (
                    SELECT
                      "tst"."contract",
                      "tst"."token_id"
                    FROM "token_sets_tokens" "tst"
                    WHERE "token_set_id" = $/tokenSetId/
                  ) "x" LEFT JOIN LATERAL (
                    SELECT
                      "o"."id" as "order_id",
                      "o"."value",
                      "o"."maker",
                      "o"."valid_between",
                      "o"."source_id",
                      "o"."source_id_int",
                      "o"."nonce",
                      "o"."is_reservoir"
                    FROM "orders" "o"
                    JOIN "token_sets_tokens" "tst"
                      ON "o"."token_set_id" = "tst"."token_set_id"
                    WHERE "tst"."contract" = "x"."contract"
                      AND "tst"."token_id" = "x"."token_id"
                      AND "o"."side" = 'sell'
                      AND "o"."fillability_status" = 'fillable'
                      AND "o"."approval_status" = 'approved'
                    ORDER BY "o"."value", "o"."fee_bps"
                    LIMIT 1
                  ) "y" ON TRUE
                ),
                "w" AS (
                  UPDATE "tokens" AS "t" SET
                    "floor_sell_id" = "z"."order_id",
                    "floor_sell_value" = "z"."value",
                    "floor_sell_maker" = "z"."maker",
                    "floor_sell_valid_from" = least(
                      2147483647::NUMERIC,
                      date_part('epoch', lower("z"."valid_between"))
                    )::INT,
                    "floor_sell_valid_to" = least(
                      2147483647::NUMERIC,
                      coalesce(
                        nullif(date_part('epoch', upper("z"."valid_between")), 'Infinity'),
                        0
                      )
                    )::INT,
                    "floor_sell_source_id" = "z"."source_id",
                    "floor_sell_source_id_int" = "z"."source_id_int",
                    "floor_sell_is_reservoir" = "z"."is_reservoir"
                  FROM "z"
                  WHERE "t"."contract" = "z"."contract"
                    AND "t"."token_id" = "z"."token_id"
                    AND (
                      "t"."floor_sell_id" IS DISTINCT FROM "z"."order_id"
                      OR "t"."floor_sell_maker" IS DISTINCT FROM "z"."maker"
                      OR "t"."floor_sell_value" IS DISTINCT FROM "z"."value"
                    )
                  RETURNING
                    "z"."contract",
                    "z"."token_id",
                    "z"."order_id" AS "new_floor_sell_id",
                    "z"."maker" AS "new_floor_sell_maker",
                    "z"."value" AS "new_floor_sell_value",
                    "z"."valid_between" AS "new_floor_sell_valid_between",
                    "z"."nonce" AS "new_floor_sell_nonce",
                    "z"."source_id_int" AS "new_floor_sell_source_id_int",
                    (
                      SELECT "t"."floor_sell_value" FROM "tokens" "t"
                      WHERE "t"."contract" = "z"."contract"
                        AND "t"."token_id" = "z"."token_id"
                    ) AS "old_floor_sell_value"
                )
                INSERT INTO "token_floor_sell_events"(
                  "kind",
                  "contract",
                  "token_id",
                  "order_id",
                  "maker",
                  "price",
                  "source_id_int",
                  "valid_between",
                  "nonce",
                  "previous_price",
                  "tx_hash",
                  "tx_timestamp"
                )
                SELECT
                  $/kind/ AS "kind",
                  "w"."contract",
                  "w"."token_id",
                  "w"."new_floor_sell_id" AS "order_id",
                  "w"."new_floor_sell_maker" AS "maker",
                  "w"."new_floor_sell_value" AS "price",
                  "w"."new_floor_sell_source_id_int" AS "source_id_int",
                  "w"."new_floor_sell_valid_between" AS "valid_between",
                  "w"."new_floor_sell_nonce" AS "nonce",
                  "w"."old_floor_sell_value" AS "previous_price",
                  $/txHash/ AS "tx_hash",
                  $/txTimestamp/ AS "tx_timestamp"
                FROM "w"
                RETURNING
                  "kind",
                  "contract",
                  "token_id" AS "tokenId",
                  "price",
                  "previous_price" AS "previousPrice",
                  "tx_hash" AS "txHash",
                  "tx_timestamp" AS "txTimestamp"
              `,
              {
                tokenSetId,
                kind: trigger.kind,
                txHash: trigger.txHash ? toBuffer(trigger.txHash) : null,
                txTimestamp: trigger.txTimestamp || null,
              }
            );

            if (sellOrderResult) {
              // Update attributes floor
              sellOrderResult.contract = fromBuffer(sellOrderResult.contract);
              await handleNewSellOrder.addToQueue(sellOrderResult);

              // Update collection floor
              sellOrderResult.txHash = sellOrderResult.txHash
                ? fromBuffer(sellOrderResult.txHash)
                : null;
              await collectionUpdatesFloorAsk.addToQueue([sellOrderResult]);
            }
          } else if (data.side === "buy") {
            // TODO: Use keyset pagination (via multiple jobs) to handle token
            // cache updates in batches - only relevant for orders that are on
            // token sets with lots of tokens (eg. contract, range, list). The
            // reason for it is that updating tens of thousands of token cache
            // entries all at once can be quite expensive (eg. queries running
            // for 1-2 minutes) and this doesn't scale.

            await idb.none(
              `
                WITH "z" AS (
                  SELECT
                    "x"."contract",
                    "x"."token_id",
                    "y"."order_id",
                    "y"."value",
                    "y"."maker"
                  FROM (
                    SELECT
                      "tst"."contract",
                      "tst"."token_id"
                    FROM "token_sets_tokens" "tst"
                    WHERE "token_set_id" = $/tokenSetId/
                  ) "x" LEFT JOIN LATERAL (
                    SELECT
                      "o"."id" as "order_id",
                      "o"."value",
                      "o"."maker"
                    FROM "orders" "o"
                    JOIN "token_sets_tokens" "tst"
                      ON "o"."token_set_id" = "tst"."token_set_id"
                    WHERE "tst"."contract" = "x"."contract"
                      AND "tst"."token_id" = "x"."token_id"
                      AND "o"."side" = 'buy'
                      AND "o"."fillability_status" = 'fillable'
                      AND "o"."approval_status" = 'approved'
                      AND EXISTS(
                        SELECT FROM "nft_balances" "nb"
                          WHERE "nb"."contract" = "x"."contract"
                          AND "nb"."token_id" = "x"."token_id"
                          AND "nb"."amount" > 0
                          AND "nb"."owner" != "o"."maker"
                      )
                    ORDER BY "o"."value" DESC
                    LIMIT 1
                  ) "y" ON TRUE
                )
                UPDATE "tokens" AS "t" SET
                  "top_buy_id" = "z"."order_id",
                  "top_buy_value" = "z"."value",
                  "top_buy_maker" = "z"."maker"
                FROM "z"
                WHERE "t"."contract" = "z"."contract"
                  AND "t"."token_id" = "z"."token_id"
                  AND "t"."top_buy_id" IS DISTINCT FROM "z"."order_id"
              `,
              { tokenSetId }
            );
          }

<<<<<<< HEAD
          // Insert a corresponding order event.
          const orderEventResult = await idb.oneOrNone(
            `
              INSERT INTO order_events (
                kind,
                status,
                contract,
                token_id,
                order_id,
                order_source_id,
                order_source_id_int,
                order_valid_between,
                order_quantity_remaining,
                maker,
                price,
                tx_hash,
                tx_timestamp
              ) (
                SELECT
                  $/kind/,
                  (
                    CASE
                      WHEN orders.fillability_status = 'filled' THEN 'filled'
                      WHEN orders.fillability_status = 'cancelled' THEN 'cancelled'
                      WHEN orders.fillability_status = 'expired' THEN 'expired'
                      WHEN orders.fillability_status = 'no-balance' THEN 'inactive'
                      WHEN orders.approval_status = 'no-approval' THEN 'inactive'
                      ELSE 'active'
                    END
                  )::order_event_status_t,
                  token_sets_tokens.contract,
                  token_sets_tokens.token_id,
                  orders.id,
                  orders.source_id,
                  orders.source_id_int,
                  orders.valid_between,
                  orders.quantity_remaining,
                  orders.maker,
                  orders.value,
                  $/txHash/,
                  $/txTimestamp/
                FROM orders
                JOIN token_sets_tokens
                  ON orders.token_set_id = token_sets_tokens.token_set_id
                WHERE orders.id = $/id/
                LIMIT 1
              )
              RETURNING
                id,
                contract,
                token_id,
                maker,
                price,
                order_quantity_remaining AS amount,
                created_at
            `,
            {
              id,
              kind: trigger.kind,
              txHash: trigger.txHash ? toBuffer(trigger.txHash) : null,
              txTimestamp: trigger.txTimestamp || null,
            }
          );

          if (
            trigger.kind == "cancel" ||
            (trigger.kind == "new-order" &&
              data.fillability_status == "fillable" &&
              data.approval_status == "approved")
          ) {
            let eventInfo;

            if (data.side === "sell") {
              eventInfo = {
                kind:
                  trigger.kind == "new-order"
                    ? ActivityEventType.newSellOrder
                    : ActivityEventType.sellOrderCancelled,
                data: {
                  orderId: id,
                  contract: fromBuffer(orderEventResult.contract),
                  tokenId: orderEventResult.token_id,
                  maker: fromBuffer(orderEventResult.maker),
                  price: orderEventResult.price,
                  amount: orderEventResult.amount,
                  createdAt: orderEventResult.created_at,
                },
              };
            } else if (data.side === "buy") {
              eventInfo = {
                kind:
                  trigger.kind == "new-order"
                    ? ActivityEventType.newBuyOrder
                    : ActivityEventType.buyOrderCancelled,
                data: {
                  orderId: id,
                  contract: fromBuffer(orderEventResult.contract),
                  maker: fromBuffer(orderEventResult.maker),
                  price: Number(orderEventResult.price),
                  amount: Number(orderEventResult.amount),
                  createdAt: orderEventResult.created_at,
                },
              };
            }

            if (eventInfo) {
              await activities.addToQueue([eventInfo as ActivityEventInfo]);
            }
=======
          if (id) {
            // Insert a corresponding order event.
            const orderEventResult = await idb.oneOrNone(
              `
                INSERT INTO order_events (
                  kind,
                  status,
                  contract,
                  token_id,
                  order_id,
                  order_source_id,
                  order_source_id_int,
                  order_valid_between,
                  order_quantity_remaining,
                  maker,
                  price,
                  tx_hash,
                  tx_timestamp
                ) (
                  SELECT
                    $/kind/,
                    (
                      CASE
                        WHEN orders.fillability_status = 'filled' THEN 'filled'
                        WHEN orders.fillability_status = 'cancelled' THEN 'cancelled'
                        WHEN orders.fillability_status = 'expired' THEN 'expired'
                        WHEN orders.fillability_status = 'no-balance' THEN 'inactive'
                        WHEN orders.approval_status = 'no-approval' THEN 'inactive'
                        ELSE 'active'
                      END
                    )::order_event_status_t,
                    token_sets_tokens.contract,
                    token_sets_tokens.token_id,
                    orders.id,
                    orders.source_id,
                    orders.source_id_int,
                    orders.valid_between,
                    orders.quantity_remaining,
                    orders.maker,
                    orders.value,
                    $/txHash/,
                    $/txTimestamp/
                  FROM orders
                  JOIN token_sets_tokens
                    ON orders.token_set_id = token_sets_tokens.token_set_id
                  WHERE orders.id = $/id/
                  LIMIT 1
                )
                RETURNING
                  contract,
                  token_id,
                  maker
              `,
              {
                id,
                kind: trigger.kind,
                txHash: trigger.txHash ? toBuffer(trigger.txHash) : null,
                txTimestamp: trigger.txTimestamp || null,
              }
            );

            if (data.side === "sell") {
              const updateFloorAskPriceInfo = {
                contract: fromBuffer(orderEventResult.contract),
                tokenId: orderEventResult.token_id,
                owner: fromBuffer(orderEventResult.maker),
              };

              await updateNftBalanceFloorAskPriceQueue.addToQueue([updateFloorAskPriceInfo]);
            }
>>>>>>> 29492e28
          }
        }
      } catch (error) {
        logger.error(
          QUEUE_NAME,
          `Failed to handle order info ${JSON.stringify(job.data)}: ${error}`
        );
        throw error;
      }
    },
    { connection: redis.duplicate(), concurrency: 15 }
  );
  worker.on("error", (error) => {
    logger.error(QUEUE_NAME, `Worker errored: ${error}`);
  });
}

export type OrderInfo = {
  // The context represents a deterministic id for what triggered
  // the job in the first place. Since this is what's going to be
  // set as the id of the job, the queue is only going to process
  // a context once (further jobs that have the same context will
  // be ignored - as long as the queue still holds past jobs with
  // the same context). It is VERY IMPORTANT to have this in mind
  // and set the contexts distinctive enough so that jobs are not
  // going to be wrongfully ignored. However, to be as performant
  // as possible it's also important to not have the contexts too
  // distinctive in order to avoid doing duplicative work.
  context: string;
  // Information regarding what triggered the job
  trigger: {
    kind: TriggerKind;
    txHash?: string;
    txTimestamp?: number;
  };
  // When the order id is passed, we recompute the caches of any
  // tokens corresponding to the order (eg. order's token set).
  id?: string;
  // Otherwise we support updating token caches without passing an
  // explicit order so as to support cases like revalidation where
  // we don't have an order to check against.
  tokenSetId?: string;
  side?: "sell" | "buy";
};

export const addToQueue = async (orderInfos: OrderInfo[]) => {
  // Ignore empty orders
  orderInfos = orderInfos.filter(({ id }) => id !== HashZero);

  await queue.addBulk(
    orderInfos.map((orderInfo) => ({
      name: orderInfo.id ? orderInfo.id : orderInfo.tokenSetId! + "-" + orderInfo.side!,
      data: orderInfo,
      opts: {
        // We should make sure not to perform any expensive work more
        // than once. As such, we keep the last performed jobs in the
        // queue and give all jobs a deterministic id so that we skip
        // handling jobs that already got executed.
        jobId: orderInfo.context,
      },
    }))
  );
};<|MERGE_RESOLUTION|>--- conflicted
+++ resolved
@@ -13,12 +13,9 @@
 import * as collectionUpdatesFloorAsk from "@/jobs/collection-updates/floor-queue";
 import * as handleNewSellOrder from "@/jobs/update-attribute/handle-new-sell-order";
 import * as handleNewBuyOrder from "@/jobs/update-attribute/handle-new-buy-order";
-<<<<<<< HEAD
+import * as updateNftBalanceFloorAskPriceQueue from "@/jobs/nft-balance-updates/update-floor-ask-price-queue";
 import { ActivityEventType, ActivityEventInfo } from "@/jobs/activities";
 import * as activities from "@/jobs/activities";
-=======
-import * as updateNftBalanceFloorAskPriceQueue from "@/jobs/nft-balance-updates/update-floor-ask-price-queue";
->>>>>>> 29492e28
 
 const QUEUE_NAME = "order-updates-by-id";
 
@@ -49,35 +46,27 @@
         const data: {
           side: string | null;
           token_set_id: string | null;
-<<<<<<< HEAD
           fillability_status: string | null;
           approval_status: string | null;
-        } | null = await idb.oneOrNone(
-          `
-            SELECT
-              "o"."side",
-              "o"."token_set_id",
-              "o"."fillability_status",
-              "o"."approval_status"
-            FROM "orders" "o"
-            WHERE "o"."id" = $/id/
-          `,
-          { id }
-        );
-=======
         } | null = id
           ? await idb.oneOrNone(
               `
                 SELECT
                   "o"."side",
-                  "o"."token_set_id"
+                  "o"."token_set_id",
+                  "o"."fillability_status",
+                  "o"."approval_status"
                 FROM "orders" "o"
                 WHERE "o"."id" = $/id/
               `,
               { id }
             )
-          : { side: side!, token_set_id: tokenSetId! };
->>>>>>> 29492e28
+          : {
+              side: side!,
+              token_set_id: tokenSetId!,
+              fillability_status: null,
+              approval_status: null,
+            };
 
         if (data && data.side && data.token_set_id) {
           const side = data.side;
@@ -332,116 +321,6 @@
             );
           }
 
-<<<<<<< HEAD
-          // Insert a corresponding order event.
-          const orderEventResult = await idb.oneOrNone(
-            `
-              INSERT INTO order_events (
-                kind,
-                status,
-                contract,
-                token_id,
-                order_id,
-                order_source_id,
-                order_source_id_int,
-                order_valid_between,
-                order_quantity_remaining,
-                maker,
-                price,
-                tx_hash,
-                tx_timestamp
-              ) (
-                SELECT
-                  $/kind/,
-                  (
-                    CASE
-                      WHEN orders.fillability_status = 'filled' THEN 'filled'
-                      WHEN orders.fillability_status = 'cancelled' THEN 'cancelled'
-                      WHEN orders.fillability_status = 'expired' THEN 'expired'
-                      WHEN orders.fillability_status = 'no-balance' THEN 'inactive'
-                      WHEN orders.approval_status = 'no-approval' THEN 'inactive'
-                      ELSE 'active'
-                    END
-                  )::order_event_status_t,
-                  token_sets_tokens.contract,
-                  token_sets_tokens.token_id,
-                  orders.id,
-                  orders.source_id,
-                  orders.source_id_int,
-                  orders.valid_between,
-                  orders.quantity_remaining,
-                  orders.maker,
-                  orders.value,
-                  $/txHash/,
-                  $/txTimestamp/
-                FROM orders
-                JOIN token_sets_tokens
-                  ON orders.token_set_id = token_sets_tokens.token_set_id
-                WHERE orders.id = $/id/
-                LIMIT 1
-              )
-              RETURNING
-                id,
-                contract,
-                token_id,
-                maker,
-                price,
-                order_quantity_remaining AS amount,
-                created_at
-            `,
-            {
-              id,
-              kind: trigger.kind,
-              txHash: trigger.txHash ? toBuffer(trigger.txHash) : null,
-              txTimestamp: trigger.txTimestamp || null,
-            }
-          );
-
-          if (
-            trigger.kind == "cancel" ||
-            (trigger.kind == "new-order" &&
-              data.fillability_status == "fillable" &&
-              data.approval_status == "approved")
-          ) {
-            let eventInfo;
-
-            if (data.side === "sell") {
-              eventInfo = {
-                kind:
-                  trigger.kind == "new-order"
-                    ? ActivityEventType.newSellOrder
-                    : ActivityEventType.sellOrderCancelled,
-                data: {
-                  orderId: id,
-                  contract: fromBuffer(orderEventResult.contract),
-                  tokenId: orderEventResult.token_id,
-                  maker: fromBuffer(orderEventResult.maker),
-                  price: orderEventResult.price,
-                  amount: orderEventResult.amount,
-                  createdAt: orderEventResult.created_at,
-                },
-              };
-            } else if (data.side === "buy") {
-              eventInfo = {
-                kind:
-                  trigger.kind == "new-order"
-                    ? ActivityEventType.newBuyOrder
-                    : ActivityEventType.buyOrderCancelled,
-                data: {
-                  orderId: id,
-                  contract: fromBuffer(orderEventResult.contract),
-                  maker: fromBuffer(orderEventResult.maker),
-                  price: Number(orderEventResult.price),
-                  amount: Number(orderEventResult.amount),
-                  createdAt: orderEventResult.created_at,
-                },
-              };
-            }
-
-            if (eventInfo) {
-              await activities.addToQueue([eventInfo as ActivityEventInfo]);
-            }
-=======
           if (id) {
             // Insert a corresponding order event.
             const orderEventResult = await idb.oneOrNone(
@@ -493,7 +372,10 @@
                 RETURNING
                   contract,
                   token_id,
-                  maker
+                  maker,
+                  price,
+                  order_quantity_remaining,
+                  created_at
               `,
               {
                 id,
@@ -512,7 +394,52 @@
 
               await updateNftBalanceFloorAskPriceQueue.addToQueue([updateFloorAskPriceInfo]);
             }
->>>>>>> 29492e28
+
+            if (
+              trigger.kind == "cancel" ||
+              (trigger.kind == "new-order" &&
+                data.fillability_status == "fillable" &&
+                data.approval_status == "approved")
+            ) {
+              let eventInfo;
+
+              if (data.side === "sell") {
+                eventInfo = {
+                  kind:
+                    trigger.kind == "new-order"
+                      ? ActivityEventType.newSellOrder
+                      : ActivityEventType.sellOrderCancelled,
+                  data: {
+                    orderId: id,
+                    contract: fromBuffer(orderEventResult.contract),
+                    tokenId: orderEventResult.token_id,
+                    maker: fromBuffer(orderEventResult.maker),
+                    price: orderEventResult.price,
+                    amount: orderEventResult.order_quantity_remaining,
+                    createdAt: orderEventResult.created_at,
+                  },
+                };
+              } else if (data.side === "buy") {
+                eventInfo = {
+                  kind:
+                    trigger.kind == "new-order"
+                      ? ActivityEventType.newBuyOrder
+                      : ActivityEventType.buyOrderCancelled,
+                  data: {
+                    orderId: id,
+                    contract: fromBuffer(orderEventResult.contract),
+                    maker: fromBuffer(orderEventResult.maker),
+                    price: orderEventResult.price,
+                    amount: orderEventResult.order_quantity_remaining,
+                    createdAt: orderEventResult.created_at,
+                  },
+                };
+              }
+
+              if (eventInfo) {
+                await activities.addToQueue([eventInfo as ActivityEventInfo]);
+              }
+            }
           }
         }
       } catch (error) {
