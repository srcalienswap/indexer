--- conflicted
+++ resolved
@@ -68,13 +68,7 @@
         floor_ask_maker: r.floor_sell_maker ? fromBuffer(r.floor_sell_maker) : null,
         floor_ask_valid_from: r.floor_sell_valid_from ? r.floor_sell_valid_from : null,
         floor_ask_valid_to: r.floor_sell_valid_to ? r.floor_sell_valid_to : null,
-<<<<<<< HEAD
-        floor_ask_source: r.floor_sell_source_id
-          ? sources.getByAddress(fromBuffer(r.floor_sell_source_id))?.name
-          : null,
-=======
         floor_ask_source: sources.get(r.floor_sell_source_id_int)?.name,
->>>>>>> 82085760
         last_sale_value: r.last_sell_value ? r.last_sell_value.toString() : null,
         last_sale_timestamp: r.last_sell_timestamp,
         created_at: new Date(r.created_at).toISOString(),
