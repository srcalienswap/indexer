--- conflicted
+++ resolved
@@ -64,19 +64,13 @@
       expirationTime: Joi.alternatives(Joi.string(), Joi.number()),
       salt: Joi.string(),
       v: Joi.number(),
-<<<<<<< HEAD
-      r: Joi.string().pattern(/^0x[a-f0-9]{64}$/),
-      s: Joi.string().pattern(/^0x[a-f0-9]{64}$/),
-    }).with("feeRecipient", "fee"),
-=======
       r: Joi.string()
         .lowercase()
         .pattern(/^0x[a-fA-F0-9]{64}$/),
       s: Joi.string()
         .lowercase()
         .pattern(/^0x[a-fA-F0-9]{64}$/),
-    }),
->>>>>>> ce6c2616
+    }).with("feeRecipient", "fee"),
   },
   response: {
     schema: Joi.object({
