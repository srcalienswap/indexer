--- conflicted
+++ resolved
@@ -317,11 +317,7 @@
       }
 
       const result = rawResult.map(async (r) => {
-<<<<<<< HEAD
-        const sources = new Sources();
-=======
         const sources = await Sources.getInstance();
->>>>>>> cb5ac2fd
         let source: SourcesEntity | undefined;
         if (r.source_id) {
           let contract: string | undefined;
@@ -329,11 +325,7 @@
           if (r.token_set_id?.startsWith("token:")) {
             [contract, tokenId] = r.token_set_id.split(":").slice(1);
           }
-<<<<<<< HEAD
-          source = await sources.get(fromBuffer(r.source_id), contract, tokenId);
-=======
           source = sources.get(fromBuffer(r.source_id), contract, tokenId);
->>>>>>> cb5ac2fd
         }
 
         return {
