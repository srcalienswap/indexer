import { createBullBoard } from "@bull-board/api";
import { BullMQAdapter } from "@bull-board/api/bullMQAdapter";
import { HapiAdapter } from "@bull-board/hapi";
import Hapi from "@hapi/hapi";
import Inert from "@hapi/inert";
import Vision from "@hapi/vision";
import HapiSwagger from "hapi-swagger";
import qs from "qs";

import { setupRoutes } from "@/api/routes";
import { logger } from "@/common/logger";
import { network } from "@/common/provider";
import { config } from "@/config/index";
<<<<<<< HEAD
import { ApiKeyManager } from "@/entities/apikeys/api-key";
=======
import { ApiKeyManager } from "@/entities/api-keys";
>>>>>>> 98c6f7b7
import { allJobQueues } from "@/jobs/index";

let server: Hapi.Server;

export const inject = (options: Hapi.ServerInjectOptions) =>
  server.inject(options);

export const start = async (): Promise<void> => {
  server = Hapi.server({
    port: config.port,
    query: {
      parser: (query) => qs.parse(query),
    },
    router: {
      stripTrailingSlash: true,
    },
    routes: {
      timeout: {
        server: 10 * 1000,
      },
      cors: {
        origin: ["*"],
        additionalHeaders: ["x-api-key"],
      },
      // Expose any validation errors
      // https://github.com/hapijs/hapi/issues/3706
      validate: {
        failAction: (_request, _h, error) => {
          // Remove any irrelevant information from the response
          delete (error as any).output.payload.validation;
          throw error;
        },
      },
    },
  });

  // Integrated BullMQ monitoring UI
  const serverAdapter = new HapiAdapter();
  createBullBoard({
    queues: allJobQueues.map((q) => new BullMQAdapter(q)),
    serverAdapter,
  });
  serverAdapter.setBasePath("/admin/bullmq");
  await server.register(serverAdapter.registerPlugin(), {
    routes: { prefix: "/admin/bullmq" },
  });

<<<<<<< HEAD
  let apiDescription = `You are viewing the reference docs for the Reservoir API. 
  
  For a more complete overview with guides and examples, check out the <a href='https://reservoirprotocol.github.io'>Reservoir Protocol Docs</a>.
  `
=======
  const apiDescription = `
    You are viewing the reference docs for the Reservoir API.
    For a more complete overview with guides and examples, check out the <a href='https://reservoirprotocol.github.io'>Reservoir Protocol Docs</a>.
  `;
>>>>>>> 98c6f7b7

  await server.register([
    {
      plugin: Inert,
    },
    {
      plugin: Vision,
    },
    {
      plugin: HapiSwagger,
      options: <HapiSwagger.RegisterOptions>{
        grouping: "tags",
        security: [{ API_KEY: [] }],
        securityDefinitions: {
          API_KEY: {
            type: "apiKey",
            name: "x-api-key",
            in: "header",
          },
        },
        schemes: ["https", "http"],
        host: `${
          network === "mainnet" ? "api" : "api-rinkeby"
        }.reservoir.tools`,
        cors: true,
        tryItOutEnabled: true,
        documentationPath: "/",
        info: {
          title: "Reservoir API",
          version: require("../../package.json").version,
          description: apiDescription,
        },
      },
    },
  ]);

  server.ext("onPreHandler", (request, h) => {
    ApiKeyManager.logUsage(request);
    return h.continue;
  });

  setupRoutes(server);

  await server.start();
  logger.info("process", `Started on port ${config.port}`);
};<|MERGE_RESOLUTION|>--- conflicted
+++ resolved
@@ -11,11 +11,7 @@
 import { logger } from "@/common/logger";
 import { network } from "@/common/provider";
 import { config } from "@/config/index";
-<<<<<<< HEAD
-import { ApiKeyManager } from "@/entities/apikeys/api-key";
-=======
 import { ApiKeyManager } from "@/entities/api-keys";
->>>>>>> 98c6f7b7
 import { allJobQueues } from "@/jobs/index";
 
 let server: Hapi.Server;
@@ -63,17 +59,10 @@
     routes: { prefix: "/admin/bullmq" },
   });
 
-<<<<<<< HEAD
-  let apiDescription = `You are viewing the reference docs for the Reservoir API. 
-  
-  For a more complete overview with guides and examples, check out the <a href='https://reservoirprotocol.github.io'>Reservoir Protocol Docs</a>.
-  `
-=======
   const apiDescription = `
     You are viewing the reference docs for the Reservoir API.
     For a more complete overview with guides and examples, check out the <a href='https://reservoirprotocol.github.io'>Reservoir Protocol Docs</a>.
   `;
->>>>>>> 98c6f7b7
 
   await server.register([
     {
