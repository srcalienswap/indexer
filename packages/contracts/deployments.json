--- conflicted
+++ resolved
@@ -223,11 +223,11 @@
       "5": "0xe2840826c43c25e88a5ef43ff790d7105889dd6e"
     }
   },
-<<<<<<< HEAD
   "MidaswapModule": {
     "v1": {
       "5": "0x1C972Fa5Da5AF55dbd2Ea46D3D45C9453948245A"
-=======
+    }
+  },
   "CryptoPunksModule": {
     "v1": {
       "1": "0x8be240e8689547f1068a835d14f1d943958095dc"
@@ -246,7 +246,6 @@
       "5": "0x104ff9a0e2a62aa531ef0cc9d19f948bde7062de",
       "137": "0x104ff9a0e2a62aa531ef0cc9d19f948bde7062de",
       "80001": "0x104ff9a0e2a62aa531ef0cc9d19f948bde7062de"
->>>>>>> 1138af80
     }
   }
 }