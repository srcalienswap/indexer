/* eslint-disable @typescript-eslint/no-explicit-any */

import { Request, RouteOptions } from "@hapi/hapi";
import Joi from "joi";
import _ from "lodash";

import { redb } from "@/common/db";
import { logger } from "@/common/logger";
import { getJoiSaleObject, JoiSale } from "@/common/joi";
import { buildContinuation, regex, splitContinuation, toBuffer } from "@/common/utils";
import * as Boom from "@hapi/boom";

const version = "v4";

export const getSalesV4Options: RouteOptions = {
  description: "Sales",
  notes: "Get recent sales for a contract or token.",
  tags: ["api", "Sales"],
  plugins: {
    "hapi-swagger": {
      order: 8,
    },
  },
  validate: {
    query: Joi.object({
      contract: Joi.alternatives()
        .try(
          Joi.array().items(Joi.string().lowercase().pattern(regex.address)).max(20),
          Joi.string().lowercase().pattern(regex.address)
        )
        .description("Array of contract. Example: `0x8d04a8c79ceb0889bdd12acdf3fa9d207ed3ff63`"),
      token: Joi.string()
        .lowercase()
        .pattern(regex.token)
        .description(
          "Filter to a particular token. Example: `0x8d04a8c79ceb0889bdd12acdf3fa9d207ed3ff63:123`"
        ),
      includeTokenMetadata: Joi.boolean().description(
        "If enabled, also include token metadata in the response."
      ),
      includeDeleted: Joi.boolean()
        .description(
          "If enabled, include sales that have been deleted. In some cases the backfilling process deletes sales that are no longer relevant or have been reverted."
        )
        .default(false),
      collection: Joi.string()
        .lowercase()
        .description(
          "Filter to a particular collection with collection-id. Example: `0x8d04a8c79ceb0889bdd12acdf3fa9d207ed3ff63`"
        ),
      attributes: Joi.object()
        .unknown()
        .description(
          "Filter to a particular attribute. Note: Our docs do not support this parameter correctly. To test, you can use the following URL in your browser. Example: `https://api.reservoir.tools/sales/v4?collection=0x8d04a8c79ceb0889bdd12acdf3fa9d207ed3ff63&attributes[Type]=Original` or `https://api.reservoir.tools/sales/v4?collection=0x8d04a8c79ceb0889bdd12acdf3fa9d207ed3ff63&attributes[Type]=Original&attributes[Type]=Sibling`"
        ),
      orderBy: Joi.string()
        .valid("price", "time", "updated_at")
        .description("Order the items are returned in the response."),
      sortDirection: Joi.string()
        .lowercase()
        .valid("asc", "desc")
        .default("desc")
        .description("Order the items are returned in the response."),
      txHash: Joi.string()
        .lowercase()
        .pattern(regex.bytes32)
        .description(
          "Filter to a particular transaction. Example: `0x04654cc4c81882ed4d20b958e0eeb107915d75730110cce65333221439de6afc`"
        ),
      startTimestamp: Joi.number().description(
        "Get events after a particular unix timestamp (inclusive). Relative to the orderBy time filters."
      ),
      endTimestamp: Joi.number().description(
        "Get events before a particular unix timestamp (inclusive). Relative to the orderBy time filters."
      ),
      limit: Joi.number()
        .integer()
        .min(1)
        .max(1000)
        .default(100)
        .description("Amount of items returned in response."),
      continuation: Joi.string()
        .pattern(regex.base64)
        .description("Use continuation token to request next offset of items."),
    })
      .oxor("contract", "token", "collection", "txHash")
      .with("attributes", "collection"),
  },
  response: {
    schema: Joi.object({
      sales: Joi.array().items(JoiSale),
      continuation: Joi.string().pattern(regex.base64).allow(null),
    }).label(`getSales${version.toUpperCase()}Response`),
    failAction: (_request, _h, error) => {
      logger.error(`get-sales-${version}-handler`, `Wrong response schema: ${error}`);
      throw error;
    },
  },
  handler: async (request: Request) => {
    const query = request.query as any;

    let paginationFilter = "";
    let tokenFilter = "";
    let tokenJoins = "";
    let collectionFilter = "";

    // Filters
    if (query.contract) {
      if (!_.isArray(query.contract)) {
        query.contract = [query.contract];
      }

      for (const contract of query.contract) {
        const contractsFilter = `'${_.replace(contract, "0x", "\\x")}'`;

        if (_.isUndefined((query as any).contractsFilter)) {
          (query as any).contractsFilter = [];
        }

        (query as any).contractsFilter.push(contractsFilter);
      }

      (query as any).contractsFilter = _.join((query as any).contractsFilter, ",");
      tokenFilter = `fill_events_2.contract IN ($/contractsFilter:raw/)`;
    } else if (query.token) {
      const [contract, tokenId] = query.token.split(":");

      (query as any).contract = toBuffer(contract);
      (query as any).tokenId = tokenId;
      tokenFilter = `fill_events_2.contract = $/contract/ AND fill_events_2.token_id = $/tokenId/`;
    } else if (query.collection) {
      if (query.attributes) {
        const attributes: { key: string; value: string }[] = [];
        Object.entries(query.attributes).forEach(([key, values]) => {
          (Array.isArray(values) ? values : [values]).forEach((value) =>
            attributes.push({ key, value })
          );
        });

        for (let i = 0; i < attributes.length; i++) {
          (query as any)[`key${i}`] = attributes[i].key;
          (query as any)[`value${i}`] = attributes[i].value;
          tokenJoins += `
            JOIN token_attributes ta${i}
              ON fill_events_2.contract = ta${i}.contract
              AND fill_events_2.token_id = ta${i}.token_id
              AND ta${i}.key = $/key${i}/
              AND ta${i}.value = $/value${i}/
          `;
        }
      }

      if (query.collection.match(/^0x[a-f0-9]{40}:\d+:\d+$/g)) {
        const [contract, startTokenId, endTokenId] = query.collection.split(":");

        (query as any).contract = toBuffer(contract);
        (query as any).startTokenId = startTokenId;
        (query as any).endTokenId = endTokenId;
        collectionFilter = `
          fill_events_2.contract = $/contract/
          AND fill_events_2.token_id >= $/startTokenId/
          AND fill_events_2.token_id <= $/endTokenId/
        `;
      } else {
        (query as any).contract = toBuffer(query.collection);
        collectionFilter = `fill_events_2.contract = $/contract/`;
      }
    } else if (query.txHash) {
      (query as any).txHash = toBuffer(query.txHash);
      collectionFilter = `fill_events_2.tx_hash = $/txHash/`;
    } else {
      collectionFilter = "TRUE";
    }

    if (query.continuation) {
      const contArr = splitContinuation(query.continuation, /^(.+)_(\d+)_(\d+)_(\d+)$/);

      if (contArr.length !== 4) {
        throw Boom.badRequest("Invalid continuation string used");
      }

      (query as any).timestamp = contArr[0];
      (query as any).logIndex = contArr[1];
      (query as any).batchIndex = contArr[2];
      (query as any).price = contArr[3];
      const inequalitySymbol = query.sortDirection === "asc" ? ">" : "<";
      if (query.orderBy && query.orderBy === "price") {
        paginationFilter = `
        AND (fill_events_2.price) ${inequalitySymbol} ($/price/)
      `;
      } else if (query.orderBy && query.orderBy === "updated_at") {
        paginationFilter = `
        AND (extract(epoch from fill_events_2.updated_at), fill_events_2.log_index, fill_events_2.batch_index) ${inequalitySymbol} ($/timestamp/, $/logIndex/, $/batchIndex/)
        `;
      } else {
        paginationFilter = `
        AND (fill_events_2.timestamp, fill_events_2.log_index, fill_events_2.batch_index) ${inequalitySymbol} ($/timestamp/, $/logIndex/, $/batchIndex/)
        `;
      }
    }

    // We default in the code so that these values don't appear in the docs
    if (!query.startTimestamp) {
      query.startTimestamp = 0;
    }
    if (!query.endTimestamp) {
      query.endTimestamp = 9999999999;
    }

    // Default to ordering by time
    let queryOrderBy = `ORDER BY fill_events_2.timestamp ${query.sortDirection}, fill_events_2.log_index ${query.sortDirection}, fill_events_2.batch_index ${query.sortDirection}`;
    let timestampFilter = `
      AND (fill_events_2.timestamp >= $/startTimestamp/ AND
      fill_events_2.timestamp <= $/endTimestamp/)
    `;

    if (query.orderBy && query.orderBy === "price") {
      queryOrderBy = `ORDER BY fill_events_2.price ${query.sortDirection}`;
    } else if (query.orderBy && query.orderBy === "updated_at") {
      queryOrderBy = `ORDER BY fill_events_2.updated_at ${query.sortDirection}`;
      timestampFilter = `
        AND fill_events_2.updated_at >= to_timestamp($/startTimestamp/) AND
        fill_events_2.updated_at <= to_timestamp($/endTimestamp/)
      `;
    }

    try {
      const baseQuery = `
        SELECT
          fill_events_2_data.*
          ${
            query.includeTokenMetadata
              ? `
                  ,
                  tokens_data.name,
                  tokens_data.image,
                  tokens_data.collection_id,
                  tokens_data.collection_name
                `
              : ""
          }
        FROM (
          SELECT
            fill_events_2.contract,
            fill_events_2.token_id,
            fill_events_2.order_id,
            fill_events_2.order_side,
            fill_events_2.order_kind,
            fill_events_2.order_source_id_int,
            fill_events_2.maker,
            fill_events_2.taker,
            fill_events_2.amount,
            fill_events_2.fill_source_id,
            fill_events_2.block,
            fill_events_2.tx_hash,
            fill_events_2.timestamp,
            fill_events_2.price,
            fill_events_2.currency,
            TRUNC(fill_events_2.currency_price, 0) AS currency_price,
            currencies.decimals,
            fill_events_2.usd_price,
            fill_events_2.block,
            fill_events_2.log_index,
            fill_events_2.batch_index,
            fill_events_2.wash_trading_score,
            fill_events_2.royalty_fee_bps,
            fill_events_2.marketplace_fee_bps,
            fill_events_2.royalty_fee_breakdown,
            fill_events_2.marketplace_fee_breakdown,
            fill_events_2.paid_full_royalty,
            fill_events_2.is_deleted,
            extract(epoch from updated_at) updated_ts,
            fill_events_2.created_at
          FROM fill_events_2
          LEFT JOIN currencies
            ON fill_events_2.currency = currencies.contract
          ${tokenJoins}
          WHERE
            ${collectionFilter}
            ${tokenFilter}
            ${paginationFilter}
            ${timestampFilter}
            ${query.includeDeleted ? "AND TRUE" : "AND is_deleted = 0"}
            ${queryOrderBy}
          LIMIT $/limit/
        ) AS fill_events_2_data
        ${
          query.includeTokenMetadata
            ? `
                LEFT JOIN LATERAL (
                  SELECT
                    tokens.name,
                    tokens.image,
                    tokens.collection_id,
                    collections.name AS collection_name
                  FROM tokens
                  LEFT JOIN collections 
                    ON tokens.collection_id = collections.id
                  WHERE fill_events_2_data.token_id = tokens.token_id
                    AND fill_events_2_data.contract = tokens.contract
                ) tokens_data ON TRUE
              `
            : ""
        }
      `;

      const rawResult = await redb.manyOrNone(baseQuery, query);

      let continuation = null;
      if (rawResult.length === query.limit) {
        const result = rawResult[rawResult.length - 1];
        const timestamp =
          query.orderBy && query.orderBy === "updated_at" ? result.updated_ts : result.timestamp;

        continuation = buildContinuation(
          timestamp + "_" + result.log_index + "_" + result.batch_index + "_" + result.price
        );
      }

      const result = rawResult.map(async (r) => {
        return await getJoiSaleObject({
          prices: {
            gross: {
              amount: r.currency_price ?? r.price,
              nativeAmount: r.price,
              usdAmount: r.usd_price,
            },
          },
          fees: {
            royaltyFeeBps: r.royalty_fee_bps,
            marketplaceFeeBps: r.marketplace_fee_bps,
            paidFullRoyalty: r.paid_full_royalty,
            royaltyFeeBreakdown: r.royalty_fee_breakdown,
            marketplaceFeeBreakdown: r.marketplace_fee_breakdown,
          },
          currencyAddress: r.currency,
          timestamp: r.timestamp,
          contract: r.contract,
          tokenId: r.token_id,
          name: r.name,
          image: r.image,
          collectionId: r.collection_id,
          collectionName: r.collection_name,
          washTradingScore: r.wash_trading_score,
          orderId: r.order_id,
          orderSourceId: r.order_source_id_int,
          orderSide: r.order_side,
          orderKind: r.order_kind,
          maker: r.maker,
          taker: r.taker,
          amount: r.amount,
          fillSourceId: r.fill_source_id,
          block: r.block,
          txHash: r.tx_hash,
          logIndex: r.log_index,
          batchIndex: r.batch_index,
<<<<<<< HEAD
          timestamp: r.timestamp,
          price: await getJoiPriceObject(
            {
              gross: {
                amount: r.currency_price ?? r.price,
                nativeAmount: r.price,
                usdAmount: r.usd_price,
              },
            },
            fromBuffer(r.currency),
            (r.royalty_fee_bps ?? 0) + (r.marketplace_fee_bps ?? 0)
          ),
          washTradingScore: r.wash_trading_score,
          royaltyFeeBps:
            r.royalty_fee_bps !== null ? (feeInfoIsValid ? r.royalty_fee_bps : 0) : undefined,
          marketplaceFeeBps:
            r.marketplace_fee_bps !== null
              ? feeInfoIsValid
                ? r.marketplace_fee_bps
                : 0
              : undefined,
          paidFullRoyalty:
            r.paid_full_royalty !== null
              ? feeInfoIsValid
                ? r.paid_full_royalty
                : false
              : undefined,
          feeBreakdown:
            r.royalty_fee_breakdown !== null || r.marketplace_fee_breakdown !== null
              ? feeInfoIsValid
                ? [].concat(
                    (r.royalty_fee_breakdown ?? []).map((detail: any) => {
                      return {
                        kind: "royalty",
                        ...detail,
                      };
                    }),
                    (r.marketplace_fee_breakdown ?? []).map((detail: any) => {
                      return {
                        kind: "marketplace",
                        ...detail,
                      };
                    })
                  )
                : []
              : undefined,
        };
=======
          isDeleted: Boolean(r.is_deleted),
          createdAt: new Date(r.created_at).toISOString(),
          updatedAt: new Date(r.updated_ts * 1000).toISOString(),
        });
>>>>>>> 3c5d83e9
      });

      return {
        sales: await Promise.all(result),
        continuation,
      };
    } catch (error) {
      logger.error(`get-sales-${version}-handler`, `Handler failure: ${error}`);
      throw error;
    }
  },
};<|MERGE_RESOLUTION|>--- conflicted
+++ resolved
@@ -354,60 +354,10 @@
           txHash: r.tx_hash,
           logIndex: r.log_index,
           batchIndex: r.batch_index,
-<<<<<<< HEAD
-          timestamp: r.timestamp,
-          price: await getJoiPriceObject(
-            {
-              gross: {
-                amount: r.currency_price ?? r.price,
-                nativeAmount: r.price,
-                usdAmount: r.usd_price,
-              },
-            },
-            fromBuffer(r.currency),
-            (r.royalty_fee_bps ?? 0) + (r.marketplace_fee_bps ?? 0)
-          ),
-          washTradingScore: r.wash_trading_score,
-          royaltyFeeBps:
-            r.royalty_fee_bps !== null ? (feeInfoIsValid ? r.royalty_fee_bps : 0) : undefined,
-          marketplaceFeeBps:
-            r.marketplace_fee_bps !== null
-              ? feeInfoIsValid
-                ? r.marketplace_fee_bps
-                : 0
-              : undefined,
-          paidFullRoyalty:
-            r.paid_full_royalty !== null
-              ? feeInfoIsValid
-                ? r.paid_full_royalty
-                : false
-              : undefined,
-          feeBreakdown:
-            r.royalty_fee_breakdown !== null || r.marketplace_fee_breakdown !== null
-              ? feeInfoIsValid
-                ? [].concat(
-                    (r.royalty_fee_breakdown ?? []).map((detail: any) => {
-                      return {
-                        kind: "royalty",
-                        ...detail,
-                      };
-                    }),
-                    (r.marketplace_fee_breakdown ?? []).map((detail: any) => {
-                      return {
-                        kind: "marketplace",
-                        ...detail,
-                      };
-                    })
-                  )
-                : []
-              : undefined,
-        };
-=======
           isDeleted: Boolean(r.is_deleted),
           createdAt: new Date(r.created_at).toISOString(),
           updatedAt: new Date(r.updated_ts * 1000).toISOString(),
         });
->>>>>>> 3c5d83e9
       });
 
       return {
