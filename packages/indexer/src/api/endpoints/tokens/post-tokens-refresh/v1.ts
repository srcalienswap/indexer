/* eslint-disable @typescript-eslint/no-explicit-any */

import * as Boom from "@hapi/boom";
import { Request, RouteOptions } from "@hapi/hapi";
import { isAfter, add, formatISO9075 } from "date-fns";
import _ from "lodash";
import Joi from "joi";

import { logger } from "@/common/logger";
import { redis } from "@/common/redis";
import { regex } from "@/common/utils";
import { config } from "@/config/index";
import * as orderFixes from "@/jobs/order-fixes/fixes";
import { tokenRefreshCacheJob } from "@/jobs/token-updates/token-refresh-cache-job";
import { resyncAttributeCacheJob } from "@/jobs/update-attribute/resync-attribute-cache-job";
import { ApiKeyManager } from "@/models/api-keys";
import { Collections } from "@/models/collections";
import { Tokens } from "@/models/tokens";
import { OpenseaIndexerApi } from "@/utils/opensea-indexer-api";
<<<<<<< HEAD
import { tokenRefreshCacheJob } from "@/jobs/token-updates/token-refresh-cache-job";
import { resyncAttributeCacheJob } from "@/jobs/update-attribute/resync-attribute-cache-job";
import { metadataIndexFetchJob } from "@/jobs/metadata-index/metadata-fetch-job";
=======
>>>>>>> 1ee545d5

const version = "v1";

export const postTokensRefreshV1Options: RouteOptions = {
  description: "Refresh Token",
  notes:
    "Token metadata is never automatically refreshed, but may be manually refreshed with this API.\n\nCaution: This API should be used in moderation, like only when missing data is discovered. Calling it in bulk or programmatically will result in your API key getting rate limited.",
  tags: ["api", "Tokens"],
  plugins: {
    "hapi-swagger": {
      order: 13,
    },
  },
  validate: {
    payload: Joi.object({
      token: Joi.string()
        .lowercase()
        .pattern(regex.token)
        .description(
          "Refresh the given token. Example: `0x8d04a8c79ceb0889bdd12acdf3fa9d207ed3ff63:123`"
        )
        .required(),
      liquidityOnly: Joi.boolean()
        .default(false)
        .description("If true, only liquidity data will be refreshed."),
      overrideCoolDown: Joi.boolean()
        .default(false)
        .description(
          "If true, will force a refresh regardless of cool down. Requires an authorized api key to be passed."
        ),
    }),
  },
  response: {
    schema: Joi.object({
      message: Joi.string(),
    }).label(`postTokensRefresh${version.toUpperCase()}Response`),
    failAction: (_request, _h, error) => {
      logger.error(`post-tokens-refresh-${version}-handler`, `Wrong response schema: ${error}`);
      throw error;
    },
  },
  handler: async (request: Request) => {
    const payload = request.payload as any;

    // How many minutes to enforce between each refresh
    const refreshCoolDownMin = 60;
    let overrideCoolDown = false;

    try {
      const [contract, tokenId] = payload.token.split(":");

      // Error if no token was found
      const token = await Tokens.getByContractAndTokenId(contract, tokenId, true);
      if (_.isNull(token)) {
        throw Boom.badRequest(`Token ${payload.token} not found`);
      }

      // Liquidity checks (cheap)

      const lockKey = `post-tokens-refresh-${version}-liquidity-lock`;
      if (!(await redis.get(lockKey))) {
        // Revalidate the token orders
        await orderFixes.addToQueue([{ by: "token", data: { token: payload.token } }]);

        // Refresh the token floor sell and top bid
        await tokenRefreshCacheJob.addToQueue({ contract, tokenId, checkTopBid: true });

        // Lock for 10 seconds
        await redis.set(lockKey, "locked", "EX", 10);
      }

      if (payload.liquidityOnly) {
        return { message: "Request accepted" };
      }

      // Non-liquidity checks (not cheap)

      if (payload.overrideCoolDown) {
        const apiKey = await ApiKeyManager.getApiKey(request.headers["x-api-key"]);
        if (_.isNull(apiKey)) {
          throw Boom.unauthorized("Invalid API key");
        }

        if (!apiKey.permissions?.override_collection_refresh_cool_down) {
          throw Boom.unauthorized("Not allowed");
        }

        overrideCoolDown = true;
      }

      if (!overrideCoolDown) {
        // Check when the last sync was performed
        const nextAvailableSync = add(new Date(token.lastMetadataSync), {
          minutes: refreshCoolDownMin,
        });

        if (!_.isNull(token.lastMetadataSync) && isAfter(nextAvailableSync, Date.now())) {
          throw Boom.tooEarly(`Next available sync ${formatISO9075(nextAvailableSync)} UTC`);
        }
      }

      // Update the last sync date
      const currentUtcTime = new Date().toISOString();
      await Tokens.update(contract, tokenId, { lastMetadataSync: currentUtcTime });

      // Refresh orders from OpenSea
      if (_.indexOf([1, 5, 10, 56, 137, 42161], config.chainId) !== -1) {
        await OpenseaIndexerApi.fastTokenSync(payload.token);
      }

      // Refresh metadata
      const collection = await Collections.getByContractAndTokenId(contract, tokenId);
<<<<<<< HEAD

      if (!collection) {
        logger.warn(
          `post-tokens-refresh-${version}-handler`,
          `Collection does not exist. contract=${contract}, tokenId=${tokenId}`
        );
      }

      const method = metadataIndexFetchJob.getIndexingMethod(collection?.community || null);

      await metadataIndexFetchJob.addToQueue(
=======
      await metadataIndexFetch.addToQueue(
>>>>>>> 1ee545d5
        [
          {
            kind: "single-token",
            data: {
              method: metadataIndexFetch.getIndexingMethod(collection?.community || null),
              contract,
              tokenId,
              collection: collection?.id || contract,
            },
          },
        ],
        true
      );

      // Revalidate the token attribute cache
      await resyncAttributeCacheJob.addToQueue({ contract, tokenId }, 0, overrideCoolDown);

      logger.info(
        `post-tokens-refresh-${version}-handler`,
        `Refresh token=${payload.token} at ${currentUtcTime} overrideCoolDown=${overrideCoolDown}`
      );

      return { message: "Request accepted" };
    } catch (error) {
      logger.warn(`post-tokens-refresh-${version}-handler`, `Handler failure: ${error}`);
      throw error;
    }
  },
};<|MERGE_RESOLUTION|>--- conflicted
+++ resolved
@@ -17,12 +17,7 @@
 import { Collections } from "@/models/collections";
 import { Tokens } from "@/models/tokens";
 import { OpenseaIndexerApi } from "@/utils/opensea-indexer-api";
-<<<<<<< HEAD
-import { tokenRefreshCacheJob } from "@/jobs/token-updates/token-refresh-cache-job";
-import { resyncAttributeCacheJob } from "@/jobs/update-attribute/resync-attribute-cache-job";
 import { metadataIndexFetchJob } from "@/jobs/metadata-index/metadata-fetch-job";
-=======
->>>>>>> 1ee545d5
 
 const version = "v1";
 
@@ -135,7 +130,6 @@
 
       // Refresh metadata
       const collection = await Collections.getByContractAndTokenId(contract, tokenId);
-<<<<<<< HEAD
 
       if (!collection) {
         logger.warn(
@@ -144,17 +138,12 @@
         );
       }
 
-      const method = metadataIndexFetchJob.getIndexingMethod(collection?.community || null);
-
       await metadataIndexFetchJob.addToQueue(
-=======
-      await metadataIndexFetch.addToQueue(
->>>>>>> 1ee545d5
         [
           {
             kind: "single-token",
             data: {
-              method: metadataIndexFetch.getIndexingMethod(collection?.community || null),
+              method: metadataIndexFetchJob.getIndexingMethod(collection?.community || null),
               contract,
               tokenId,
               collection: collection?.id || contract,
