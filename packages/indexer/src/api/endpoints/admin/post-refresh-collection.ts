--- conflicted
+++ resolved
@@ -13,10 +13,7 @@
 import * as collectionUpdatesMetadata from "@/jobs/collection-updates/metadata-queue";
 import * as metadataIndexFetch from "@/jobs/metadata-index/fetch-queue";
 import * as openseaOrdersProcessQueue from "@/jobs/opensea-orders/process-queue";
-<<<<<<< HEAD
-=======
 import * as fetchCollectionMetadata from "@/jobs/token-updates/fetch-collection-metadata";
->>>>>>> f18d7442
 import * as orderFixes from "@/jobs/order-fixes/fixes";
 import { Collections } from "@/models/collections";
 import { Tokens } from "@/models/tokens";
@@ -54,33 +51,6 @@
     try {
       const collection = await Collections.getById(payload.collection);
 
-<<<<<<< HEAD
-      // if (_.isNull(collection)) {
-      //   const tokenResult = await edb.oneOrNone(
-      //     `
-      //       SELECT
-      //         tokens.contract,
-      //         tokens.token_id
-      //       FROM tokens
-      //       WHERE tokens.collection_id = $/collection/
-      //       LIMIT 1
-      //     `,
-      //     { collection: payload.collection }
-      //   );
-      //   if (tokenResult) {
-      //     await fetchCollectionMetadataJob.addToQueue([
-      //       {
-      //         contract: fromBuffer(tokenResult.contract),
-      //         tokenId: tokenResult.token_id,
-      //         allowFallbackCollectionMetadata: false,
-      //         context: "post-refresh-collection",
-      //       },
-      //     ]);
-      //
-      //     return { message: "Request accepted" };
-      //   }
-      // }
-=======
       if (_.isNull(collection)) {
         const tokenResult = await edb.oneOrNone(
           `
@@ -106,7 +76,6 @@
           return { message: "Request accepted" };
         }
       }
->>>>>>> f18d7442
 
       // If no collection found
       if (_.isNull(collection)) {
