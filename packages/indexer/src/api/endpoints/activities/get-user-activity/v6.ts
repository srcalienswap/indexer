/* eslint-disable @typescript-eslint/no-explicit-any */

import _ from "lodash";
import { Request, RouteOptions } from "@hapi/hapi";
import Joi from "joi";
import { logger } from "@/common/logger";
import { fromBuffer, regex } from "@/common/utils";
import { CollectionSets } from "@/models/collection-sets";
import * as Boom from "@hapi/boom";
import {
  getJoiActivityObject,
  getJoiActivityOrderObject,
  getJoiCollectionObject,
  getJoiPriceObject,
  getJoiSourceObject,
  getJoiTokenObject,
  JoiActivityOrder,
  JoiPrice,
  JoiSource,
} from "@/common/joi";
import { ContractSets } from "@/models/contract-sets";
import { config } from "@/config/index";
import { ActivityType } from "@/elasticsearch/indexes/activities/base";
import * as ActivitiesIndex from "@/elasticsearch/indexes/activities";
import * as Sdk from "@reservoir0x/sdk";
import { Collections } from "@/models/collections";
import { redis } from "@/common/redis";
import { redb } from "@/common/db";
import { Sources } from "@/models/sources";
import { MetadataStatus } from "@/models/metadata-status";
import { Assets } from "@/utils/assets";

const version = "v6";

export const getUserActivityV6Options: RouteOptions = {
  description: "Users activity",
  notes:
    "This API can be used to build a feed for a user including sales, asks, transfers, mints, bids, cancelled bids, and cancelled asks types.",
  tags: ["api", "Activity"],
  plugins: {
    "hapi-swagger": {
      order: 1,
    },
  },
  validate: {
    query: Joi.object({
      users: Joi.alternatives()
        .try(
          Joi.array()
            .items(Joi.string().lowercase().pattern(regex.address))
            .min(1)
            .max(50)
            .description(
              "Array of users addresses. Max is 50. Example: `0x8d04a8c79ceb0889bdd12acdf3fa9d207ed3ff63`"
            ),
          Joi.string()
            .lowercase()
            .pattern(regex.address)
            .description(
              "Array of users addresses. Max is 50. Example: `0x8d04a8c79ceb0889bdd12acdf3fa9d207ed3ff63`"
            )
        )
        .required(),
      collection: Joi.alternatives(
        Joi.array().items(Joi.string().lowercase()),
        Joi.string().lowercase()
      ).description(
        "Filter to one or more collections. Example: `0x8d04a8c79ceb0889bdd12acdf3fa9d207ed3ff63`"
      ),
      excludeSpam: Joi.boolean()
        .default(false)
        .description("If true, will filter any activities marked as spam."),
      collectionsSetId: Joi.string()
        .lowercase()
        .description("Filter to a particular collection set."),
      contractsSetId: Joi.string().lowercase().description("Filter to a particular contracts set."),
      community: Joi.string()
        .lowercase()
        .description("Filter to a particular community. Example: `artblocks`"),
      limit: Joi.number()
        .integer()
        .min(1)
        .default(20)
        .description(
          "Amount of items returned in response. If `includeMetadata=true` max limit is 20, otherwise max limit is 1,000."
        )
        .when("includeMetadata", {
          is: true,
          then: Joi.number().integer().max(20),
          otherwise: Joi.number().integer().max(1000),
        }),
      sortBy: Joi.string()
        .valid("eventTimestamp", "createdAt")
        .default("eventTimestamp")
        .description(
          "Order the items are returned in the response. The blockchain event time is `eventTimestamp`. The event time recorded is `createdAt`."
        ),
      includeMetadata: Joi.boolean()
        .default(true)
        .description("If true, metadata is included in the response."),
      continuation: Joi.string().description(
        "Use continuation token to request next offset of items."
      ),
      types: Joi.alternatives()
        .try(
          Joi.array().items(
            Joi.string()
              .lowercase()
              .valid(..._.values(ActivityType))
          ),
          Joi.string()
            .lowercase()
            .valid(..._.values(ActivityType))
        )
        .description("Types of events returned in response. Example: 'types=sale'"),
      displayCurrency: Joi.string()
        .lowercase()
        .pattern(regex.address)
        .description("Input any ERC20 address to return result in given currency."),
    }).oxor("collection", "collectionsSetId", "contractsSetId", "community"),
  },
  response: {
    schema: Joi.object({
      continuation: Joi.string().allow(null),
      activities: Joi.array().items(
        Joi.object({
          type: Joi.string().description(
            "Possible types returned: `ask`, `ask_cancel`, `bid`, `bid_cancel`, `sale`, `mint, and `transfer`."
          ),
          fromAddress: Joi.string(),
          toAddress: Joi.string().allow(null),
          price: JoiPrice.allow(null).description(
            "Return native currency unless displayCurrency contract was passed."
          ),
          amount: Joi.number().unsafe(),
          timestamp: Joi.number().description("Time when added on the blockchain."),
          contract: Joi.string()
            .lowercase()
            .pattern(/^0x[a-fA-F0-9]{40}$/)
            .allow(null),
          token: Joi.object({
            tokenId: Joi.string().allow(null),
            tokenName: Joi.string().allow("", null),
            tokenImage: Joi.string().allow("", null),
            isSpam: Joi.boolean().default(false),
            lastBuy: {
              value: Joi.number().unsafe().allow(null),
              timestamp: Joi.number().unsafe().allow(null),
            },
            lastSell: {
              value: Joi.number().unsafe().allow(null),
              timestamp: Joi.number().unsafe().allow(null),
            },
            tokenRarityScore: Joi.number()
              .allow(null)
              .description("No rarity for collections over 100k"),
            tokenRarityRank: Joi.number()
              .allow(null)
              .description("No rarity rank for collections over 100k"),
            tokenMedia: Joi.string().allow(null),
          }),
          collection: Joi.object({
            collectionId: Joi.string().allow(null),
            collectionName: Joi.string().allow("", null),
            collectionImage: Joi.string().allow("", null),
            isSpam: Joi.boolean().default(false),
          }),
          txHash: Joi.string()
            .lowercase()
            .pattern(regex.bytes32)
            .allow(null)
            .description("Txn hash from the blockchain."),
          logIndex: Joi.number().allow(null),
          batchIndex: Joi.number().allow(null),
          fillSource: JoiSource.allow(null),
          order: JoiActivityOrder,
          createdAt: Joi.string(),
        })
      ),
    }).label(`getUserActivity${version.toUpperCase()}Response`),
    failAction: (_request, _h, error) => {
      logger.error(`get-user-activity-${version}-handler`, `Wrong response schema: ${error}`);
      throw error;
    },
  },
  handler: async (request: Request) => {
    const query = request.query as any;

    if (query.types && !_.isArray(query.types)) {
      query.types = [query.types];
    }

    if (!_.isArray(query.users)) {
      query.users = [query.users];
    }

    if (query.collectionsSetId) {
      query.collection = await CollectionSets.getCollectionsIds(query.collectionsSetId);
      if (_.isEmpty(query.collection)) {
        throw Boom.badRequest(`No collections for collection set ${query.collectionsSetId}`);
      }
    }

    if (query.contractsSetId) {
      query.contracts = await ContractSets.getContracts(query.contractsSetId);
      if (_.isEmpty(query.contracts)) {
        throw Boom.badRequest(`No contracts for contracts set ${query.contractsSetId}`);
      }
    }

    try {
      if (query.collection && !_.isArray(query.collection)) {
        query.collection = [query.collection];
      }

      if (query.community) {
        query.collection = await Collections.getIdsByCommunity(query.community);

        if (query.collection.length === 0) {
          throw Boom.badRequest(`No collections for community ${query.community}`);
        }
      }

      const { activities, continuation } = await ActivitiesIndex.search({
        types: query.types,
        users: query.users,
        collections: query.collection,
        excludeSpam: query.excludeSpam,
        contracts: query.contracts,
        sortBy: query.sortBy === "eventTimestamp" ? "timestamp" : query.sortBy,
        limit: query.limit,
        continuation: query.continuation,
      });

      let tokensMetadata: any[] = [];
      let disabledCollectionMetadata: any = {};

      if (query.includeMetadata) {
        try {
          let tokensToFetch = activities
            .filter((activity) => activity.token)
            .map((activity) => `token-cache:${activity.contract}:${activity.token?.id}`);

          disabledCollectionMetadata = await MetadataStatus.get(
            activities.map((activity) => activity.collection?.id ?? "")
          );

          if (tokensToFetch.length) {
            // Make sure each token is unique
            tokensToFetch = [...new Set(tokensToFetch).keys()];

            tokensMetadata = await redis.mget(tokensToFetch);
            tokensMetadata = tokensMetadata
              .filter((token) => token)
              .map((token) => JSON.parse(token));

            const nonCachedTokensToFetch = tokensToFetch.filter((tokenToFetch) => {
              const [, contract, tokenId] = tokenToFetch.split(":");

              return (
                tokensMetadata.find((token) => {
                  return token.contract === contract && token.token_id === tokenId;
                }) === undefined
              );
            });

            if (nonCachedTokensToFetch.length) {
              const tokensFilter = [];

              for (const nonCachedTokenToFetch of nonCachedTokensToFetch) {
                const [, contract, tokenId] = nonCachedTokenToFetch.split(":");

                tokensFilter.push(`('${_.replace(contract, "0x", "\\x")}', '${tokenId}')`);
              }

              // Fetch details for all tokens
              const tokensResult = await redb.manyOrNone(
                `
          SELECT
            tokens.contract,
            tokens.token_id,
            tokens.name,
            tokens.image,
            tokens.metadata_disabled,
            tokens.image_version,
<<<<<<< HEAD
            collections.image_version AS collection_image_version
=======
            tokens.rarity_score,
            tokens.rarity_rank
>>>>>>> 65c2f332
          FROM tokens
          LEFT JOIN collections
            ON collections.id = tokens.collection_id
          WHERE (tokens.contract, tokens.token_id) IN ($/tokensFilter:raw/)
        `,
                { tokensFilter: _.join(tokensFilter, ",") }
              );

              if (tokensResult?.length) {
                tokensMetadata = tokensMetadata.concat(
                  tokensResult.map((token) => ({
                    contract: fromBuffer(token.contract),
                    token_id: token.token_id,
                    name: token.name,
                    image: token.image,
                    image_version: token.image_version,
                    collection_image_version: token.collection_image_version,
                    metadata_disabled: token.metadata_disabled,
                    rarity_score: token.rarity_score,
                    rarity_rank: token.rarity_rank,
                  }))
                );

                const redisMulti = redis.multi();

                for (const tokenResult of tokensResult) {
                  const tokenResultContract = fromBuffer(tokenResult.contract);

                  await redisMulti.set(
                    `token-cache:${tokenResultContract}:${tokenResult.token_id}`,
                    JSON.stringify({
                      contract: tokenResultContract,
                      token_id: tokenResult.token_id,
                      name: tokenResult.name,
                      image: tokenResult.image,
                      image_version: tokenResult.image_version,
                      collection_image_version: tokenResult.collection_image_version,
                      metadata_disabled: tokenResult.metadata_disabled,
                      rarity_score: tokenResult.rarity_score,
                      rarity_rank: tokenResult.rarity_rank,
                    })
                  );

                  await redisMulti.expire(
                    `token-cache:${tokenResultContract}:${tokenResult.token_id}`,
                    60 * 60 * 24
                  );
                }

                await redisMulti.exec();
              }
            }
          }
        } catch (error) {
          logger.error(`get-user-activity-${version}-handler`, `Token cache error: ${error}`);
        }
      }

      const result = _.map(activities, async (activity) => {
        const currency = activity.pricing?.currency
          ? activity.pricing.currency
          : Sdk.Common.Addresses.Native[config.chainId];

        const tokenMetadata = tokensMetadata?.find(
          (token) =>
            token.contract == activity.contract && `${token.token_id}` == activity.token?.id
        );

        let order;

        if (query.includeMetadata) {
          let orderCriteria;

          if (activity.order?.criteria) {
            orderCriteria = {
              kind: activity.order.criteria.kind,
              data: {
                collection: getJoiCollectionObject(
                  {
                    id: activity.collection?.id,
                    name: activity.collection?.name,
                    image: activity.collection?.image,
                    isSpam: activity.collection?.isSpam,
                  },
                  disabledCollectionMetadata[activity.collection?.id ?? ""],
                  activity.contract
                ),
              },
            };

            if (activity.order.criteria.kind === "token") {
              (orderCriteria as any).data.token = getJoiTokenObject(
                {
                  tokenId: activity.token?.id,
                  name: tokenMetadata ? tokenMetadata.name : activity.token?.name,
                  image: tokenMetadata ? tokenMetadata.image : activity.token?.image,
                  isSpam: activity.token?.isSpam,
                },
                tokenMetadata?.metadata_disabled ||
                  disabledCollectionMetadata[activity.collection?.id ?? ""],
                true
              );
            }

            if (activity.order.criteria.kind === "attribute") {
              (orderCriteria as any).data.attribute = activity.order.criteria.data.attribute;
            }
          }

          order = activity.order?.id
            ? await getJoiActivityOrderObject({
                id: activity.order.id,
                side: activity.order.side,
                sourceIdInt: activity.order.sourceId,
                criteria: orderCriteria,
              })
            : undefined;
        } else {
          order = activity.order?.id
            ? await getJoiActivityOrderObject({
                id: activity.order.id,
                side: null,
                sourceIdInt: null,
                criteria: undefined,
              })
            : undefined;
        }

        const sources = await Sources.getInstance();
        const fillSource = activity.event?.fillSourceId
          ? sources.get(activity.event?.fillSourceId)
          : undefined;

        const originalImageUrl = query.includeMetadata
          ? (tokenMetadata ? tokenMetadata.image : activity.token?.image) || null
          : undefined;

        let tokenImageUrl = null;
        if (originalImageUrl) {
          tokenImageUrl = Assets.getResizedImageUrl(
            originalImageUrl,
            undefined,
            tokenMetadata?.image_version
          );
        }

        return getJoiActivityObject(
          {
            type: activity.type,
            fromAddress: activity.fromAddress,
            toAddress: activity.toAddress || null,
            price: activity.pricing?.currency
              ? await getJoiPriceObject(
                  {
                    gross: {
                      amount: String(activity.pricing?.currencyPrice ?? activity.pricing?.price),
                      nativeAmount: String(activity.pricing?.price),
                    },
                  },
                  currency,
                  query.displayCurrency
                )
              : undefined,
            amount: Number(activity.amount),
            timestamp: activity.timestamp,
            createdAt: new Date(activity.createdAt).toISOString(),
            contract: activity.contract,
            token: {
              tokenId: activity.token?.id || null,
              tokenName: query.includeMetadata
                ? (tokenMetadata ? tokenMetadata.name : activity.token?.name) || null
                : undefined,
              tokenImage: tokenImageUrl,
              tokenMedia: query.includeMetadata ? null : undefined,
              tokenRarityRank: query.includeMetadata ? tokenMetadata?.rarity_score : undefined,
              tokenRarityScore: query.includeMetadata ? tokenMetadata?.rarity_rank : undefined,
              isSpam: activity.token?.isSpam,
            },
            collection: {
              collectionId: activity.collection?.id,
              collectionName: query.includeMetadata ? activity.collection?.name : undefined,
              collectionImage:
                query.includeMetadata && activity.collection?.image != null
                  ? Assets.getResizedImageUrl(
                      activity.collection?.image,
                      undefined,
                      tokenMetadata?.collection_image_version
                    )
                  : undefined,
              isSpam: activity.collection?.isSpam,
            },
            txHash: activity.event?.txHash,
            logIndex: activity.event?.logIndex,
            batchIndex: activity.event?.batchIndex,
            fillSource: fillSource ? getJoiSourceObject(fillSource, false) : undefined,
            order,
          },
          Boolean(tokenMetadata?.metadata_disabled),
          disabledCollectionMetadata
        );
      });

      return { activities: await Promise.all(result), continuation };
    } catch (error) {
      logger.error(`get-user-activity-${version}-handler`, `Handler failure: ${error}`);
      throw error;
    }
  },
};<|MERGE_RESOLUTION|>--- conflicted
+++ resolved
@@ -283,12 +283,9 @@
             tokens.image,
             tokens.metadata_disabled,
             tokens.image_version,
-<<<<<<< HEAD
-            collections.image_version AS collection_image_version
-=======
+            collections.image_version AS collection_image_version,
             tokens.rarity_score,
             tokens.rarity_rank
->>>>>>> 65c2f332
           FROM tokens
           LEFT JOIN collections
             ON collections.id = tokens.collection_id
