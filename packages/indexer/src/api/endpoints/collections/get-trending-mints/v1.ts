/* eslint-disable @typescript-eslint/no-explicit-any */

import { redb } from "@/common/db";
import { logger } from "@/common/logger";
import { formatEth, regex } from "@/common/utils";
import { Request, RouteOptions } from "@hapi/hapi";
import Joi from "joi";

import { redis } from "@/common/redis";

<<<<<<< HEAD
const REDIS_EXPIRATION_MINTS = 60 * 60 * 1000; // Assuming an hour, adjust as needed.
=======
const REDIS_EXPIRATION_MINTS = 1800; // 30 minutes
>>>>>>> 5902d54a

import { getTrendingMints } from "@/elasticsearch/indexes/activities";

import { getCollectionsMetadata } from "@/api/endpoints/collections/get-trending-collections/v1";
import {
  ElasticMintResult,
  Metadata,
  MetadataKey,
  Mint,
} from "@/api/endpoints/collections/get-trending-mints/interfaces";
import { JoiPrice, getJoiPriceObject } from "@/common/joi";
import { Sources } from "@/models/sources";
import { Assets } from "@/utils/assets";

const version = "v1";

export const getTrendingMintsV1Options: RouteOptions = {
  cache: {
    expiresIn: 60 * 1000,
    privacy: "public",
  },
  description: "Top Trending Mints",
  notes: "Get top trending mints",
  tags: ["api", "Collections"],
  plugins: {
    "hapi-swagger": {
      order: 3,
    },
  },
  validate: {
    query: Joi.object({
      period: Joi.string()
        .valid("5m", "10m", "30m", "1h", "2h", "6h", "24h")
        .default("24h")
        .description("Time window to aggregate."),
      type: Joi.string()
        .valid("free", "paid", "any")
        .default("any")
        .description("The type of the mint (free/paid)."),
      limit: Joi.number()
        .integer()
        .min(1)
        .max(50)
        .default(50)
        .description(
          "Amount of items returned in response. Default is 50 and max is 50. Expected to be sorted and filtered on client side."
        ),
      normalizeRoyalties: Joi.boolean()
        .default(false)
        .description("If true, prices will include missing royalties to be added on-top."),
      useNonFlaggedFloorAsk: Joi.boolean()
        .when("normalizeRoyalties", {
          is: Joi.boolean().valid(true),
          then: Joi.valid(false),
        })
        .default(false)
        .description(
          "If true, return the non flagged floor ask. Supported only when `normalizeRoyalties` is false."
        ),
    }),
  },
  response: {
    schema: Joi.object({
      mints: Joi.array().items(
        Joi.object({
          id: Joi.string().description("Collection id"),
          name: Joi.string().allow("", null),
          image: Joi.string().allow("", null),
          banner: Joi.string().allow("", null),
          isSpam: Joi.boolean().default(false),
          openseaVerificationStatus: Joi.string().allow("", null),
          description: Joi.string().allow("", null),
          primaryContract: Joi.string().lowercase().pattern(regex.address),
          contract: Joi.string().lowercase().pattern(regex.address),
          volumePercentChange: Joi.number().unsafe().allow(null),
          countPercentChange: Joi.number().unsafe().allow(null),
          creator: Joi.string().allow("", null),
          onSaleCount: Joi.number().integer(),
          floorAsk: {
            id: Joi.string().allow(null),
            sourceDomain: Joi.string().allow("", null),
            price: JoiPrice.allow(null),
            maker: Joi.string().lowercase().pattern(regex.address).allow(null),
            validFrom: Joi.number().unsafe().allow(null),
            validUntil: Joi.number().unsafe().allow(null),
            token: Joi.object({
              contract: Joi.string().lowercase().pattern(regex.address).allow(null),
              tokenId: Joi.string().pattern(regex.number).allow(null),
              name: Joi.string().allow(null),
              image: Joi.string().allow("", null),
            })
              .allow(null)
              .description("Lowest Ask Price."),
          },
          tokenCount: Joi.number().description("Total tokens within the collection."),
          ownerCount: Joi.number().description("Unique number of owners."),

          createdAt: Joi.date().allow("", null),
          startDate: Joi.date().allow("", null),
          endDate: Joi.date().allow("", null),
          maxSupply: Joi.number().allow(null),
          mintPrice: Joi.string().allow(null),
          sampleImages: Joi.array().items(Joi.string().allow("", null)),
          mintVolume: Joi.number().allow(null),
          mintCount: Joi.number().allow(null),
          sixHourCount: Joi.number().allow(null),
          oneHourCount: Joi.number().allow(null),
          mintType: Joi.string().allow("free", "paid", "", null),
          mintStandard: Joi.string().allow("", null),
          mintStatus: Joi.string().allow("", null),
          mintStages: Joi.array().items(
            Joi.object({
              stage: Joi.string().allow(null),
              tokenId: Joi.string().pattern(regex.number).allow(null),
              kind: Joi.string().required(),
              price: JoiPrice.allow(null),
              startTime: Joi.number().allow(null),
              endTime: Joi.number().allow(null),
              maxMintsPerWallet: Joi.number().unsafe().allow(null),
            })
          ),

          collectionVolume: Joi.object({
            "1day": Joi.number().unsafe().allow(null),
            "7day": Joi.number().unsafe().allow(null),
            "30day": Joi.number().unsafe().allow(null),
            allTime: Joi.number().unsafe().allow(null),
          }).description("Total volume in given time period."),

          volumeChange: Joi.object({
            "1day": Joi.number().unsafe().allow(null),
            "7day": Joi.number().unsafe().allow(null),
            "30day": Joi.number().unsafe().allow(null),
          }).description(
            "Total volume change X-days vs previous X-days. (e.g. 7day [days 1-7] vs 7day prior [days 8-14]). A value over 1 is a positive gain, under 1 is a negative loss. e.g. 1 means no change; 1.1 means 10% increase; 0.9 means 10% decrease."
          ),
        })
      ),
    }).label(`get-trending-mints${version.toUpperCase()}Response`),
    failAction: (_request, _h, error) => {
      logger.error(`get-trending-mints-${version}-handler`, `Wrong response schema: ${error}`);
      throw error;
    },
  },
  handler: async ({ query }: Request, h) => {
    const { normalizeRoyalties, useNonFlaggedFloorAsk, type, period, limit } = query;
    try {
      const mintingCollections = await getMintingCollections(type);

      if (mintingCollections.length < 1) {
        const response = h.response({ mints: [] });
        return response;
      }

      const trendingMints = await getTrendingMints({
        contracts: mintingCollections.map(({ collection_id }) => collection_id),
        period,
        limit,
      });

      if (trendingMints.length < 1) {
        const response = h.response({ mints: [] });
        return response;
      }

      const collectionsMetadata = await getCollectionsMetadata(trendingMints);

      const mintStages = await getMintStages(Object.keys(collectionsMetadata));

      const mints = await formatCollections(
        mintStages,
        mintingCollections,
        trendingMints,
        collectionsMetadata,
        normalizeRoyalties,
        useNonFlaggedFloorAsk
      );

      const response = h.response({ mints });
      return response;
    } catch (error) {
      logger.error(`get-trending-mints-${version}-handler`, `Handler failure: ${error}`);
      throw error;
    }
  },
};

async function getMintStages(contracts: string[]): Promise<Record<string, Mint["mint_stages"]>> {
  const baseQuery = `
    SELECT collection_id, array_agg(
      json_build_object(
        'stage', collection_mints.stage,
        'tokenId', collection_mints.token_id::TEXT,
        'kind', collection_mints.kind,
        'currency', concat('0x', encode(collection_mints.currency, 'hex')),
        'price', collection_mints.price::TEXT,
        'startTime', floor(extract(epoch from collection_mints.start_time)),
        'endTime', floor(extract(epoch from collection_mints.end_time)),
        'maxMintsPerWallet', collection_mints.max_mints_per_wallet
      )
    ) as mint_stages
    FROM collection_mints
    WHERE collection_mints.collection_id IN (${contracts
      .map((contract) => `'${contract}'`)
      .join(",")})
    GROUP BY collection_id`;

  const result = await redb.manyOrNone<{ collection_id: string; mint_stages: Mint["mint_stages"] }>(
    baseQuery
  );

  const data: Record<string, Mint["mint_stages"]> = {};
  result.forEach((res) => {
    data[res.collection_id] = [...res.mint_stages];
  });

  return data;
}

async function getMintingCollections(type: "paid" | "free" | "any"): Promise<Mint[]> {
  const cacheKey = `minting-collection-cache:v1:${type}`;

  const cachedResult = await redis.get(cacheKey);
  if (cachedResult) {
    return JSON.parse(cachedResult);
  }

  const conditions: string[] = [];
  conditions.push(`kind = 'public'`, `status = 'open'`);
  type && type !== "any" && conditions.push(`price ${type === "free" ? "= 0" : "> 0"}`);

  const whereClause = conditions.length ? `WHERE ${conditions.join(" AND ")}` : "";

  const baseQuery = `
  SELECT 
    mints.collection_id, 
    start_time, 
    end_time, 
    created_at, 
    updated_at, 
    max_supply, 
    max_mints_per_wallet, 
    price, 
    standard
FROM 
    collection_mints mints 
LEFT JOIN 
    collection_mint_standards 
ON 
    collection_mint_standards.collection_id = mints.collection_id
${whereClause} 
LIMIT 50000;
  `;

  const result = await redb.manyOrNone<Mint>(baseQuery);

  await redis.set(cacheKey, JSON.stringify(result), "PX", REDIS_EXPIRATION_MINTS);

  return result;
}

async function formatCollections(
  mintStages: Record<string, Mint["mint_stages"]>,
  mintingCollections: Mint[],
  collectionsResult: ElasticMintResult[],
  collectionsMetadata: Record<string, Metadata>,
  normalizeRoyalties: boolean,
  useNonFlaggedFloorAsk: boolean
): Promise<any[]> {
  const sources = await Sources.getInstance();

  const collections = await Promise.all(
    collectionsResult.map(async (r) => {
      const mintData = {
        ...mintingCollections.find((c) => c.collection_id == r.id),
        mint_stages: mintStages[r.id],
      };
      const metadata = collectionsMetadata[r.id];
      let floorAsk;
      let prefix = "";

      if (normalizeRoyalties) {
        prefix = "normalized_";
      } else if (useNonFlaggedFloorAsk) {
        prefix = "non_flagged_";
      }

      const floorAskId = metadata[(prefix + "floor_sell_id") as MetadataKey];
      const floorAskValue = metadata[(prefix + "floor_sell_value") as MetadataKey];
      const floorAskCurrency = metadata[(prefix + "floor_sell_currency") as MetadataKey];
      const floorAskSource = metadata[(prefix + "floor_sell_source_id_int") as MetadataKey];
      const floorAskCurrencyValue =
        metadata[(prefix + `${prefix}floor_sell_currency_value`) as MetadataKey];

      if (metadata) {
        floorAsk = {
          id: floorAskId,
          sourceDomain: sources.get(floorAskSource)?.domain,
          price: floorAskId
            ? await getJoiPriceObject(
                {
                  gross: {
                    amount: floorAskCurrencyValue ?? floorAskValue,
                    nativeAmount: floorAskValue || 0,
                  },
                },
                floorAskCurrency
              )
            : null,
        };
      }

      return {
        id: metadata?.id,
        image:
          metadata?.metadata?.imageUrl ??
          (metadata?.sample_images?.length
            ? Assets.getResizedImageURLs(metadata.sample_images[0])
            : null),
        banner: metadata?.metadata ? metadata.metadata?.bannerImageUrl : null,
        name: metadata ? metadata?.name : "",
        description: metadata?.metadata ? metadata.metadata?.description : null,

        isSpam: Number(metadata.is_spam) > 0,
        onSaleCount: Number(metadata.on_sale_count) || 0,

        volumeChange: {
          "1day": Number(metadata.day1_volume_change),
          "7day": Number(metadata.day7_volume_change),
          "30day": Number(metadata.day30_volume_change),
        },
        collectionVolume: {
          "1day": metadata.day1_volume ? formatEth(metadata.day1_volume) : null,
          "7day": metadata.day7_volume ? formatEth(metadata.day7_volume) : null,
          "30day": metadata.day30_volume ? formatEth(metadata.day30_volume) : null,
          allTime: metadata.all_time_volume ? formatEth(metadata.all_time_volume) : null,
        },

        tokenCount: Number(metadata.token_count || 0),
        ownerCount: Number(metadata.owner_count || 0),
        sampleImages:
          metadata?.sample_images && metadata?.sample_images?.length > 0
            ? Assets.getResizedImageURLs(metadata?.sample_images)
            : [],
        mintType: Number(mintData?.price) > 0 ? "paid" : "free",
        mintPrice: mintData?.price,
        maxSupply: Number.isSafeInteger(Number(mintData?.max_supply))
          ? Number(mintData?.max_supply)
          : null,
        mintStandard: mintData?.standard || "unknown",
        createdAt: mintData?.created_at && new Date(mintData?.created_at).toISOString(),
        startDate: mintData?.start_time && new Date(mintData?.start_time).toISOString(),
        endDate: mintData?.end_time && new Date(mintData?.end_time).toISOString(),
        mintCount: r?.mintCount || 0,
        sixHourCount: r.sixHourResult?.mintCount || 0,
        oneHourCount: r.oneHourResult?.mintCount || 0,
        mintVolume: r.volume,
        openseaVerificationStatus: metadata?.metadata?.openseaVerificationStatus || null,
        mintStages:
          mintData?.mint_stages?.length > 0
            ? await Promise.all(
                mintData.mint_stages.map(async (m: Mint["mint_stages"][0]) => {
                  return {
                    stage: m?.stage || null,
                    kind: m?.kind || null,
                    tokenId: m?.tokenId || null,
                    price: m?.price
                      ? await getJoiPriceObject({ gross: { amount: m.price } }, m.currency)
                      : null,
                    startTime: m?.startTime ? m?.startTime : null,
                    endTime: m?.endTime ? m?.endTime : null,
                    maxMintsPerWallet: m?.maxMintsPerWallet || null,
                  };
                })
              )
            : [],

        floorAsk,
      };
    })
  );

  return collections;
}<|MERGE_RESOLUTION|>--- conflicted
+++ resolved
@@ -8,11 +8,7 @@
 
 import { redis } from "@/common/redis";
 
-<<<<<<< HEAD
 const REDIS_EXPIRATION_MINTS = 60 * 60 * 1000; // Assuming an hour, adjust as needed.
-=======
-const REDIS_EXPIRATION_MINTS = 1800; // 30 minutes
->>>>>>> 5902d54a
 
 import { getTrendingMints } from "@/elasticsearch/indexes/activities";
 
