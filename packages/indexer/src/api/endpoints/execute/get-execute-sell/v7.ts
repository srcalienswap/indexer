--- conflicted
+++ resolved
@@ -30,11 +30,8 @@
 import { getCurrency } from "@/utils/currencies";
 import { ExecutionsBuffer } from "@/utils/executions";
 import { tryGetTokensSuspiciousStatus } from "@/utils/opensea";
-<<<<<<< HEAD
 import { getPreSignatureId, getPreSignature, savePreSignature } from "@/utils/pre-signatures";
-=======
 import { getUSDAndCurrencyPrices } from "@/utils/prices";
->>>>>>> c36fee73
 
 const version = "v7";
 
