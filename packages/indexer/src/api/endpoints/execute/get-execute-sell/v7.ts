--- conflicted
+++ resolved
@@ -425,11 +425,8 @@
               amount: token.quantity,
               owner: token.owner,
             },
-<<<<<<< HEAD
+            permit,
             payload.taker
-=======
-            permit
->>>>>>> e6e1237d
           )
         );
       };
