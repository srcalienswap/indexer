/* eslint-disable @typescript-eslint/no-explicit-any */

import { BigNumber } from "@ethersproject/bignumber";
import { MaxUint256 } from "@ethersproject/constants";
import { _TypedDataEncoder } from "@ethersproject/hash";
import * as Boom from "@hapi/boom";
import { Request, RouteOptions } from "@hapi/hapi";
import * as Sdk from "@reservoir0x/sdk";
import { PermitHandler } from "@reservoir0x/sdk/dist/router/v6/permit";
import { TxData } from "@reservoir0x/sdk/dist/utils";
import axios from "axios";
import { randomUUID } from "crypto";
import Joi from "joi";
import _ from "lodash";

import { logger } from "@/common/logger";
import { baseProvider } from "@/common/provider";
import { bn, now, regex } from "@/common/utils";
import { config } from "@/config/index";
import { ApiKeyManager } from "@/models/api-keys";
import { FeeRecipients } from "@/models/fee-recipients";
import { Sources } from "@/models/sources";
import { getExecuteError } from "@/orderbook/orders/errors";
import { OrderKind, checkBlacklistAndFallback } from "@/orderbook/orders";
import * as b from "@/utils/auth/blur";
import * as e from "@/utils/auth/erc721c";
import * as erc721c from "@/utils/erc721c";
import { ExecutionsBuffer } from "@/utils/executions";
import { checkAddressIsBlockedByOFAC } from "@/utils/ofac";
import { getEphemeralPermit, getEphemeralPermitId, saveEphemeralPermit } from "@/utils/permits";

// Blur
import * as blurBuyCollection from "@/orderbook/orders/blur/build/buy/collection";

// LooksRare
import * as looksRareV2BuyToken from "@/orderbook/orders/looks-rare-v2/build/buy/token";
import * as looksRareV2BuyCollection from "@/orderbook/orders/looks-rare-v2/build/buy/collection";

// Seaport v1.5
import * as seaportV15BuyAttribute from "@/orderbook/orders/seaport-v1.5/build/buy/attribute";
import * as seaportV15BuyToken from "@/orderbook/orders/seaport-v1.5/build/buy/token";
import * as seaportV15BuyCollection from "@/orderbook/orders/seaport-v1.5/build/buy/collection";

// Seaport v1.6
import * as seaportV16BuyAttribute from "@/orderbook/orders/seaport-v1.6/build/buy/attribute";
import * as seaportV16BuyToken from "@/orderbook/orders/seaport-v1.6/build/buy/token";
import * as seaportV16BuyCollection from "@/orderbook/orders/seaport-v1.6/build/buy/collection";

// Alienswap
import * as alienswapBuyAttribute from "@/orderbook/orders/alienswap/build/buy/attribute";
import * as alienswapBuyToken from "@/orderbook/orders/alienswap/build/buy/token";
import * as alienswapBuyCollection from "@/orderbook/orders/alienswap/build/buy/collection";

// X2Y2
import * as x2y2BuyCollection from "@/orderbook/orders/x2y2/build/buy/collection";
import * as x2y2BuyToken from "@/orderbook/orders/x2y2/build/buy/token";

// ZeroExV4
import * as zeroExV4BuyAttribute from "@/orderbook/orders/zeroex-v4/build/buy/attribute";
import * as zeroExV4BuyToken from "@/orderbook/orders/zeroex-v4/build/buy/token";
import * as zeroExV4BuyCollection from "@/orderbook/orders/zeroex-v4/build/buy/collection";

// PaymentProcessor
import * as paymentProcessorBuyToken from "@/orderbook/orders/payment-processor/build/buy/token";
import * as paymentProcessorBuyCollection from "@/orderbook/orders/payment-processor/build/buy/collection";

// PaymentProcessorV2
import * as paymentProcessorV2BuyToken from "@/orderbook/orders/payment-processor-v2/build/buy/token";
import * as paymentProcessorV2BuyCollection from "@/orderbook/orders/payment-processor-v2/build/buy/collection";
import * as paymentProcessorV2BuyAttribute from "@/orderbook/orders/payment-processor-v2/build/buy/attribute";

const version = "v5";

export const getExecuteBidV5Options: RouteOptions = {
  description: "Create Bids",
  notes:
    "Generate bids and submit them to multiple marketplaces.\n\n Notes:\n\n- Please use the `/cross-posting-orders/v1` to check the status on cross posted bids.\n\n- We recommend using Reservoir SDK as it abstracts the process of iterating through steps, and returning callbacks that can be used to update your UI.",
  timeout: { server: 60000 },
  tags: ["api"],
  plugins: {
    "hapi-swagger": {
      order: 11,
    },
  },
  validate: {
    payload: Joi.object({
      maker: Joi.string()
        .lowercase()
        .pattern(regex.address)
        .description(
          "Address of wallet making the order. Example: `0xF296178d553C8Ec21A2fBD2c5dDa8CA9ac905A00`"
        )
        .required(),
      source: Joi.string()
        .lowercase()
        .pattern(regex.domain)
        .description(
          `Domain of your app that is creating the order, e.g. \`myapp.xyz\`. This is used for filtering, and to attribute the "order source" of sales in on-chain analytics, to help your app get discovered. Lean more <a href='https://docs.reservoir.tools/docs/calldata-attribution'>here</a>`
        ),
      blurAuth: Joi.string().description(
        "Advanced use case to pass personal blurAuthToken; the API will generate one if left empty."
      ),
      params: Joi.array()
        .items(
          Joi.object({
            token: Joi.string()
              .lowercase()
              .pattern(regex.token)
              .description(
                "Bid on a particular token. Example: `0x8d04a8c79ceb0889bdd12acdf3fa9d207ed3ff63:123`"
              ),
            tokenSetId: Joi.string().description(
              "Bid on a particular token set. Cannot be used with cross-posting to OpenSea. Example: `token:CONTRACT:TOKEN_ID` representing a single token within contract, `contract:CONTRACT` representing a whole contract, `range:CONTRACT:START_TOKEN_ID:END_TOKEN_ID` representing a continuous token id range within a contract and `list:CONTRACT:TOKEN_IDS_HASH` representing a list of token ids within a contract."
            ),
            collection: Joi.string()
              .lowercase()
              .description(
                "Bid on a particular collection with collection-id. Example: `0x8d04a8c79ceb0889bdd12acdf3fa9d207ed3ff63`"
              ),
            attributeKey: Joi.string().description(
              "Bid on a particular attribute key. This is case sensitive. Example: `Composition`"
            ),
            attributeValue: Joi.string().description(
              "Bid on a particular attribute value. This is case sensitive. Example: `Teddy (#33)`"
            ),
            quantity: Joi.number().description("Quantity of tokens to bid on."),
            weiPrice: Joi.string()
              .pattern(regex.number)
              .description(
                "Amount bidder is willing to offer in the smallest denomination for the specific currency. Example: `1000000000000000000`"
              )
              .required(),
            orderKind: Joi.string()
              .valid(
                "blur",
                "zeroex-v4",
                "seaport",
                "seaport-v1.4",
                "seaport-v1.5",
                "seaport-v1.6",
                "looks-rare",
                "looks-rare-v2",
                "x2y2",
                "alienswap",
                "payment-processor",
                "payment-processor-v2"
              )
              .default("seaport-v1.5")
              .description("Exchange protocol used to create order. Example: `seaport-v1.5`"),
            options: Joi.object({
              "seaport-v1.4": Joi.object({
                conduitKey: Joi.string().pattern(regex.bytes32),
                useOffChainCancellation: Joi.boolean().required(),
                replaceOrderId: Joi.string().when("useOffChainCancellation", {
                  is: true,
                  then: Joi.optional(),
                  otherwise: Joi.forbidden(),
                }),
              }),
              "seaport-v1.5": Joi.object({
                conduitKey: Joi.string().pattern(regex.bytes32),
                useOffChainCancellation: Joi.boolean().required(),
                replaceOrderId: Joi.string().when("useOffChainCancellation", {
                  is: true,
                  then: Joi.optional(),
                  otherwise: Joi.forbidden(),
                }),
              }),
              "seaport-v1.6": Joi.object({
                conduitKey: Joi.string().pattern(regex.bytes32),
                useOffChainCancellation: Joi.boolean().required(),
                replaceOrderId: Joi.string().when("useOffChainCancellation", {
                  is: true,
                  then: Joi.optional(),
                  otherwise: Joi.forbidden(),
                }),
              }),
              "payment-processor-v2": Joi.object({
                useOffChainCancellation: Joi.boolean().required(),
                cosigner: Joi.string().lowercase().optional(),
                replaceOrderId: Joi.string().when("useOffChainCancellation", {
                  is: true,
                  then: Joi.optional(),
                  otherwise: Joi.forbidden(),
                }),
              }),
            }).description("Additional options."),
            orderbook: Joi.string()
              .valid("blur", "reservoir", "opensea", "looks-rare", "x2y2")
              .default("reservoir")
              .description("Orderbook where order is placed. Example: `Reservoir`"),
            orderbookApiKey: Joi.string().description("Optional API key for the target orderbook"),
            automatedRoyalties: Joi.boolean()
              .default(true)
              .description("If true, royalty amounts and recipients will be set automatically."),
            royaltyBps: Joi.number().description(
              "Set a maximum amount of royalties to pay, rather than the full amount. Only relevant when using automated royalties. 1 BPS = 0.01% Note: OpenSea does not support values below 50 bps."
            ),
            fees: Joi.array()
              .items(Joi.string().pattern(regex.fee))
              .description("Deprecated, use `marketplaceFees` and/or `customRoyalties`"),
            marketplaceFees: Joi.array()
              .items(Joi.string().pattern(regex.fee))
              .description(
                "List of marketplace fees (formatted as `feeRecipient:feeBps`) to be bundled within the order. 1 BPS = 0.01% Example: `0xF296178d553C8Ec21A2fBD2c5dDa8CA9ac905A00:100`"
              ),
            marketplaceFlatFees: Joi.array()
              .items(Joi.string().pattern(regex.fee))
              .description(
                "List of marketplace flat fees (formatted as `feeRecipient:weiAmount`) to be bundled within the order."
              ),
            customRoyalties: Joi.array()
              .items(Joi.string().pattern(regex.fee))
              .description(
                "List of custom royalties (formatted as `feeRecipient:feeBps`) to be bundled within the order. 1 BPS = 0.01% Example: `0xF296178d553C8Ec21A2fBD2c5dDa8CA9ac905A00:100`"
              ),
            excludeFlaggedTokens: Joi.boolean()
              .default(false)
              .description("If true flagged tokens will be excluded"),
            listingTime: Joi.string()
              .pattern(regex.unixTimestamp)
              .description(
                "Unix timestamp (seconds) indicating when listing will be listed. Example: `1656080318`"
              ),
            expirationTime: Joi.string()
              .pattern(regex.unixTimestamp)
              .description(
                "Unix timestamp (seconds) indicating when listing will expire. Example: `1656080318`"
              ),
            salt: Joi.string()
              .pattern(regex.number)
              .description("Optional. Random string to make the order unique"),
            nonce: Joi.string().pattern(regex.number).description("Optional. Set a custom nonce"),
            currency: Joi.string()
              .pattern(regex.address)
              .lowercase()
              .default(Sdk.Common.Addresses.WNative[config.chainId]),
            usePermit: Joi.boolean().description("When true, will use permit to avoid approvals."),
          })
            .or("token", "collection", "tokenSetId")
            .oxor("token", "collection", "tokenSetId")
            .with("attributeValue", "attributeKey")
            .with("attributeKey", "attributeValue")
            .with("attributeKey", "collection")
        )
        .min(1),
    }),
  },
  response: {
    schema: Joi.object({
      steps: Joi.array().items(
        Joi.object({
          id: Joi.string()
            .required()
            .description("Returns `currency-wrapping`, `currency-approval`, or `order-signature`."),
          kind: Joi.string()
            .valid("request", "signature", "transaction")
            .required()
            .description("Returns `request`, `signature`, or `transaction`."),
          action: Joi.string().required(),
          description: Joi.string().required(),
          items: Joi.array()
            .items(
              Joi.object({
                status: Joi.string()
                  .valid("complete", "incomplete")
                  .required()
                  .description("Returns `complete` or `incomplete`"),
                tip: Joi.string(),
                data: Joi.object(),
                orderIndexes: Joi.array().items(Joi.number()),
              })
            )
            .required(),
        })
      ),
      errors: Joi.array().items(
        Joi.object({
          message: Joi.string(),
          orderIndex: Joi.number(),
        })
      ),
    }).label(`getExecuteBid${version.toUpperCase()}Response`),
    failAction: (_request, _h, error) => {
      logger.error(`get-execute-bid-${version}-handler`, `Wrong response schema: ${error}`);
      throw error;
    },
  },
  handler: async (request: Request) => {
    const payload = request.payload as any;

    const executionsBuffer = new ExecutionsBuffer();
    const addExecution = (orderId: string, quantity?: number) =>
      executionsBuffer.addFromRequest(request, {
        side: "buy",
        action: "create",
        user: payload.maker,
        orderId,
        quantity: quantity ?? 1,
      });

    try {
      const maker = payload.maker as string;
      const source = payload.source as string | undefined;
      const params = payload.params as {
        token?: string;
        tokenSetId?: string;
        collection?: string;
        attributeKey?: string;
        attributeValue?: string;
        quantity?: number;
        weiPrice: string;
        options?: any;
        orderKind: OrderKind;
        orderbook: string;
        orderbookApiKey?: string;
        automatedRoyalties: boolean;
        royaltyBps?: number;
        excludeFlaggedTokens: boolean;
        fees?: string[];
        marketplaceFees?: string[];
        marketplaceFlatFees?: string[];
        customRoyalties?: string[];
        currency: string;
        listingTime?: number;
        expirationTime?: number;
        salt?: string;
        nonce?: string;
        usePermit?: string;
      }[];

      // Source restrictions
      if (source) {
        const sources = await Sources.getInstance();
        const sourceObject = sources.getByDomain(source);
        if (sourceObject && sourceObject.metadata?.allowedApiKeys?.length) {
          const key = request.headers["x-api-key"];
          const apiKey = await ApiKeyManager.getApiKey(key);
          if (!apiKey || !sourceObject.metadata.allowedApiKeys.includes(apiKey.key)) {
            throw Boom.unauthorized("Restricted source");
          }
        }
      }

      // OFAC blocklist
      if (await checkAddressIsBlockedByOFAC(maker)) {
        throw Boom.unauthorized("Address is blocked by OFAC");
      }

      // Set up generic bid steps
      let steps: {
        id: string;
        action: string;
        description: string;
        kind: string;
        items: {
          status: string;
          tip?: string;
          data?: any;
          orderIndexes?: number[];
        }[];
      }[] = [
        {
          id: "auth",
          action: "Sign auth challenge",
          description: "Before being able to bid, it might be needed to sign an auth challenge",
          kind: "signature",
          items: [],
        },
        {
          id: "currency-wrapping",
          action: "Wrapping currency",
          description:
            "We'll ask your approval to wrap the currency for bidding. Gas fee required.",
          kind: "transaction",
          items: [],
        },
        {
          id: "currency-approval",
          action: "Approve currency",
          description:
            "We'll ask your approval for the exchange to access your token. This is a one-time only operation per exchange.",
          kind: "transaction",
          items: [],
        },
        {
          id: "auth-transaction",
          action: "On-chain verification",
          description: "Some marketplaces require triggering an auth transaction before filling",
          kind: "transaction",
          items: [],
        },
        {
          id: "currency-permit",
          action: "Sign permits",
          description: "Sign permits for accessing the tokens in your wallet",
          kind: "signature",
          items: [],
        },
        {
          id: "order-signature",
          action: "Authorize offer",
          description: "A free off-chain signature to create the offer",
          kind: "signature",
          items: [],
        },
      ];

      // Keep track of orders which can be signed in bulk
      const bulkOrders = {
        "seaport-v1.5": [] as {
          order: {
            kind: "seaport-v1.5";
            data: Sdk.SeaportBase.Types.OrderComponents;
          };
          tokenSetId?: string;
          attribute?: {
            collection: string;
            key: string;
            value: string;
          };
          collection?: string;
          isNonFlagged?: boolean;
          permitId?: string;
          permitIndex?: number;
          orderbook: string;
          orderbookApiKey?: string;
          source?: string;
          orderIndex: number;
        }[],
        "seaport-v1.6": [] as {
          order: {
            kind: "seaport-v1.6";
            data: Sdk.SeaportBase.Types.OrderComponents;
          };
          tokenSetId?: string;
          attribute?: {
            collection: string;
            key: string;
            value: string;
          };
          collection?: string;
          isNonFlagged?: boolean;
          permitId?: string;
          permitIndex?: number;
          orderbook: string;
          orderbookApiKey?: string;
          source?: string;
          orderIndex: number;
        }[],
        alienswap: [] as {
          order: {
            kind: "alienswap";
            data: Sdk.SeaportBase.Types.OrderComponents;
          };
          tokenSetId?: string;
          attribute?: {
            collection: string;
            key: string;
            value: string;
          };
          collection?: string;
          isNonFlagged?: boolean;
          orderbook: string;
          orderbookApiKey?: string;
          source?: string;
          orderIndex: number;
        }[],
      };

      // Handle Blur authentication
      let blurAuth: b.Auth | undefined;
      if (params.some((p) => p.orderKind === "blur")) {
        if (payload.blurAuth) {
          blurAuth = { accessToken: payload.blurAuth };
        } else {
          const blurAuthId = b.getAuthId(maker);

          blurAuth = await b.getAuth(blurAuthId);
          if (!blurAuth) {
            const blurAuthChallengeId = b.getAuthChallengeId(maker);

            let blurAuthChallenge = await b.getAuthChallenge(blurAuthChallengeId);
            if (!blurAuthChallenge) {
              blurAuthChallenge = (await axios
                .get(`${config.orderFetcherBaseUrl}/api/blur-auth-challenge?taker=${maker}`)
                .then((response) => response.data.authChallenge)) as b.AuthChallenge;

              await b.saveAuthChallenge(
                blurAuthChallengeId,
                blurAuthChallenge,
                // Give a 1 minute buffer for the auth challenge to expire
                Math.floor(new Date(blurAuthChallenge?.expiresOn).getTime() / 1000) - now() - 60
              );
            }

            steps[0].items.push({
              status: "incomplete",
              data: {
                sign: {
                  signatureKind: "eip191",
                  message: blurAuthChallenge.message,
                },
                post: {
                  endpoint: "/execute/auth-signature/v1",
                  method: "POST",
                  body: {
                    kind: "blur",
                    id: blurAuthChallengeId,
                  },
                },
              },
            });

            // Force the client to poll
            steps[1].items.push({
              status: "incomplete",
              tip: "This step is dependent on a previous step. Once you've completed it, re-call the API to get the data for this step.",
            });

            // Return an early since any next steps are dependent on the Blur auth
            return {
              steps,
            };
          } else {
            steps[0].items.push({
              status: "complete",
            });
            steps[1].items.push({
              status: "complete",
              // Hacky fix for: https://github.com/reservoirprotocol/reservoir-kit/pull/391
              data: {},
            });
          }
        }
      }

      // Handle ERC721C authentication
      const unverifiedERC721CTransferValidators: string[] = [];
      await Promise.all(
        params.map(async (p) => {
          try {
            if (p.token || p.collection) {
              const contract = p.token ? p.token.split(":")[0] : p.collection!;

              const configV1 = await erc721c.v1.getConfig(contract);
              const configV2 = await erc721c.v2.getConfig(contract);
              if (
                (configV1 && [4, 6].includes(configV1.transferSecurityLevel)) ||
                (configV2 && [6, 8].includes(configV2.transferSecurityLevel))
              ) {
                const transferValidator = (configV1 ?? configV2)!.transferValidator;

                const isVerified = await erc721c.isVerifiedEOA(transferValidator, payload.maker);
                if (!isVerified) {
                  unverifiedERC721CTransferValidators.push(transferValidator);
                }
              }
            }
          } catch {
            // Skip errors
          }
        })
      );
      if (unverifiedERC721CTransferValidators.length) {
        const erc721cAuthId = e.getAuthId(payload.maker);

        const erc721cAuth = await e.getAuth(erc721cAuthId);
        if (!erc721cAuth) {
          const erc721cAuthChallengeId = e.getAuthChallengeId(payload.maker);

          let erc721cAuthChallenge = await e.getAuthChallenge(erc721cAuthChallengeId);
          if (!erc721cAuthChallenge) {
            erc721cAuthChallenge = {
              message: "EOA",
              walletAddress: payload.maker,
            };

            await e.saveAuthChallenge(
              erc721cAuthChallengeId,
              erc721cAuthChallenge,
              // Give a 10 minute buffer for the auth challenge to expire
              10 * 60
            );
          }

          steps[0].items.push({
            status: "incomplete",
            data: {
              sign: {
                signatureKind: "eip191",
                message: erc721cAuthChallenge.message,
              },
              post: {
                endpoint: "/execute/auth-signature/v1",
                method: "POST",
                body: {
                  kind: "erc721c",
                  id: erc721cAuthChallengeId,
                },
              },
            },
          });

          // Force the client to poll
          steps[1].items.push({
            status: "incomplete",
            tip: "This step is dependent on a previous step. Once you've completed it, re-call the API to get the data for this step.",
          });

          // Return early since any next steps are dependent on the ERC721C auth
          return {
            steps,
          };
        } else {
          steps[0].items.push({
            status: "complete",
          });
          steps[1].items.push({
            status: "complete",
            // Hacky fix for: https://github.com/reservoirprotocol/reservoir-kit/pull/391
            data: {},
          });
        }
      }

      const feeRecipients = await FeeRecipients.getInstance();

      const key = request.headers["x-api-key"];
      const apiKey = await ApiKeyManager.getApiKey(key);

      const errors: { message: string; orderIndex: number }[] = [];
      await Promise.all(
        params.map(async (params, i) => {
          const token = params.token;
          const collectionId = params.collection;
          const tokenSetId = params.tokenSetId;
          const attributeKey = params.attributeKey;
          const attributeValue = params.attributeValue;

          // Force usage of seaport-v1.5
          if (params.orderKind === "seaport") {
            params.orderKind = "seaport-v1.5";
          }
          if (params.orderKind === "seaport-v1.4") {
            params.orderKind = "seaport-v1.5";
          }
          // Force usage of looks-rare-v2
          if (params.orderKind === "looks-rare") {
            params.orderKind = "looks-rare-v2";
          }

          try {
            // Blacklist checks
            if (collectionId) {
              await checkBlacklistAndFallback(collectionId, params);
            }
            if (token) {
              await checkBlacklistAndFallback(token.split(":")[0], params);
            }
          } catch (error) {
            return errors.push({ message: (error as any).message, orderIndex: i });
          }

          // PPv2 restrictions
          try {
            if (params.orderKind === "payment-processor-v2" && process.env.PP_V2_ALLOWED_KEYS) {
              const ppv2AllowedKeys = JSON.parse(process.env.PP_V2_ALLOWED_KEYS) as string[];
              if (!apiKey || !ppv2AllowedKeys.includes(apiKey.key)) {
                return errors.push({
                  message:
                    "Unable to create Payment Processor order. Please change orderKind or contact Reservoir team for access.",
                  orderIndex: i,
                });
              }
            }
          } catch {
            // Skip errors
          }

          // Only single-contract token sets are biddable
          if (tokenSetId && tokenSetId.startsWith("list") && tokenSetId.split(":").length !== 3) {
            return errors.push({
              message: `Token set ${tokenSetId} is not biddable`,
              orderIndex: i,
            });
          }

          // TODO: Fix cross-posting collection bids to LooksRare and X2Y2
          if (!token && !["blur", "reservoir", "opensea"].includes(params.orderbook)) {
            return errors.push({
              message: `Only single-token bids are supported on orderbook ${params.orderbook}`,
              orderIndex: i,
            });
          }

          // Handle fees
          // TODO: Refactor the builders to get rid of the separate fee/feeRecipient arrays
          // TODO: Refactor the builders to get rid of the API params naming dependency
          (params as any).fee = [];
          (params as any).feeRecipient = [];
          for (const feeData of params.fees ?? []) {
            const [feeRecipient, fee] = feeData.split(":");
            (params as any).fee.push(fee);
            (params as any).feeRecipient.push(feeRecipient);
          }
          for (const feeData of params.marketplaceFees ?? []) {
            const [feeRecipient, fee] = feeData.split(":");
            (params as any).fee.push(fee);
            (params as any).feeRecipient.push(feeRecipient);
            await feeRecipients.create(feeRecipient, "marketplace", source);
          }
          for (const feeData of params.marketplaceFlatFees ?? []) {
            const [feeRecipient, weiAmount] = feeData.split(":");
            const unitPrice = bn(params.weiPrice).div(params.quantity ?? 1);
            const fee = bn(weiAmount).mul(10000).div(unitPrice);
            (params as any).fee.push(fee);
            (params as any).feeRecipient.push(feeRecipient);
            await feeRecipients.create(feeRecipient, "marketplace", source);
          }
          for (const feeData of params.customRoyalties ?? []) {
            const [feeRecipient, fee] = feeData.split(":");
            (params as any).fee.push(fee);
            (params as any).feeRecipient.push(feeRecipient);
            await feeRecipients.create(feeRecipient, "royalty", source);
          }

          try {
            const WNATIVE = Sdk.Common.Addresses.WNative[config.chainId];
            const BETH = Sdk.Blur.Addresses.Beth[config.chainId];

            // Default currency for Blur is BETH
            if (params.orderKind === "blur" && params.currency === WNATIVE) {
              params.currency = BETH;
            }

            // Check currency
            if (params.orderKind === "blur" && params.currency !== BETH) {
              return errors.push({ message: "Unsupported currency", orderIndex: i });
            } else if (params.orderKind !== "blur" && params.currency === BETH) {
              return errors.push({ message: "Unsupported currency", orderIndex: i });
            }

            // TODO: Always require the unit price
            const totalPrice = params.orderKind.startsWith("seaport")
              ? bn(params.weiPrice)
              : bn(params.weiPrice).mul(params.quantity ?? 1);

            // Check the maker's balance

            const currency = new Sdk.Common.Helpers.Erc20(baseProvider, params.currency);
            const currencyBalance = await currency.getBalance(maker);
            if (bn(currencyBalance).lt(totalPrice)) {
              if ([WNATIVE, BETH].includes(params.currency)) {
                const ethBalance = await baseProvider.getBalance(maker);
                if (bn(currencyBalance).add(ethBalance).lt(totalPrice)) {
                  return errors.push({
                    message: "Maker does not have sufficient balance",
                    orderIndex: i,
                  });
                } else {
                  const wnative = new Sdk.Common.Helpers.WNative(baseProvider, config.chainId);
                  const wrapTx = wnative.depositTransaction(maker, totalPrice.sub(currencyBalance));

                  steps[1].items.push({
                    status: "incomplete",
                    data:
                      params.currency === BETH
                        ? { ...wrapTx, to: BETH }
                        : { ...wrapTx, to: WNATIVE },
                    orderIndexes: [i],
                  });
                }
              } else {
                return errors.push({
                  message: "Maker does not have sufficient balance",
                  orderIndex: i,
                });
              }
            }

            const attribute =
              collectionId && attributeKey && attributeValue
                ? {
                    collection: collectionId,
                    key: attributeKey,
                    value: attributeValue,
                  }
                : undefined;
            const collection =
              collectionId && !attributeKey && !attributeValue ? collectionId : undefined;

            const supportedPermitCurrencies = Sdk.Common.Addresses.Usdc[config.chainId] ?? [];
            if (params.usePermit && !supportedPermitCurrencies.includes(params.currency)) {
              return errors.push({ message: "Permit not supported for currency", orderIndex: i });
            }

            switch (params.orderKind) {
              case "blur": {
                if (!["blur"].includes(params.orderbook)) {
                  return errors.push({ message: "Unsupported orderbook", orderIndex: i });
                }
                if (params.fees?.length) {
                  return errors.push({
                    message: "Custom fees not supported",
                    orderIndex: i,
                  });
                }

                if (!collection) {
                  return errors.push({
                    message: "Only collection bids are supported",
                    orderIndex: i,
                  });
                }

                // TODO: Return an error if the collection is not supported by Blur

                const needsBethWrapping = steps[1].items.find(
                  (i) => i.status === "incomplete" && i.data?.to === BETH
                );
                if (needsBethWrapping) {
                  // Force the client to poll
                  // (since Blur won't release the calldata unless you have enough BETH in your wallet)
                  steps[5].items.push({
                    status: "incomplete",
                  });
                } else {
                  const { signData, marketplaceData } = await blurBuyCollection.build({
                    ...params,
                    maker,
                    contract: collection,
                    authToken: blurAuth!.accessToken,
                  });

                  // Blur returns the nonce as a BigNumber object
                  signData.value.nonce = signData.value.nonce.hex ?? signData.value.nonce;

                  const id = new Sdk.BlurV2.Order(config.chainId, signData.value).hash();

                  steps[5].items.push({
                    status: "incomplete",
                    data: {
                      sign: {
                        signatureKind: "eip712",
                        domain: signData.domain,
                        types: signData.types,
                        value: signData.value,
                        primaryType: _TypedDataEncoder.getPrimaryType(signData.types),
                      },
                      post: {
                        endpoint: "/order/v4",
                        method: "POST",
                        body: {
                          items: [
                            {
                              order: {
                                kind: "blur",
                                data: {
                                  id,
                                  maker,
                                  marketplaceData,
                                  authToken: blurAuth!.accessToken,
                                  isCollectionBid: true,
                                },
                              },
                              collection,
                              orderbook: params.orderbook,
                              orderbookApiKey: params.orderbookApiKey,
                            },
                          ],
                          source,
                        },
                      },
                    },
                    orderIndexes: [i],
                  });

                  addExecution(id, params.quantity);
                }

                break;
              }

              case "seaport-v1.5": {
                if (!["reservoir", "opensea", "looks-rare"].includes(params.orderbook)) {
                  return errors.push({
                    message: "Unsupported orderbook",
                    orderIndex: i,
                  });
                }

                const options = (params.options?.["seaport-v1.4"] ??
                  params.options?.["seaport-v1.5"]) as
                  | {
                      conduitKey?: string;
                      useOffChainCancellation?: boolean;
                      replaceOrderId?: string;
                    }
                  | undefined;

                let order: Sdk.SeaportV15.Order;
                if (token) {
                  const [contract, tokenId] = token.split(":");
                  order = await seaportV15BuyToken.build({
                    ...params,
                    ...options,
                    orderbook: params.orderbook as "reservoir" | "opensea",
                    maker,
                    contract,
                    tokenId,
                    source,
                  });
                } else if (tokenSetId) {
                  order = await seaportV15BuyAttribute.build({
                    ...params,
                    ...options,
                    orderbook: params.orderbook as "reservoir" | "opensea",
                    maker,
                    source,
                  });
                } else if (attribute) {
                  order = await seaportV15BuyAttribute.build({
                    ...params,
                    ...options,
                    orderbook: params.orderbook as "reservoir" | "opensea",
                    maker,
                    collection: attribute.collection,
                    attributes: [attribute],
                    source,
                  });
                } else if (collection) {
                  order = await seaportV15BuyCollection.build({
                    ...params,
                    ...options,
                    orderbook: params.orderbook as "reservoir" | "opensea",
                    maker,
                    collection,
                    source,
                  });
                } else {
                  return errors.push({
                    message:
                      "Only token, token-set-id, attribute and collection bids are supported",
                    orderIndex: i,
                  });
                }

                const exchange = new Sdk.SeaportV15.Exchange(config.chainId);
                const conduit = exchange.deriveConduit(order.params.conduitKey);

                const price = order.getMatchingPrice().toString();

                // Check the maker's approval
                let approvalTx: TxData | undefined;
                const currencyApproval = await currency.getAllowance(maker, conduit);
                if (bn(currencyApproval).lt(price)) {
                  approvalTx = currency.approveTransaction(maker, conduit);
                }

                // Use permits
                let permitId: string | undefined;
                let permitIndex: number | undefined;
                if (params.usePermit && approvalTx) {
                  const permitHandler = new PermitHandler(config.chainId, baseProvider);
                  const [permit] = await permitHandler.generate(
                    maker,
                    conduit,
                    {
                      kind: "no-transfers",
                      token: params.currency,
                      amount: MaxUint256.toString(),
                    },
                    order.params.endTime - now()
                  );

                  const id = getEphemeralPermitId(request.payload as object, {
                    owner: permit.data.owner,
                    spender: permit.data.spender,
                    token: permit.data.token,
                    amount: permit.data.amount,
                    nonce: permit.data.nonce,
                    deadline: permit.data.deadline,
                  });

                  const cachedPermit = await getEphemeralPermit(id);
                  if (cachedPermit) {
                    // Override with the cached permit data
                    permit.data = cachedPermit.data;
                  } else {
                    // Cache the permit if it's the first time we encounter it
                    await saveEphemeralPermit(id, permit);
                  }

                  // If the permit has a signature attached to it, we can skip it
                  const hasSignature = permit.data.signature;
                  if (!hasSignature) {
                    steps[4].items.push({
                      status: "incomplete",
                      data: {
                        sign: await permitHandler.getSignatureData(permit),
                        post: {
                          endpoint: "/execute/permit-signature/v1",
                          method: "POST",
                          body: {
                            id,
                            persist: true,
                          },
                        },
                      },
                    });
                  } else {
                    permitId = await permitHandler.hash(permit);
                    permitIndex = 0;
                  }
                }

                if (!params.usePermit) {
                  steps[2].items.push({
                    status: !approvalTx ? "complete" : "incomplete",
                    data: approvalTx,
                    orderIndexes: [i],
                  });
                }

                bulkOrders["seaport-v1.5"].push({
                  order: {
                    kind: params.orderKind,
                    data: {
                      ...order.params,
                    },
                  },
                  tokenSetId,
                  attribute,
                  collection,
                  isNonFlagged: params.excludeFlaggedTokens,
                  orderbook: params.orderbook,
                  permitId,
                  permitIndex,
                  orderbookApiKey: params.orderbookApiKey,
                  source,
                  orderIndex: i,
                });

                addExecution(order.hash(), params.quantity);

                break;
              }

              case "seaport-v1.6": {
                if (!["reservoir", "opensea"].includes(params.orderbook)) {
                  return errors.push({
                    message: "Unsupported orderbook",
                    orderIndex: i,
                  });
                }

                const options = (params.options?.["seaport-v1.5"] ??
                  params.options?.["seaport-v1.6"]) as
                  | {
                      conduitKey?: string;
                      useOffChainCancellation?: boolean;
                      replaceOrderId?: string;
                    }
                  | undefined;

                let order: Sdk.SeaportV16.Order;
                if (token) {
                  const [contract, tokenId] = token.split(":");
                  order = await seaportV16BuyToken.build({
                    ...params,
                    ...options,
                    orderbook: params.orderbook as "reservoir" | "opensea",
                    maker,
                    contract,
                    tokenId,
                    source,
                  });
                } else if (tokenSetId) {
                  order = await seaportV16BuyAttribute.build({
                    ...params,
                    ...options,
                    orderbook: params.orderbook as "reservoir" | "opensea",
                    maker,
                    source,
                  });
                } else if (attribute) {
                  order = await seaportV16BuyAttribute.build({
                    ...params,
                    ...options,
                    orderbook: params.orderbook as "reservoir" | "opensea",
                    maker,
                    collection: attribute.collection,
                    attributes: [attribute],
                    source,
                  });
                } else if (collection) {
                  order = await seaportV16BuyCollection.build({
                    ...params,
                    ...options,
                    orderbook: params.orderbook as "reservoir" | "opensea",
                    maker,
                    collection,
                    source,
                  });
                } else {
                  return errors.push({
                    message:
                      "Only token, token-set-id, attribute and collection bids are supported",
                    orderIndex: i,
                  });
                }

                const exchange = new Sdk.SeaportV16.Exchange(config.chainId);
                const conduit = exchange.deriveConduit(order.params.conduitKey);

                const price = order.getMatchingPrice().toString();

                // Check the maker's approval
                let approvalTx: TxData | undefined;
                const currencyApproval = await currency.getAllowance(maker, conduit);
                if (bn(currencyApproval).lt(price)) {
                  approvalTx = currency.approveTransaction(maker, conduit);
                }

                // Use permits
                let permitId: string | undefined;
                let permitIndex: number | undefined;
                if (params.usePermit && approvalTx) {
                  const permitHandler = new PermitHandler(config.chainId, baseProvider);
                  const [permit] = await permitHandler.generate(
                    maker,
                    conduit,
                    {
                      kind: "no-transfers",
                      token: params.currency,
                      amount: MaxUint256.toString(),
                    },
                    order.params.endTime - now()
                  );

                  const id = getEphemeralPermitId(request.payload as object, {
                    owner: permit.data.owner,
                    spender: permit.data.spender,
                    token: permit.data.token,
                    amount: permit.data.amount,
                    nonce: permit.data.nonce,
                    deadline: permit.data.deadline,
                  });

                  const cachedPermit = await getEphemeralPermit(id);
                  if (cachedPermit) {
                    // Override with the cached permit data
                    permit.data = cachedPermit.data;
                  } else {
                    // Cache the permit if it's the first time we encounter it
                    await saveEphemeralPermit(id, permit);
                  }

                  // If the permit has a signature attached to it, we can skip it
                  const hasSignature = permit.data.signature;
                  if (!hasSignature) {
                    steps[4].items.push({
                      status: "incomplete",
                      data: {
                        sign: await permitHandler.getSignatureData(permit),
                        post: {
                          endpoint: "/execute/permit-signature/v1",
                          method: "POST",
                          body: {
                            id,
                            persist: true,
                          },
                        },
                      },
                    });
                  } else {
                    permitId = await permitHandler.hash(permit);
                    permitIndex = 0;
                  }
                }

                if (!params.usePermit) {
                  steps[2].items.push({
                    status: !approvalTx ? "complete" : "incomplete",
                    data: approvalTx,
                    orderIndexes: [i],
                  });
                }

                bulkOrders["seaport-v1.6"].push({
                  order: {
                    kind: params.orderKind,
                    data: {
                      ...order.params,
                    },
                  },
                  tokenSetId,
                  attribute,
                  collection,
                  isNonFlagged: params.excludeFlaggedTokens,
                  orderbook: params.orderbook,
                  permitId,
                  permitIndex,
                  orderbookApiKey: params.orderbookApiKey,
                  source,
                  orderIndex: i,
                });

                addExecution(order.hash(), params.quantity);

                break;
              }

              case "alienswap": {
                if (!["reservoir"].includes(params.orderbook)) {
                  return errors.push({
                    message: "Unsupported orderbook",
                    orderIndex: i,
                  });
                }

                const options = params.options?.[params.orderKind] as
                  | {
                      useOffChainCancellation?: boolean;
                      replaceOrderId?: string;
                    }
                  | undefined;

                let order: Sdk.Alienswap.Order;
                if (token) {
                  const [contract, tokenId] = token.split(":");
                  order = await alienswapBuyToken.build({
                    ...params,
                    ...options,
                    orderbook: params.orderbook as "reservoir",
                    maker,
                    contract,
                    tokenId,
                    source,
                  });
                } else if (tokenSetId) {
                  order = await alienswapBuyAttribute.build({
                    ...params,
                    ...options,
                    orderbook: params.orderbook as "reservoir",
                    maker,
                    source,
                  });
                } else if (attribute) {
                  order = await alienswapBuyAttribute.build({
                    ...params,
                    ...options,
                    orderbook: params.orderbook as "reservoir",
                    maker,
                    collection: attribute.collection,
                    attributes: [attribute],
                    source,
                  });
                } else if (collection) {
                  order = await alienswapBuyCollection.build({
                    ...params,
                    ...options,
                    orderbook: params.orderbook as "reservoir",
                    maker,
                    collection,
                    source,
                  });
                } else {
                  return errors.push({
                    message:
                      "Only token, token-set-id, attribute and collection bids are supported",
                    orderIndex: i,
                  });
                }

                const exchange = new Sdk.Alienswap.Exchange(config.chainId);
                const conduit = exchange.deriveConduit(order.params.conduitKey);

                // Check the maker's approval
                let approvalTx: TxData | undefined;
                const currencyApproval = await currency.getAllowance(maker, conduit);
                if (bn(currencyApproval).lt(order.getMatchingPrice())) {
                  approvalTx = currency.approveTransaction(maker, conduit);
                }

                steps[2].items.push({
                  status: !approvalTx ? "complete" : "incomplete",
                  data: approvalTx,
                  orderIndexes: [i],
                });

                bulkOrders["alienswap"].push({
                  order: {
                    kind: params.orderKind,
                    data: {
                      ...order.params,
                    },
                  },
                  tokenSetId,
                  attribute,
                  collection,
                  isNonFlagged: params.excludeFlaggedTokens,
                  orderbook: params.orderbook,
                  orderbookApiKey: params.orderbookApiKey,
                  source,
                  orderIndex: i,
                });

                addExecution(order.hash(), params.quantity);

                break;
              }

              case "zeroex-v4" as any: {
                if (!["reservoir"].includes(params.orderbook)) {
                  return errors.push({
                    message: "Unsupported orderbook",
                    orderIndex: i,
                  });
                }

                let order: Sdk.ZeroExV4.Order;
                if (token) {
                  const [contract, tokenId] = token.split(":");
                  order = await zeroExV4BuyToken.build({
                    ...params,
                    orderbook: "reservoir",
                    maker,
                    contract,
                    tokenId,
                  });
                } else if (tokenSetId) {
                  order = await zeroExV4BuyAttribute.build({
                    ...params,
                    orderbook: "reservoir",
                    maker,
                  });
                } else if (attribute) {
                  order = await zeroExV4BuyAttribute.build({
                    ...params,
                    orderbook: "reservoir",
                    maker,
                    collection: attribute.collection,
                    attributes: [attribute],
                  });
                } else if (collection) {
                  order = await zeroExV4BuyCollection.build({
                    ...params,
                    orderbook: "reservoir",
                    maker,
                    collection,
                  });
                } else {
                  return errors.push({
                    message:
                      "Only token, token-set-id, attribute and collection bids are supported",
                    orderIndex: i,
                  });
                }

                // Check the maker's approval
                let approvalTx: TxData | undefined;
                const currencyApproval = await currency.getAllowance(
                  maker,
                  Sdk.ZeroExV4.Addresses.Exchange[config.chainId]
                );
                if (
                  bn(currencyApproval).lt(
                    bn(order.params.erc20TokenAmount).add(order.getFeeAmount())
                  )
                ) {
                  approvalTx = currency.approveTransaction(
                    maker,
                    Sdk.ZeroExV4.Addresses.Exchange[config.chainId]
                  );
                }

                steps[2].items.push({
                  status: !approvalTx ? "complete" : "incomplete",
                  data: approvalTx,
                  orderIndexes: [i],
                });

                steps[5].items.push({
                  status: "incomplete",
                  data: {
                    sign: order.getSignatureData(),
                    post: {
                      endpoint: "/order/v3",
                      method: "POST",
                      body: {
                        order: {
                          kind: "zeroex-v4",
                          data: {
                            ...order.params,
                          },
                        },
                        tokenSetId,
                        attribute,
                        collection,
                        isNonFlagged: params.excludeFlaggedTokens,
                        orderbook: params.orderbook,
                        orderbookApiKey: params.orderbookApiKey,
                        source,
                      },
                    },
                  },
                  orderIndexes: [i],
                });

                addExecution(order.hash(), params.quantity);

                break;
              }

              case "looks-rare-v2": {
                if (!["reservoir", "looks-rare"].includes(params.orderbook)) {
                  return errors.push({
                    message: "Unsupported orderbook",
                    orderIndex: i,
                  });
                }
                if (params.fees?.length) {
                  return errors.push({
                    message: "Custom fees not supported",
                    orderIndex: i,
                  });
                }
                if (params.excludeFlaggedTokens) {
                  return errors.push({
                    message: "Flagged tokens exclusion not supported",
                    orderIndex: i,
                  });
                }

                let order: Sdk.LooksRareV2.Order;
                if (token) {
                  const [contract, tokenId] = token.split(":");
                  order = await looksRareV2BuyToken.build({
                    ...params,
                    maker,
                    contract,
                    tokenId,
                  });
                } else if (collection) {
                  order = await looksRareV2BuyCollection.build({
                    ...params,
                    maker,
                    collection,
                  });
                } else {
                  return errors.push({
                    message: "Only token and collection bids are supported",
                    orderIndex: i,
                  });
                }

                // Check the maker's approval
                let approvalTx: TxData | undefined;
                const currencyApproval = await currency.getAllowance(
                  maker,
                  Sdk.LooksRareV2.Addresses.Exchange[config.chainId]
                );
                if (bn(currencyApproval).lt(bn(order.params.price))) {
                  approvalTx = currency.approveTransaction(
                    maker,
                    Sdk.LooksRareV2.Addresses.Exchange[config.chainId]
                  );
                }

                steps[2].items.push({
                  status: !approvalTx ? "complete" : "incomplete",
                  data: approvalTx,
                  orderIndexes: [i],
                });

                steps[5].items.push({
                  status: "incomplete",
                  data: {
                    sign: order.getSignatureData(),
                    post: {
                      endpoint: "/order/v3",
                      method: "POST",
                      body: {
                        order: {
                          kind: "looks-rare-v2",
                          data: {
                            ...order.params,
                          },
                        },
                        tokenSetId,
                        collection,
                        orderbook: params.orderbook,
                        orderbookApiKey: params.orderbookApiKey,
                        source,
                      },
                    },
                  },
                  orderIndexes: [i],
                });

                addExecution(order.hash(), params.quantity);

                break;
              }

              case "x2y2": {
                if (!["x2y2"].includes(params.orderbook)) {
                  return errors.push({
                    message: "Unsupported orderbook",
                    orderIndex: i,
                  });
                }

                if (params.fees?.length) {
                  return errors.push({
                    message: "Custom fees not supported",
                    orderIndex: i,
                  });
                }

                let order: Sdk.X2Y2.Types.LocalOrder;
                if (token) {
                  const [contract, tokenId] = token.split(":");
                  order = await x2y2BuyToken.build({
                    ...params,
                    orderbook: "x2y2",
                    maker,
                    contract,
                    tokenId,
                  });
                } else if (collection) {
                  order = await x2y2BuyCollection.build({
                    ...params,
                    orderbook: "x2y2",
                    maker,
                    collection,
                  });
                } else {
                  return errors.push({
                    message: "Only token and collection bids are supported",
                    orderIndex: i,
                  });
                }

                const upstreamOrder = Sdk.X2Y2.Order.fromLocalOrder(config.chainId, order);

                // Check the maker's approval
                let approvalTx: TxData | undefined;
                const currencyApproval = await currency.getAllowance(
                  maker,
                  Sdk.X2Y2.Addresses.Exchange[config.chainId]
                );
                if (bn(currencyApproval).lt(bn(upstreamOrder.params.price))) {
                  approvalTx = currency.approveTransaction(
                    maker,
                    Sdk.X2Y2.Addresses.Exchange[config.chainId]
                  );
                }

                steps[2].items.push({
                  status: !approvalTx ? "complete" : "incomplete",
                  data: approvalTx,
                  orderIndexes: [i],
                });

                steps[5].items.push({
                  status: "incomplete",
                  data: {
                    sign: new Sdk.X2Y2.Exchange(
                      config.chainId,
                      config.x2y2ApiKey
                    ).getOrderSignatureData(order),
                    post: {
                      endpoint: "/order/v3",
                      method: "POST",
                      body: {
                        order: {
                          kind: "x2y2",
                          data: {
                            ...order,
                          },
                        },
                        tokenSetId,
                        collection,
                        orderbook: params.orderbook,
                        orderbookApiKey: params.orderbookApiKey,
                        source,
                      },
                    },
                  },
                  orderIndexes: [i],
                });

                addExecution(
                  new Sdk.X2Y2.Exchange(config.chainId, "").hash(order),
                  params.quantity
                );

                break;
              }

              case "payment-processor": {
                if (!["reservoir"].includes(params.orderbook)) {
                  return errors.push({
                    message: "Unsupported orderbook",
                    orderIndex: i,
                  });
                }

<<<<<<< HEAD
                if (params.fees && params.fees?.length > 1) {
                  return errors.push({ message: "Multiple fees not supported", orderIndex: i });
=======
                if (params.fees?.length > 1) {
                  return errors.push({ message: "Only support 1 fee", orderIndex: i });
>>>>>>> 5ee80734
                }

                let order: Sdk.PaymentProcessor.Order;
                if (token) {
                  const [contract, tokenId] = token.split(":");
                  order = await paymentProcessorBuyToken.build({
                    ...params,
                    maker,
                    contract,
                    tokenId,
                    apiKey: request.pre?.metrics?.apiKey,
                  });
                } else if (collection) {
                  order = await paymentProcessorBuyCollection.build({
                    ...params,
                    maker,
                    collection,
                    apiKey: request.pre?.metrics?.apiKey,
                  });
                } else {
                  return errors.push({
                    message: "Only token and collection bids are supported",
                    orderIndex: i,
                  });
                }

                // Check the maker's approval
                let approvalTx: TxData | undefined;
                const currencyApproval = await currency.getAllowance(
                  maker,
                  Sdk.PaymentProcessor.Addresses.Exchange[config.chainId]
                );
                if (bn(currencyApproval).lt(bn(order.params.price))) {
                  approvalTx = currency.approveTransaction(
                    maker,
                    Sdk.PaymentProcessor.Addresses.Exchange[config.chainId]
                  );
                }

                steps[2].items.push({
                  status: !approvalTx ? "complete" : "incomplete",
                  data: approvalTx,
                  orderIndexes: [i],
                });

                // Handle on-chain authentication
                for (const tv of _.uniq(unverifiedERC721CTransferValidators)) {
                  const erc721cAuthId = e.getAuthId(payload.maker);
                  const erc721cAuth = await e.getAuth(erc721cAuthId);

                  steps[3].items.push({
                    status: "incomplete",
                    data: new Sdk.Common.Helpers.Erc721C().generateVerificationTxData(
                      tv,
                      payload.maker,
                      erc721cAuth!.signature
                    ),
                  });
                }

                steps[5].items.push({
                  status: "incomplete",
                  data: {
                    sign: order.getSignatureData(),
                    post: {
                      endpoint: "/order/v4",
                      method: "POST",
                      body: {
                        items: [
                          {
                            order: {
                              kind: "payment-processor",
                              data: {
                                ...order.params,
                              },
                            },
                            tokenSetId,
                            attribute,
                            collection,
                            isNonFlagged: params.excludeFlaggedTokens,
                            orderbook: params.orderbook,
                            orderbookApiKey: params.orderbookApiKey,
                          },
                        ],
                        source,
                      },
                    },
                  },
                  orderIndexes: [i],
                });

                addExecution(order.hash(), params.quantity);

                break;
              }

              case "payment-processor-v2": {
                if (!["reservoir"].includes(params.orderbook)) {
                  return errors.push({
                    message: "Unsupported orderbook",
                    orderIndex: i,
                  });
                }

                if (params.fees && params.fees?.length > 1) {
                  return errors.push({ message: "Multiple fees not supported", orderIndex: i });
                }

                const options = params.options?.[params.orderKind] as
                  | {
                      useOffChainCancellation?: boolean;
                      replaceOrderId?: string;
                      cosigner?: string;
                    }
                  | undefined;

                let order: Sdk.PaymentProcessorV2.Order;
                if (token) {
                  const [contract, tokenId] = token.split(":");
                  order = await paymentProcessorV2BuyToken.build({
                    ...params,
                    ...options,
                    maker,
                    contract,
                    tokenId,
                  });
                } else if (attribute) {
                  order = await paymentProcessorV2BuyAttribute.build({
                    ...params,
                    ...options,
                    maker,
                    collection: attribute.collection,
                    attributes: [attribute],
                  });
                } else if (collection) {
                  order = await paymentProcessorV2BuyCollection.build({
                    ...params,
                    ...options,
                    maker,
                    collection,
                  });
                } else {
                  return errors.push({
                    message: "Only token and collection bids are supported",
                    orderIndex: i,
                  });
                }

                // Check the maker's approval
                let approvalTx: TxData | undefined;
                const currencyApproval = await currency.getAllowance(
                  maker,
                  Sdk.PaymentProcessorV2.Addresses.Exchange[config.chainId]
                );
                if (bn(currencyApproval).lt(bn(order.params.itemPrice))) {
                  approvalTx = currency.approveTransaction(
                    maker,
                    Sdk.PaymentProcessorV2.Addresses.Exchange[config.chainId]
                  );
                }

                steps[2].items.push({
                  status: !approvalTx ? "complete" : "incomplete",
                  data: approvalTx,
                  orderIndexes: [i],
                });

                // Handle on-chain authentication
                for (const tv of _.uniq(unverifiedERC721CTransferValidators)) {
                  const erc721cAuthId = e.getAuthId(payload.maker);
                  const erc721cAuth = await e.getAuth(erc721cAuthId);

                  steps[3].items.push({
                    status: "incomplete",
                    data: new Sdk.Common.Helpers.Erc721C().generateVerificationTxData(
                      tv,
                      payload.maker,
                      erc721cAuth!.signature
                    ),
                  });
                }

                steps[5].items.push({
                  status: "incomplete",
                  data: {
                    sign: order.getSignatureData(),
                    post: {
                      endpoint: "/order/v4",
                      method: "POST",
                      body: {
                        items: [
                          {
                            order: {
                              kind: "payment-processor-v2",
                              data: {
                                ...order.params,
                              },
                            },
                            tokenSetId,
                            attribute,
                            collection,
                            isNonFlagged: params.excludeFlaggedTokens,
                            orderbook: params.orderbook,
                            orderbookApiKey: params.orderbookApiKey,
                          },
                        ],
                        source,
                      },
                    },
                  },
                  orderIndexes: [i],
                });

                addExecution(order.hash(), params.quantity);

                break;
              }
            }
          } catch (error: any) {
            return errors.push({
              message: error.response?.data ? JSON.stringify(error.response.data) : error.message,
              orderIndex: i,
            });
          }
        })
      );

      // Post any seaport-v1.5 bulk orders together
      {
        const orders = bulkOrders["seaport-v1.5"];
        if (orders.length === 1) {
          const order = new Sdk.SeaportV15.Order(config.chainId, orders[0].order.data);
          steps[5].items.push({
            status: "incomplete",
            data: {
              sign: order.getSignatureData(),
              post: {
                endpoint: "/order/v3",
                method: "POST",
                body: {
                  order: {
                    kind: "seaport-v1.5",
                    data: {
                      ...order.params,
                    },
                  },
                  tokenSetId: orders[0].tokenSetId,
                  attribute: orders[0].attribute,
                  collection: orders[0].collection,
                  isNonFlagged: orders[0].isNonFlagged,
                  permitId: orders[0].permitId,
                  permitIndex: orders[0].permitIndex,
                  orderbook: orders[0].orderbook,
                  orderbookApiKey: orders[0].orderbookApiKey,
                  source,
                },
              },
            },
            orderIndexes: [orders[0].orderIndex],
          });
        } else if (orders.length > 1) {
          const exchange = new Sdk.SeaportV15.Exchange(config.chainId);
          const { signatureData, proofs } = exchange.getBulkSignatureDataWithProofs(
            orders.map((o) => new Sdk.SeaportV15.Order(config.chainId, o.order.data))
          );

          steps[5].items.push({
            status: "incomplete",
            data: {
              sign: signatureData,
              post: {
                endpoint: "/order/v4",
                method: "POST",
                body: {
                  items: orders.map((o, i) => ({
                    order: o.order,
                    tokenSetId: o.tokenSetId,
                    attribute: o.attribute,
                    collection: o.collection,
                    isNonFlagged: o.isNonFlagged,
                    permitId: o.permitId,
                    permitIndex: o.permitIndex,
                    orderbook: o.orderbook,
                    orderbookApiKey: o.orderbookApiKey,
                    bulkData: {
                      kind: "seaport-v1.5",
                      data: {
                        orderIndex: i,
                        merkleProof: proofs[i],
                      },
                    },
                  })),
                  source,
                },
              },
            },
            orderIndexes: orders.map(({ orderIndex }) => orderIndex),
          });
        }
      }

      // Post any seaport-v1.6 bulk orders together
      {
        const orders = bulkOrders["seaport-v1.6"];
        if (orders.length === 1) {
          const order = new Sdk.SeaportV16.Order(config.chainId, orders[0].order.data);
          steps[5].items.push({
            status: "incomplete",
            data: {
              sign: order.getSignatureData(),
              post: {
                endpoint: "/order/v3",
                method: "POST",
                body: {
                  order: {
                    kind: "seaport-v1.6",
                    data: {
                      ...order.params,
                    },
                  },
                  tokenSetId: orders[0].tokenSetId,
                  attribute: orders[0].attribute,
                  collection: orders[0].collection,
                  isNonFlagged: orders[0].isNonFlagged,
                  permitId: orders[0].permitId,
                  permitIndex: orders[0].permitIndex,
                  orderbook: orders[0].orderbook,
                  orderbookApiKey: orders[0].orderbookApiKey,
                  source,
                },
              },
            },
            orderIndexes: [orders[0].orderIndex],
          });
        } else if (orders.length > 1) {
          const exchange = new Sdk.SeaportV16.Exchange(config.chainId);
          const { signatureData, proofs } = exchange.getBulkSignatureDataWithProofs(
            orders.map((o) => new Sdk.SeaportV16.Order(config.chainId, o.order.data))
          );

          steps[5].items.push({
            status: "incomplete",
            data: {
              sign: signatureData,
              post: {
                endpoint: "/order/v4",
                method: "POST",
                body: {
                  items: orders.map((o, i) => ({
                    order: o.order,
                    tokenSetId: o.tokenSetId,
                    attribute: o.attribute,
                    collection: o.collection,
                    isNonFlagged: o.isNonFlagged,
                    permitId: o.permitId,
                    permitIndex: o.permitIndex,
                    orderbook: o.orderbook,
                    orderbookApiKey: o.orderbookApiKey,
                    bulkData: {
                      kind: "seaport-v1.6",
                      data: {
                        orderIndex: i,
                        merkleProof: proofs[i],
                      },
                    },
                  })),
                  source,
                },
              },
            },
            orderIndexes: orders.map(({ orderIndex }) => orderIndex),
          });
        }
      }

      // Post any alienswap bulk orders together
      {
        const orders = bulkOrders["alienswap"];
        if (orders.length === 1) {
          const order = new Sdk.Alienswap.Order(config.chainId, orders[0].order.data);
          steps[5].items.push({
            status: "incomplete",
            data: {
              sign: order.getSignatureData(),
              post: {
                endpoint: "/order/v3",
                method: "POST",
                body: {
                  order: {
                    kind: "alienswap",
                    data: {
                      ...order.params,
                    },
                  },
                  tokenSetId: orders[0].tokenSetId,
                  attribute: orders[0].attribute,
                  collection: orders[0].collection,
                  isNonFlagged: orders[0].isNonFlagged,
                  orderbook: orders[0].orderbook,
                  orderbookApiKey: orders[0].orderbookApiKey,
                  source,
                },
              },
            },
            orderIndexes: [orders[0].orderIndex],
          });
        } else if (orders.length > 1) {
          const exchange = new Sdk.Alienswap.Exchange(config.chainId);
          const { signatureData, proofs } = exchange.getBulkSignatureDataWithProofs(
            orders.map((o) => new Sdk.Alienswap.Order(config.chainId, o.order.data))
          );

          steps[5].items.push({
            status: "incomplete",
            data: {
              sign: signatureData,
              post: {
                endpoint: "/order/v4",
                method: "POST",
                body: {
                  items: orders.map((o, i) => ({
                    order: o.order,
                    tokenSetId: o.tokenSetId,
                    attribute: o.attribute,
                    collection: o.collection,
                    isNonFlagged: o.isNonFlagged,
                    orderbook: o.orderbook,
                    orderbookApiKey: o.orderbookApiKey,
                    bulkData: {
                      kind: "alienswap",
                      data: {
                        orderIndex: i,
                        merkleProof: proofs[i],
                      },
                    },
                  })),
                  source,
                },
              },
            },
            orderIndexes: orders.map(({ orderIndex }) => orderIndex),
          });
        }
      }

      // We should only have a single wrapping transaction per currency
      if (steps[1].items.length > 1) {
        const amounts: { [to: string]: BigNumber } = {};
        for (let i = 0; i < steps[1].items.length; i++) {
          const data = steps[1].items[i].data;
          if (data) {
            const itemAmount = bn(data.value || 0);
            if (!amounts[data.to] || itemAmount.gt(amounts[data.to])) {
              amounts[data.to] = itemAmount;
            }
          }
        }

        steps[1].items = [];
        for (const [to, amount] of Object.entries(amounts)) {
          if (amount.gt(0)) {
            const wnative = new Sdk.Common.Helpers.WNative(baseProvider, config.chainId);
            const wrapTx = wnative.depositTransaction(maker, amount);

            steps[1].items.push({
              status: "incomplete",
              data: {
                ...wrapTx,
                to,
              },
            });
          }
        }
      }

      if (!steps[5].items.length) {
        const error = getExecuteError("No orders can be created");
        error.output.payload.errors = errors;
        throw error;
      }

      // Don't return the last step if there any are permits to be signed
      if (steps[4].items.length) {
        steps[5].items = steps[5].items.map((item) => ({
          ...item,
          status: "incomplete",
          data: undefined,
        }));
      }

      // De-duplicate step items
      for (const step of steps) {
        // Assume `JSON.stringify` is deterministic
        const uniqueItems = _.uniqBy(step.items, ({ data }) => JSON.stringify(data));
        if (step.items.length > uniqueItems.length) {
          step.items = uniqueItems.map((uniqueItem) => ({
            status: uniqueItem.status,
            data: uniqueItem.data,
            orderIndexes: (() => {
              const uniqueData = JSON.stringify(uniqueItem.data);
              const aggregatedOrderIndexes = [];
              for (const { data, orderIndexes } of step.items) {
                if (JSON.stringify(data) === uniqueData) {
                  aggregatedOrderIndexes.push(...(orderIndexes ?? []));
                }
              }
              return aggregatedOrderIndexes;
            })(),
          }));
        }
      }

      // Warning! When filtering the steps, we should ensure that it
      // won't affect the client, which might be polling the API and
      // expect to get the steps returned in the same order / at the
      // same index.
      if (!blurAuth && !unverifiedERC721CTransferValidators.length) {
        // If we reached this point and the Blur auth is missing then we
        // can be sure that no Blur orders were requested and it is safe
        // to remove the auth step - we also handle other authentication
        // methods (eg. ERC721C)
        steps = steps.slice(1);
      }

      await executionsBuffer.flush();

      logger.info(
        `get-execute-bid-${version}-handler`,
        JSON.stringify({
          request: payload,
          apiKey,
        })
      );

      return { steps, errors };
    } catch (error) {
      const key = request.headers["x-api-key"];
      const apiKey = await ApiKeyManager.getApiKey(key);
      logger.error(
        `get-execute-bid-${version}-handler`,
        JSON.stringify({
          request: payload,
          uuid: randomUUID(),
          httpCode: error instanceof Boom.Boom ? error.output.statusCode : 500,
          error:
            error instanceof Boom.Boom ? error.output.payload : { error: "Internal Server Error" },
          stack: (error as any).stack,
          apiKey,
        })
      );

      throw error;
    }
  },
};<|MERGE_RESOLUTION|>--- conflicted
+++ resolved
@@ -1609,13 +1609,8 @@
                   });
                 }
 
-<<<<<<< HEAD
                 if (params.fees && params.fees?.length > 1) {
                   return errors.push({ message: "Multiple fees not supported", orderIndex: i });
-=======
-                if (params.fees?.length > 1) {
-                  return errors.push({ message: "Only support 1 fee", orderIndex: i });
->>>>>>> 5ee80734
                 }
 
                 let order: Sdk.PaymentProcessor.Order;
@@ -1626,14 +1621,14 @@
                     maker,
                     contract,
                     tokenId,
-                    apiKey: request.pre?.metrics?.apiKey,
+                    // apiKey: request.pre?.metrics?.apiKey,
                   });
                 } else if (collection) {
                   order = await paymentProcessorBuyCollection.build({
                     ...params,
                     maker,
                     collection,
-                    apiKey: request.pre?.metrics?.apiKey,
+                    // apiKey: request.pre?.metrics?.apiKey,
                   });
                 } else {
                   return errors.push({
