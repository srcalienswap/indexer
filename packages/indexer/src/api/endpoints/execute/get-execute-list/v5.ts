--- conflicted
+++ resolved
@@ -1163,13 +1163,8 @@
                   return errors.push({ message: "Unsupported orderbook", orderIndex: i });
                 }
 
-<<<<<<< HEAD
                 if (params.fees && params.fees?.length > 1) {
                   return errors.push({ message: "Multiple fees not supported", orderIndex: i });
-=======
-                if (params.fees?.length > 1) {
-                  return errors.push({ message: "Only support 1 fee", orderIndex: i });
->>>>>>> 5ee80734
                 }
 
                 const order = await paymentProcessorSellToken.build({
@@ -1177,7 +1172,7 @@
                   maker,
                   contract,
                   tokenId,
-                  apiKey: request.pre?.metrics?.apiKey,
+                  // apiKey: request.pre?.metrics?.apiKey,
                 });
 
                 // Will be set if an approval is needed before listing
