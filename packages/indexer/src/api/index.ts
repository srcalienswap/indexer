import { createBullBoard } from "@bull-board/api";
import { BullMQAdapter } from "@bull-board/api/bullMQAdapter";
import { HapiAdapter } from "@bull-board/hapi";
import Basic from "@hapi/basic";
import { Boom } from "@hapi/boom";
import Hapi from "@hapi/hapi";
import Inert from "@hapi/inert";
import Vision from "@hapi/vision";
import HapiPulse from "hapi-pulse";
import HapiSwagger from "hapi-swagger";
import _ from "lodash";
import qs from "qs";
import { RateLimiterRes } from "rate-limiter-flexible";

import { setupRoutes } from "@/api/routes";
import { logger } from "@/common/logger";
import { config } from "@/config/index";
import { getSubDomain } from "@/config/network";
import { allJobQueues } from "@/jobs/index";
import { ApiKeyManager } from "@/models/api-keys";
import { RateLimitRules } from "@/models/rate-limit-rules";
import { BlockedRouteError } from "@/models/rate-limit-rules/errors";
import { countApiUsageJob } from "@/jobs/metrics/count-api-usage-job";

let server: Hapi.Server;

export const start = async (): Promise<void> => {
  server = Hapi.server({
    port: config.port,
    query: {
      parser: (query) => qs.parse(query),
    },
    router: {
      stripTrailingSlash: true,
    },
    routes: {
      cache: {
        privacy: "public",
        expiresIn: 1000,
      },
      timeout: {
        server: 10 * 1000,
      },
      cors: {
        origin: ["*"],
        additionalHeaders: ["x-api-key", "x-rkc-version", "x-rkui-version", "x-syncnode-version"],
      },
      // Expose any validation errors
      // https://github.com/hapijs/hapi/issues/3706
      validate: {
        options: {
          stripUnknown: true,
        },
        failAction: (_request, _h, error) => {
          // Remove any irrelevant information from the response
          // eslint-disable-next-line @typescript-eslint/no-explicit-any
          delete (error as any).output.payload.validation;
          throw error;
        },
      },
    },
  });

  // Register an authentication strategy for the BullMQ monitoring UI
  await server.register(Basic);
  server.auth.strategy("simple", "basic", {
    validate: (_request: Hapi.Request, username: string, password: string) => {
      return {
        isValid: username === "admin" && password === config.bullmqAdminPassword,
        credentials: { username },
      };
    },
  });

  // Setup the BullMQ monitoring UI
  const serverAdapter = new HapiAdapter();
  createBullBoard({
    queues: allJobQueues.map((q) => new BullMQAdapter(q)),
    serverAdapter,
  });
  serverAdapter.setBasePath("/admin/bullmq");
  await server.register(
    {
      plugin: serverAdapter.registerPlugin(),
      options: {
        auth: "simple",
      },
    },
    {
      routes: { prefix: "/admin/bullmq" },
    }
  );

  if (!process.env.LOCAL_TESTING) {
    // Getting rate limit instance will load rate limit rules into memory
    await RateLimitRules.getInstance(true);
  }

  const apiDescription =
    "You are viewing the reference docs for the Reservoir API.\
    \
    For a more complete overview with guides and examples, check out the <a href='https://reservoirprotocol.github.io'>Reservoir Protocol Docs</a>.";

  await server.register([
    {
      plugin: Inert,
    },
    {
      plugin: Vision,
    },
    {
      plugin: HapiSwagger,
      options: <HapiSwagger.RegisterOptions>{
        grouping: "tags",
        security: [{ API_KEY: [] }],
        securityDefinitions: {
          API_KEY: {
            type: "apiKey",
            name: "x-api-key",
            in: "header",
            "x-default": "demo-api-key",
          },
        },
        schemes: ["https", "http"],
<<<<<<< HEAD
        host: `${config.chainId === 1 ? "api" : `api-${getNetworkName()}`}.reservoir.tools`,
=======
        host: `${getSubDomain()}.reservoir.tools`,
>>>>>>> 574f3836
        cors: true,
        tryItOutEnabled: true,
        documentationPath: "/",
        sortEndpoints: "ordered",
        info: {
          title: "Reservoir API",
          // eslint-disable-next-line @typescript-eslint/no-var-requires
          version: require("../../package.json").version,
          description: apiDescription,
        },
      },
    },
    {
      plugin: HapiPulse,
      options: {
        timeout: 25 * 1000,
        signals: ["SIGINT", "SIGTERM"],
        preServerStop: async () => {
          logger.info("process", "Shutting down");
        },
      },
    },
  ]);

  if (!process.env.LOCAL_TESTING) {
    server.ext("onPostAuth", async (request, reply) => {
      // Set the request URL query string
      const searchParams = new URLSearchParams(request.query);
      request.pre.queryString = searchParams.toString();

      // eslint-disable-next-line @typescript-eslint/no-explicit-any
      const isInjected = (request as any).isInjected;
      if (isInjected) {
        request.headers["x-api-key"] = config.adminApiKey;
      }

      if (isInjected || request.route.path === "/livez") {
        return reply.continue;
      }

      if (request.route.path.startsWith("/admin/bullmq")) {
        return reply.continue;
      }

      if (
        request.headers["x-admin-api-key"] &&
        request.headers["x-admin-api-key"] === config.adminApiKey
      ) {
        return reply.continue;
      }

      const remoteAddress = request.headers["x-forwarded-for"]
        ? _.split(request.headers["x-forwarded-for"], ",")[0]
        : request.info.remoteAddress;

      const origin = request.headers["origin"];

      const key = request.headers["x-api-key"];
      const apiKey = await ApiKeyManager.getApiKey(key, remoteAddress, origin);
      const tier = apiKey?.tier || 0;
      let rateLimitRule;

      // Get the rule for the incoming request
      const rateLimitRules = await RateLimitRules.getInstance();

      try {
        rateLimitRule = rateLimitRules.getRateLimitObject(
          request.route.path,
          request.route.method,
          tier,
          apiKey?.key,
          new Map(Object.entries(_.merge(request.payload, request.query, request.params)))
        );
      } catch (error) {
        if (error instanceof BlockedRouteError) {
          const blockedRouteResponse = {
            statusCode: 429,
            error: "Route is suspended",
            message: `Request to ${request.route.path} is currently suspended`,
          };

          return reply
            .response(blockedRouteResponse)
            .type("application/json")
            .code(429)
            .header("tier", `${tier}`)
            .takeover();
        }
      }

      // If matching rule was found
      if (rateLimitRule) {
        // If the requested path has no limit
        if (rateLimitRule.rule.points == 0) {
          return reply.continue;
        }

        const rateLimitKey =
          _.isUndefined(key) || _.isEmpty(key) || _.isNull(apiKey) ? remoteAddress : key; // If no api key or the api key is invalid use IP

        try {
          if (key && tier) {
            request.pre.metrics = {
              apiKey: key,
              route: request.route.path,
              points: rateLimitRule.pointsToConsume,
              timestamp: _.now(),
            };
          }

          const rateLimiterRes = await rateLimitRule.rule.consume(
            rateLimitKey,
            rateLimitRule.pointsToConsume
          );

          if (rateLimiterRes) {
            // Generate the rate limiting header and add them to the request object to be added to the response in the onPreResponse event
            request.headers["tier"] = tier;
            request.headers["X-RateLimit-Limit"] = `${rateLimitRule.rule.points}`;
            request.headers["X-RateLimit-Remaining"] = `${rateLimiterRes.remainingPoints}`;
            request.headers["X-RateLimit-Reset"] = `${new Date(
              Date.now() + rateLimiterRes.msBeforeNext
            )}`;
          }
        } catch (error) {
          if (error instanceof RateLimiterRes) {
            if (
              error.consumedPoints &&
              (error.consumedPoints == Number(rateLimitRule.rule.points) + 1 ||
                error.consumedPoints % 50 == 0)
            ) {
              const log = {
                message: `${rateLimitKey} ${apiKey?.appName || ""} reached allowed rate limit ${
                  rateLimitRule.rule.points
                } credits in ${rateLimitRule.rule.duration}s by calling ${
                  error.consumedPoints
                } times on route ${request.route.path}${
                  request.info.referrer ? ` from referrer ${request.info.referrer} ` : ""
                } x-api-key ${key}`,
                route: request.route.path,
                appName: apiKey?.appName || "",
                key: rateLimitKey,
                referrer: request.info.referrer,
              };

              logger.warn("rate-limiter", JSON.stringify(log));
            }

            const message = `Max ${rateLimitRule.rule.points} credits in ${
              rateLimitRule.rule.duration
            }s reached, Detected tier ${tier}, Blocked by rule ID ${rateLimitRule.ruleParams.id}${
              !_.isEmpty(rateLimitRule.ruleParams.payload)
                ? ` Payload ${JSON.stringify(rateLimitRule.ruleParams.payload)}`
                : ``
            }. Please register for an API key by creating a free account at https://dashboard.reservoir.tools to increase your rate limit.`;

            const tooManyRequestsResponse = {
              statusCode: 429,
              error: "Too Many Requests",
              message,
            };

            // If rate limit points are 1
            if (request.pre?.metrics) {
              request.pre.metrics.points = 1;
            }

            return reply
              .response(tooManyRequestsResponse)
              .header("tier", `${tier}`)
              .type("application/json")
              .code(429)
              .takeover();
          } else {
            logger.warn("rate-limiter", `Rate limit error ${error}`);
          }
        }
      }

      return reply.continue;
    });

    server.ext("onPreHandler", async (request, h) => {
      try {
        ApiKeyManager.logRequest(request).catch();
      } catch {
        // Ignore errors
      }

      return h.continue;
    });

    server.ext("onPreResponse", (request, reply) => {
      const response = request.response;

      // Set custom response in case of timeout
      if ("isBoom" in response && "output" in response) {
        if (response["output"]["statusCode"] >= 500) {
          ApiKeyManager.logUnexpectedErrorResponse(request, response);
        }

        if (response["output"]["statusCode"] == 503) {
          const timeoutResponse = {
            statusCode: 504,
            error: "Gateway Timeout",
            message: "Query cancelled because it took longer than 10s to execute",
          };

          return reply.response(timeoutResponse).type("application/json").code(504);
        }
      }

      const typedResponse = response as Hapi.ResponseObject;
      let statusCode = typedResponse.statusCode;

      // Indicate it's an error response
      if ("output" in response) {
        statusCode = _.toInteger(response["output"]["statusCode"]);
      }

      // Count the API usage, to prevent any latency on the request no need to wait and ignore errors
      if (request.pre.metrics && statusCode >= 100 && statusCode < 500) {
        request.pre.metrics.statusCode = statusCode;

        try {
          countApiUsageJob.addToQueue(request.pre.metrics).catch();
        } catch {
          // Ignore errors
        }
      }

      if (!(response instanceof Boom) && statusCode === 200) {
        typedResponse.header("tier", request.headers["tier"]);
        typedResponse.header("X-RateLimit-Limit", request.headers["X-RateLimit-Limit"]);
        typedResponse.header("X-RateLimit-Remaining", request.headers["X-RateLimit-Remaining"]);
        typedResponse.header("X-RateLimit-Reset", request.headers["X-RateLimit-Reset"]);

        if (request.route.settings.tags && request.route.settings.tags.includes("x-deprecated")) {
          typedResponse.header("Deprecation", "true");
        }
      }

      return reply.continue;
    });
  }

  setupRoutes(server);

  server.listener.keepAliveTimeout = 61000;

  await server.start();
  logger.info("process", `Started on port ${config.port}`);
};

export const inject = async (options: Hapi.ServerInjectOptions) => {
  if (server) {
    return server.inject(options);
  }

  return {
    payload: "",
    statusCode: 0,
  };
};<|MERGE_RESOLUTION|>--- conflicted
+++ resolved
@@ -122,11 +122,7 @@
           },
         },
         schemes: ["https", "http"],
-<<<<<<< HEAD
-        host: `${config.chainId === 1 ? "api" : `api-${getNetworkName()}`}.reservoir.tools`,
-=======
         host: `${getSubDomain()}.reservoir.tools`,
->>>>>>> 574f3836
         cors: true,
         tryItOutEnabled: true,
         documentationPath: "/",
