import { Filter } from "@ethersproject/abstract-provider";

import { logger } from "@/common/logger";
import { baseProvider } from "@/common/provider";
import { EventKind, getEventData } from "@/events-sync/data";
import { EventsBatch, EventsByKind, processEventsBatchV2 } from "@/events-sync/handlers";
import { EnhancedEvent } from "@/events-sync/handlers/utils";
import { parseEvent } from "@/events-sync/parser";
import * as es from "@/events-sync/storage";
import * as syncEventsUtils from "@/events-sync/utils";
import * as blocksModel from "@/models/blocks";
import getUuidByString from "uuid-by-string";
import { BlockWithTransactions } from "@ethersproject/abstract-provider";

import { removeUnsyncedEventsActivitiesJob } from "@/jobs/elasticsearch/activities/remove-unsynced-events-activities-job";
import { blockCheckJob } from "@/jobs/events-sync/block-check-queue-job";
import { config } from "@/config/index";
import _ from "lodash";
import { eventsSyncRealtimeJob } from "@/jobs/events-sync/events-sync-realtime-job";
import { redis } from "@/common/redis";
import { saveRedisTransactionsJob } from "@/jobs/events-sync/save-redis-transactions-job";

export interface SyncBlockOptions {
  skipLogsCheck?: boolean;
  backfill?: boolean;
  syncDetails?:
    | {
        method: "events";
        events: string[];
      }
    | {
        method: "address";
        address: string;
      };
}
export const extractEventsBatches = (enhancedEvents: EnhancedEvent[]): EventsBatch[] => {
  const txHashToEvents = new Map<string, EnhancedEvent[]>();

  enhancedEvents.forEach((event) => {
    const txHash = event.baseEventParams.txHash;
    if (!txHashToEvents.has(txHash)) {
      txHashToEvents.set(txHash, []);
    }
    txHashToEvents.get(txHash)!.push(event);
  });

  const txHashToEventsBatch = new Map<string, EventsBatch>();

  [...txHashToEvents.entries()].forEach(([txHash, events]) => {
    const kindToEvents = new Map<EventKind, EnhancedEvent[]>();
    let blockHash = "";
    let logIndex = null;
    let batchIndex = null;

    for (const event of events) {
      if (!kindToEvents.has(event.kind)) {
        kindToEvents.set(event.kind, []);
      }

      if (!blockHash) {
        blockHash = event.baseEventParams.blockHash;
        logIndex = event.baseEventParams.logIndex;
        batchIndex = event.baseEventParams.batchIndex;
      }

      kindToEvents.get(event.kind)!.push(event);
    }

    const eventsByKind: EventsByKind[] = [
      {
        kind: "erc20",
        data: kindToEvents.get("erc20") ?? [],
      },
      {
        kind: "erc721",
        data: kindToEvents.get("erc721") ?? [],
      },
      {
        kind: "erc1155",
        data: kindToEvents.get("erc1155") ?? [],
      },
      {
        kind: "blur",
        data: kindToEvents.get("blur") ?? [],
      },
      {
        kind: "cryptopunks",
        data: kindToEvents.get("cryptopunks") ?? [],
      },
      {
        kind: "decentraland",
        data: kindToEvents.get("decentraland") ?? [],
      },
      {
        kind: "element",
        data: kindToEvents.get("element") ?? [],
      },
      {
        kind: "foundation",
        data: kindToEvents.get("foundation") ?? [],
      },
      {
        kind: "looks-rare",
        data: kindToEvents.has("looks-rare")
          ? [
              ...kindToEvents.get("looks-rare")!,
              // To properly validate bids, we need some additional events
              ...events.filter((e) => e.subKind === "erc20-transfer"),
            ]
          : [],
      },
      {
        kind: "nftx",
        data: kindToEvents.get("nftx") ?? [],
      },
      {
        kind: "nouns",
        data: kindToEvents.get("nouns") ?? [],
      },
      {
        kind: "quixotic",
        data: kindToEvents.get("quixotic") ?? [],
      },
      {
        kind: "seaport",
        data: kindToEvents.has("seaport")
          ? [
              ...kindToEvents.get("seaport")!,
              // To properly validate bids, we need some additional events
              ...events.filter((e) => e.subKind === "erc20-transfer"),
            ]
          : [],
      },
      {
        kind: "sudoswap",
        data: kindToEvents.get("sudoswap") ?? [],
      },
      {
        kind: "sudoswap-v2",
        data: kindToEvents.get("sudoswap-v2") ?? [],
      },
      {
        kind: "wyvern",
        data: kindToEvents.has("wyvern")
          ? [
              ...events.filter((e) => e.subKind === "erc721-transfer"),
              ...kindToEvents.get("wyvern")!,
              // To properly validate bids, we need some additional events
              ...events.filter((e) => e.subKind === "erc20-transfer"),
            ]
          : [],
      },
      {
        kind: "x2y2",
        data: kindToEvents.has("x2y2")
          ? [
              ...kindToEvents.get("x2y2")!,
              // To properly validate bids, we need some additional events
              ...events.filter((e) => e.subKind === "erc20-transfer"),
            ]
          : [],
      },
      {
        kind: "zeroex-v4",
        data: kindToEvents.has("zeroex-v4")
          ? [
              ...kindToEvents.get("zeroex-v4")!,
              // To properly validate bids, we need some additional events
              ...events.filter((e) => e.subKind === "erc20-transfer"),
            ]
          : [],
      },
      {
        kind: "zora",
        data: kindToEvents.get("zora") ?? [],
      },
      {
        kind: "rarible",
        data: kindToEvents.has("rarible")
          ? [
              ...kindToEvents.get("rarible")!,
              // To properly validate bids, we need some additional events
              ...events.filter((e) => e.subKind === "erc20-transfer"),
            ]
          : [],
      },
      {
        kind: "manifold",
        data: kindToEvents.get("manifold") ?? [],
      },
      {
        kind: "tofu",
        data: kindToEvents.get("tofu") ?? [],
      },
      {
        kind: "bend-dao",
        data: kindToEvents.get("bend-dao") ?? [],
      },
      {
        kind: "nft-trader",
        data: kindToEvents.get("nft-trader") ?? [],
      },
      {
        kind: "okex",
        data: kindToEvents.get("okex") ?? [],
      },
      {
        kind: "superrare",
        data: kindToEvents.get("superrare") ?? [],
      },
      {
        kind: "zeroex-v2",
        data: kindToEvents.get("zeroex-v2") ?? [],
      },
      {
        kind: "zeroex-v3",
        data: kindToEvents.get("zeroex-v3") ?? [],
      },
      {
        kind: "treasure",
        data: kindToEvents.get("treasure") ?? [],
      },
      {
        kind: "looks-rare-v2",
        data: kindToEvents.get("looks-rare-v2") ?? [],
      },
      {
        kind: "blend",
        data: kindToEvents.get("blend") ?? [],
      },
      {
        kind: "payment-processor",
        data: kindToEvents.get("payment-processor") ?? [],
      },
      {
        kind: "thirdweb",
        data: kindToEvents.get("thirdweb") ?? [],
      },
      {
        kind: "seadrop",
        data: kindToEvents.get("seadrop") ?? [],
      },
      {
        kind: "blur-v2",
        data: kindToEvents.get("blur-v2") ?? [],
      },
      {
        kind: "caviar-v1",
        data: kindToEvents.get("caviar-v1") ?? [],
      },
      {
        kind: "erc721c",
        data: kindToEvents.get("erc721c") ?? [],
      },
      {
        kind: "soundxyz",
        data: kindToEvents.get("soundxyz") ?? [],
      },
      {
        kind: "createdotfun",
        data: kindToEvents.get("createdotfun") ?? [],
      },
      {
        kind: "payment-processor-v2",
        data: kindToEvents.get("payment-processor-v2") ?? [],
      },
      {
        kind: "erc721c-v2",
        data: kindToEvents.get("erc721c-v2") ?? [],
      },
      {
        kind: "titlesxyz",
        data: kindToEvents.get("titlesxyz") ?? [],
      },
      {
        kind: "artblocks",
        data: kindToEvents.get("artblocks") ?? [],
      },
      {
        kind: "ditto",
        data: kindToEvents.get("ditto") ?? [],
      },
    ];

    txHashToEventsBatch.set(txHash, {
      id: getUuidByString(`${txHash}:${logIndex}:${batchIndex}:${blockHash}`),
      events: eventsByKind,
    });
  });

  return [...txHashToEventsBatch.values()];
};

const _getLogs = async (eventFilter: Filter) => {
  const timerStart = Date.now();
  const logs = await baseProvider.getLogs(eventFilter);
  const timerEnd = Date.now();
  return {
    logs,
    getLogsTime: timerEnd - timerStart,
  };
};

const _saveBlock = async (blockData: blocksModel.Block) => {
  const timerStart = Date.now();
  await blocksModel.saveBlock(blockData);
  const timerEnd = Date.now();
  return {
    saveBlocksTime: timerEnd - timerStart,
    endSaveBlocksTime: timerEnd,
  };
};

export const _saveBlockTransactions = async (blockData: BlockWithTransactions) => {
  const timerStart = Date.now();
  await syncEventsUtils.saveBlockTransactions(blockData);
  const timerEnd = Date.now();
  return timerEnd - timerStart;
};

const _saveBlockTransactionsToRedis = async (blockData: BlockWithTransactions) => {
  const timerStart = Date.now();
  await syncEventsUtils.saveBlockTransactionsRedis(blockData);
  const timerEnd = Date.now();
  return timerEnd - timerStart;
};

export const syncTraces = async (block: number) => {
  const startSyncTime = Date.now();
  const startGetBlockTime = Date.now();

  // try to get from redis first
  const blockDataRedis = await redis.get(`block:${block}`);
  let blockData;
  if (blockDataRedis) {
    blockData = JSON.parse(blockDataRedis);
  } else {
    // if not found in redis, get from RPC
    blockData = await syncEventsUtils.fetchBlock(block);
  }

  if (!blockData) {
    throw new Error(`Block ${block} not found with RPC provider`);
  }

  const { traces, getTransactionTracesTime } = await syncEventsUtils._getTransactionTraces(
    blockData.transactions,
    block
  );

  const endGetBlockTime = Date.now();

  // Do what we want with traces here
  await Promise.all([syncEventsUtils.processContractAddresses(traces, blockData.timestamp)]);

  const endSyncTime = Date.now();

  logger.info(
    "sync-traces-timing",
    JSON.stringify({
      message: `Traces realtime syncing block ${block}`,
      block,
      syncTime: endSyncTime - startSyncTime,
      blockSyncTime: endSyncTime - startSyncTime,

      traces: {
        count: traces.length,
        getTransactionTracesTime,
      },
      blocks: {
        count: 1,
        getBlockTime: endGetBlockTime - startGetBlockTime,
        blockMinedTimestamp: blockData.timestamp,
        startJobTimestamp: startSyncTime,
        getBlockTimestamp: endGetBlockTime,
      },
    })
  );
};

<<<<<<< HEAD
        const eventsByKind: EventsByKind[] = [
          {
            kind: "erc20",
            data: kindToEvents.get("erc20") ?? [],
          },
          {
            kind: "erc721",
            data: kindToEvents.get("erc721") ?? [],
          },
          {
            kind: "erc1155",
            data: kindToEvents.get("erc1155") ?? [],
          },
          {
            kind: "blur",
            data: kindToEvents.get("blur") ?? [],
          },
          {
            kind: "cryptopunks",
            data: kindToEvents.get("cryptopunks") ?? [],
          },
          {
            kind: "decentraland",
            data: kindToEvents.get("decentraland") ?? [],
          },
          {
            kind: "element",
            data: kindToEvents.get("element") ?? [],
          },
          {
            kind: "foundation",
            data: kindToEvents.get("foundation") ?? [],
          },
          {
            kind: "looks-rare",
            data: kindToEvents.has("looks-rare")
              ? [
                  ...kindToEvents.get("looks-rare")!,
                  // To properly validate bids, we need some additional events
                  ...events.filter((e) => e.subKind === "erc20-transfer"),
                ]
              : [],
          },
          {
            kind: "nftx",
            data: kindToEvents.get("nftx") ?? [],
          },
          {
            kind: "nouns",
            data: kindToEvents.get("nouns") ?? [],
          },
          {
            kind: "quixotic",
            data: kindToEvents.get("quixotic") ?? [],
          },
          {
            kind: "seaport",
            data: kindToEvents.has("seaport")
              ? [
                  ...kindToEvents.get("seaport")!,
                  // To properly validate bids, we need some additional events
                  ...events.filter((e) => e.subKind === "erc20-transfer"),
                ]
              : [],
          },
          {
            kind: "sudoswap",
            data: kindToEvents.get("sudoswap") ?? [],
          },
          {
            kind: "sudoswap-v2",
            data: kindToEvents.get("sudoswap-v2") ?? [],
          },
          {
            kind: "midaswap",
            data: kindToEvents.get("midaswap") ?? [],
          },
          {
            kind: "caviar-v1",
            data: kindToEvents.get("caviar-v1") ?? [],
          },
          {
            kind: "wyvern",
            data: kindToEvents.has("wyvern")
              ? [
                  ...events.filter((e) => e.subKind === "erc721-transfer"),
                  ...kindToEvents.get("wyvern")!,
                  // To properly validate bids, we need some additional events
                  ...events.filter((e) => e.subKind === "erc20-transfer"),
                ]
              : [],
          },
          {
            kind: "x2y2",
            data: kindToEvents.has("x2y2")
              ? [
                  ...kindToEvents.get("x2y2")!,
                  // To properly validate bids, we need some additional events
                  ...events.filter((e) => e.subKind === "erc20-transfer"),
                ]
              : [],
          },
          {
            kind: "zeroex-v4",
            data: kindToEvents.has("zeroex-v4")
              ? [
                  ...kindToEvents.get("zeroex-v4")!,
                  // To properly validate bids, we need some additional events
                  ...events.filter((e) => e.subKind === "erc20-transfer"),
                ]
              : [],
          },
          {
            kind: "zora",
            data: kindToEvents.get("zora") ?? [],
          },
          {
            kind: "rarible",
            data: kindToEvents.has("rarible")
              ? [
                  ...kindToEvents.get("rarible")!,
                  // To properly validate bids, we need some additional events
                  ...events.filter((e) => e.subKind === "erc20-transfer"),
                ]
              : [],
          },
          {
            kind: "manifold",
            data: kindToEvents.get("manifold") ?? [],
          },
          {
            kind: "tofu",
            data: kindToEvents.get("tofu") ?? [],
          },
          {
            kind: "bend-dao",
            data: kindToEvents.get("bend-dao") ?? [],
          },
          {
            kind: "nft-trader",
            data: kindToEvents.get("nft-trader") ?? [],
          },
          {
            kind: "okex",
            data: kindToEvents.get("okex") ?? [],
          },
          {
            kind: "superrare",
            data: kindToEvents.get("superrare") ?? [],
          },
          {
            kind: "zeroex-v2",
            data: kindToEvents.get("zeroex-v2") ?? [],
          },
          {
            kind: "zeroex-v3",
            data: kindToEvents.get("zeroex-v3") ?? [],
          },
          {
            kind: "treasure",
            data: kindToEvents.get("treasure") ?? [],
          },
          {
            kind: "looks-rare-v2",
            data: kindToEvents.get("looks-rare-v2") ?? [],
          },
          {
            kind: "blend",
            data: kindToEvents.get("blend") ?? [],
          },
          {
            kind: "collectionxyz",
            data: kindToEvents.get("collectionxyz") ?? [],
          },
          {
            kind: "payment-processor",
            data: kindToEvents.get("payment-processor") ?? [],
          },
          {
            kind: "thirdweb",
            data: kindToEvents.get("thirdweb") ?? [],
          },
          {
            kind: "seadrop",
            data: kindToEvents.get("seadrop") ?? [],
          },
          {
            kind: "blur-v2",
            data: kindToEvents.get("blur-v2") ?? [],
          },
          {
            kind: "erc721c",
            data: kindToEvents.get("erc721c") ?? [],
          },
          {
            kind: "joepeg",
            data: kindToEvents.get("joepeg") ?? [],
          },
          {
            kind: "metadata-update",
            data: kindToEvents.get("metadata-update") ?? [],
          },
          {
            kind: "soundxyz",
            data: kindToEvents.get("soundxyz") ?? [],
          },
          {
            kind: "createdotfun",
            data: kindToEvents.get("createdotfun") ?? [],
          },
          {
            kind: "payment-processor-v2",
            data: kindToEvents.get("payment-processor-v2") ?? [],
          },
          {
            kind: "erc721c-v2",
            data: kindToEvents.get("erc721c-v2") ?? [],
          },
          {
            kind: "titlesxyz",
            data: kindToEvents.get("titlesxyz") ?? [],
          },
          {
            kind: "artblocks",
            data: kindToEvents.get("artblocks") ?? [],
          },
          {
            kind: "ditto",
            data: kindToEvents.get("ditto") ?? [],
          },
          {
            kind: "highlightxyz",
            data: kindToEvents.get("highlightxyz") ?? [],
          },
        ];

        txHashToEventsBatch.set(txHash, {
          id: getUuidByString(`${txHash}:${logIndex}:${batchIndex}:${blockHash}`),
          events: eventsByKind,
          backfill,
        });
      })
    )
=======
export const getBlocks = async (fromBlock: number, toBlock: number) => {
  const blocks = await Promise.all(
    _.range(fromBlock, toBlock + 1).map(async (block) => {
      const blockData = await syncEventsUtils.fetchBlock(block);
      if (!blockData) {
        throw new Error(`Block ${block} not found with RPC provider`);
      }
      return blockData;
    })
>>>>>>> 1a874b97
  );

  return blocks;
};

export const syncEvents = async (
  blocks: {
    fromBlock: number;
    toBlock: number;
  },
  skipLogsCheck = false,
  syncOptions?: SyncBlockOptions
) => {
  const startSyncTime = Date.now();

  const startGetBlockTime = Date.now();
  const blockData = await getBlocks(blocks.fromBlock, blocks.toBlock);

  if (!blockData) {
    throw new Error(`Blocks ${blocks.fromBlock} to ${blocks.toBlock} not found with RPC provider`);
  }

  const endGetBlockTime = Date.now();

  const eventFilter: Filter = {
    topics: [[...new Set(getEventData().map(({ topic }) => topic))]],
    fromBlock: blocks?.fromBlock,
    toBlock: blocks?.toBlock,
  };

  if (syncOptions?.syncDetails?.method === "events") {
    // Filter to a subset of events, remove any duplicates
    eventFilter.topics = [
      [...new Set(getEventData(syncOptions.syncDetails.events).map(({ topic }) => topic))],
    ];
  } else if (syncOptions?.syncDetails?.method === "address") {
    // Filter to all events of a particular address
    eventFilter.address = syncOptions.syncDetails.address;
  }

  const availableEventData = getEventData();

  // Get the logs from the RPC
  const { logs, getLogsTime } = await _getLogs(eventFilter);

  // Check if there are transactions but no longs
  if (
    config.chainId === 137 &&
    !skipLogsCheck &&
    // check if there are transactions but no logs
    !_.isEmpty(blockData.every((block) => block.transactions.length > 0)) &&
    _.isEmpty(logs)
  ) {
    throw new Error(`No logs found for blocks ${blocks.fromBlock} to ${blocks.toBlock}`);
  }

  const saveDataTimes = await Promise.all([
    ...blockData.map(async (block) => {
      return await Promise.all([
        _saveBlock({
          number: block.number,
          hash: block.hash,
          timestamp: block.timestamp,
        }),
        // If the fromBlock/toBlock are the same, that means this
        // is from realtime syncing, so we save the transactions to redis for faster processing
        // Otherwise, we save the transactions to the database as this is a backfill
        blocks.fromBlock - blocks.toBlock === 0
          ? _saveBlockTransactionsToRedis(block)
          : _saveBlockTransactions(block),
      ]);
    }),
  ]);

  let enhancedEvents = logs
    .map((log) => {
      try {
        // const baseEventParams = parseEvent(log, blockData.timestamp);
        const block = blockData.find((b) => b.hash === log.blockHash);
        if (!block) {
          throw new Error(`Block ${log.blockHash} not found with RPC provider`);
        }
        const baseEventParams = parseEvent(log, block.timestamp);
        return availableEventData
          .filter(
            ({ addresses, numTopics, topic }) =>
              log.topics[0] === topic &&
              log.topics.length === numTopics &&
              (addresses ? addresses[log.address.toLowerCase()] : true)
          )
          .map((eventData) => ({
            kind: eventData.kind,
            subKind: eventData.subKind,
            baseEventParams,
            log,
          }));
      } catch (error) {
        logger.error("sync-events-v2", `Failed to handle events: ${error}`);
        throw error;
      }
    })
    .flat();

  enhancedEvents = enhancedEvents.filter((e) => e) as EnhancedEvent[];

  // Process the retrieved events
  const eventsBatches = extractEventsBatches(enhancedEvents as EnhancedEvent[]);

  const startProcessLogs = Date.now();

  const processEventsLatencies = await processEventsBatchV2(eventsBatches);

  const endProcessLogs = Date.now();

  const endSyncTime = Date.now();

  logger.info(
    "sync-events-timing-v2",
    JSON.stringify({
      message: `Events realtime syncing blocks ${blocks.fromBlock} to ${blocks.toBlock}`,
      blockRange: [blocks.fromBlock, blocks.toBlock],
      syncTime: endSyncTime - startSyncTime,
      // find the longest block sync time - the start sync time
      blockSyncTime: Math.max(...saveDataTimes.map((t) => t[0]?.endSaveBlocksTime)) - startSyncTime,

      logs: {
        count: logs.length,
        eventCount: enhancedEvents.length,
        getLogsTime,
        processLogs: endProcessLogs - startProcessLogs,
      },

      blocks: {
        count: 1,
        getBlockTime: endGetBlockTime - startGetBlockTime,
        saveBlocksTime: saveDataTimes.reduce((acc, t) => acc + t[0]?.saveBlocksTime, 0),
        saveBlockTransactionsTime: saveDataTimes.reduce((acc, t) => acc + t[1], 0),
        blockMinedTimestamp:
          blockData.length > 0
            ? blockData[0].timestamp
            : blockData.map((b) => {
                return {
                  number: b.number,
                  timestamp: b.timestamp,
                };
              }),
        startJobTimestamp: startSyncTime,
        getBlockTimestamp: endGetBlockTime,
      },
      transactions: {
        count: blockData.reduce((acc, b) => acc + b.transactions.length, 0),
        saveBlockTransactionsTime: saveDataTimes.reduce((acc, t) => acc + t[1], 0),
      },
      processEventsLatencies: processEventsLatencies,
    })
  );

  if (blocks.fromBlock - blocks.toBlock === 0) {
    await saveRedisTransactionsJob.addToQueue({ block: blocks.fromBlock }, 60 * 5);
  }

  blockData.forEach(async (block) => {
    await blockCheckJob.addToQueue({ block: block.number, blockHash: block.hash, delay: 60 });
    await blockCheckJob.addToQueue({ block: block.number, blockHash: block.hash, delay: 60 * 5 });
  });
};

export const unsyncEvents = async (block: number, blockHash: string) => {
  await Promise.all([
    es.fills.removeEvents(block, blockHash),
    es.bulkCancels.removeEvents(block, blockHash),
    es.nonceCancels.removeEvents(block, blockHash),
    es.cancels.removeEvents(block, blockHash),
    es.ftTransfers.removeEvents(block, blockHash),
    es.nftApprovals.removeEvents(block, blockHash),
    es.nftTransfers.removeEvents(block, blockHash),
    removeUnsyncedEventsActivitiesJob.addToQueue(blockHash),
  ]);
};

export const checkForOrphanedBlock = async (block: number) => {
  // Check if block number / hash does not match up (orphaned block)
  const upstreamBlockHash = (await baseProvider.getBlock(block)).hash.toLowerCase();

  // get block from db that has number = block and hash != upstreamBlockHash
  const orphanedBlock = await blocksModel.getBlockWithNumber(block, upstreamBlockHash);

  if (!orphanedBlock) return;

  logger.info(
    "events-sync-catchup",
    `Detected orphaned block ${block} with hash ${orphanedBlock.hash} (upstream hash ${upstreamBlockHash})`
  );

  // delete the orphaned block data
  await unsyncEvents(block, orphanedBlock.hash);

  // TODO: add block hash to transactions table and delete transactions associated to the orphaned block
  // await deleteBlockTransactions(block);

  // TODO: add block hash to contracts table, and delete contracts / tokens associated to the orphaned block

  // delete the block data
  await blocksModel.deleteBlock(block, orphanedBlock.hash);
};

export const checkForMissingBlocks = async (block: number) => {
  // lets set the latest block to the block we are syncing if it is higher than the current latest block by 1. If it is higher than 1, we create a job to sync the missing blocks
  // if its lower than the current latest block, we dont update the latest block in redis, but we still sync the block (this is for when we are catching up on missed blocks, or when we are syncing a block that is older than the current latest block)
  const latestBlock = await redis.get("latest-block-realtime");

  if (latestBlock) {
    const latestBlockNumber = Number(latestBlock);
    if (block - latestBlockNumber > 1) {
      // if we are missing more than 1 block, we need to sync the missing blocks
      for (let i = latestBlockNumber + 1; i <= block; i++) {
        await eventsSyncRealtimeJob.addToQueue({ block: i });

        logger.info(
          "sync-events-realtime",
          `Found missing block: ${i} latest block ${block} latestBlock ${latestBlockNumber}`
        );
      }
    }
  } else {
    await redis.set("latest-block-realtime", block);
  }
};<|MERGE_RESOLUTION|>--- conflicted
+++ resolved
@@ -280,6 +280,10 @@
         kind: "ditto",
         data: kindToEvents.get("ditto") ?? [],
       },
+      {
+        kind: "highlightxyz",
+        data: kindToEvents.get("highlightxyz") ?? [],
+      },
     ];
 
     txHashToEventsBatch.set(txHash, {
@@ -378,251 +382,6 @@
   );
 };
 
-<<<<<<< HEAD
-        const eventsByKind: EventsByKind[] = [
-          {
-            kind: "erc20",
-            data: kindToEvents.get("erc20") ?? [],
-          },
-          {
-            kind: "erc721",
-            data: kindToEvents.get("erc721") ?? [],
-          },
-          {
-            kind: "erc1155",
-            data: kindToEvents.get("erc1155") ?? [],
-          },
-          {
-            kind: "blur",
-            data: kindToEvents.get("blur") ?? [],
-          },
-          {
-            kind: "cryptopunks",
-            data: kindToEvents.get("cryptopunks") ?? [],
-          },
-          {
-            kind: "decentraland",
-            data: kindToEvents.get("decentraland") ?? [],
-          },
-          {
-            kind: "element",
-            data: kindToEvents.get("element") ?? [],
-          },
-          {
-            kind: "foundation",
-            data: kindToEvents.get("foundation") ?? [],
-          },
-          {
-            kind: "looks-rare",
-            data: kindToEvents.has("looks-rare")
-              ? [
-                  ...kindToEvents.get("looks-rare")!,
-                  // To properly validate bids, we need some additional events
-                  ...events.filter((e) => e.subKind === "erc20-transfer"),
-                ]
-              : [],
-          },
-          {
-            kind: "nftx",
-            data: kindToEvents.get("nftx") ?? [],
-          },
-          {
-            kind: "nouns",
-            data: kindToEvents.get("nouns") ?? [],
-          },
-          {
-            kind: "quixotic",
-            data: kindToEvents.get("quixotic") ?? [],
-          },
-          {
-            kind: "seaport",
-            data: kindToEvents.has("seaport")
-              ? [
-                  ...kindToEvents.get("seaport")!,
-                  // To properly validate bids, we need some additional events
-                  ...events.filter((e) => e.subKind === "erc20-transfer"),
-                ]
-              : [],
-          },
-          {
-            kind: "sudoswap",
-            data: kindToEvents.get("sudoswap") ?? [],
-          },
-          {
-            kind: "sudoswap-v2",
-            data: kindToEvents.get("sudoswap-v2") ?? [],
-          },
-          {
-            kind: "midaswap",
-            data: kindToEvents.get("midaswap") ?? [],
-          },
-          {
-            kind: "caviar-v1",
-            data: kindToEvents.get("caviar-v1") ?? [],
-          },
-          {
-            kind: "wyvern",
-            data: kindToEvents.has("wyvern")
-              ? [
-                  ...events.filter((e) => e.subKind === "erc721-transfer"),
-                  ...kindToEvents.get("wyvern")!,
-                  // To properly validate bids, we need some additional events
-                  ...events.filter((e) => e.subKind === "erc20-transfer"),
-                ]
-              : [],
-          },
-          {
-            kind: "x2y2",
-            data: kindToEvents.has("x2y2")
-              ? [
-                  ...kindToEvents.get("x2y2")!,
-                  // To properly validate bids, we need some additional events
-                  ...events.filter((e) => e.subKind === "erc20-transfer"),
-                ]
-              : [],
-          },
-          {
-            kind: "zeroex-v4",
-            data: kindToEvents.has("zeroex-v4")
-              ? [
-                  ...kindToEvents.get("zeroex-v4")!,
-                  // To properly validate bids, we need some additional events
-                  ...events.filter((e) => e.subKind === "erc20-transfer"),
-                ]
-              : [],
-          },
-          {
-            kind: "zora",
-            data: kindToEvents.get("zora") ?? [],
-          },
-          {
-            kind: "rarible",
-            data: kindToEvents.has("rarible")
-              ? [
-                  ...kindToEvents.get("rarible")!,
-                  // To properly validate bids, we need some additional events
-                  ...events.filter((e) => e.subKind === "erc20-transfer"),
-                ]
-              : [],
-          },
-          {
-            kind: "manifold",
-            data: kindToEvents.get("manifold") ?? [],
-          },
-          {
-            kind: "tofu",
-            data: kindToEvents.get("tofu") ?? [],
-          },
-          {
-            kind: "bend-dao",
-            data: kindToEvents.get("bend-dao") ?? [],
-          },
-          {
-            kind: "nft-trader",
-            data: kindToEvents.get("nft-trader") ?? [],
-          },
-          {
-            kind: "okex",
-            data: kindToEvents.get("okex") ?? [],
-          },
-          {
-            kind: "superrare",
-            data: kindToEvents.get("superrare") ?? [],
-          },
-          {
-            kind: "zeroex-v2",
-            data: kindToEvents.get("zeroex-v2") ?? [],
-          },
-          {
-            kind: "zeroex-v3",
-            data: kindToEvents.get("zeroex-v3") ?? [],
-          },
-          {
-            kind: "treasure",
-            data: kindToEvents.get("treasure") ?? [],
-          },
-          {
-            kind: "looks-rare-v2",
-            data: kindToEvents.get("looks-rare-v2") ?? [],
-          },
-          {
-            kind: "blend",
-            data: kindToEvents.get("blend") ?? [],
-          },
-          {
-            kind: "collectionxyz",
-            data: kindToEvents.get("collectionxyz") ?? [],
-          },
-          {
-            kind: "payment-processor",
-            data: kindToEvents.get("payment-processor") ?? [],
-          },
-          {
-            kind: "thirdweb",
-            data: kindToEvents.get("thirdweb") ?? [],
-          },
-          {
-            kind: "seadrop",
-            data: kindToEvents.get("seadrop") ?? [],
-          },
-          {
-            kind: "blur-v2",
-            data: kindToEvents.get("blur-v2") ?? [],
-          },
-          {
-            kind: "erc721c",
-            data: kindToEvents.get("erc721c") ?? [],
-          },
-          {
-            kind: "joepeg",
-            data: kindToEvents.get("joepeg") ?? [],
-          },
-          {
-            kind: "metadata-update",
-            data: kindToEvents.get("metadata-update") ?? [],
-          },
-          {
-            kind: "soundxyz",
-            data: kindToEvents.get("soundxyz") ?? [],
-          },
-          {
-            kind: "createdotfun",
-            data: kindToEvents.get("createdotfun") ?? [],
-          },
-          {
-            kind: "payment-processor-v2",
-            data: kindToEvents.get("payment-processor-v2") ?? [],
-          },
-          {
-            kind: "erc721c-v2",
-            data: kindToEvents.get("erc721c-v2") ?? [],
-          },
-          {
-            kind: "titlesxyz",
-            data: kindToEvents.get("titlesxyz") ?? [],
-          },
-          {
-            kind: "artblocks",
-            data: kindToEvents.get("artblocks") ?? [],
-          },
-          {
-            kind: "ditto",
-            data: kindToEvents.get("ditto") ?? [],
-          },
-          {
-            kind: "highlightxyz",
-            data: kindToEvents.get("highlightxyz") ?? [],
-          },
-        ];
-
-        txHashToEventsBatch.set(txHash, {
-          id: getUuidByString(`${txHash}:${logIndex}:${batchIndex}:${blockHash}`),
-          events: eventsByKind,
-          backfill,
-        });
-      })
-    )
-=======
 export const getBlocks = async (fromBlock: number, toBlock: number) => {
   const blocks = await Promise.all(
     _.range(fromBlock, toBlock + 1).map(async (block) => {
@@ -632,7 +391,6 @@
       }
       return blockData;
     })
->>>>>>> 1a874b97
   );
 
   return blocks;
