import { logger } from "@/common/logger";
import { EventKind } from "@/events-sync/data";
import {
  EnhancedEvent,
  OnChainData,
  initOnChainData,
  processOnChainData,
} from "@/events-sync/handlers/utils";

import * as erc20 from "@/events-sync/handlers/erc20";
import * as erc721 from "@/events-sync/handlers/erc721";
import * as erc1155 from "@/events-sync/handlers/erc1155";
import * as blur from "@/events-sync/handlers/blur";
import * as cryptopunks from "@/events-sync/handlers/cryptopunks";
import * as decentraland from "@/events-sync/handlers/decentraland";
import * as element from "@/events-sync/handlers/element";
import * as forward from "@/events-sync/handlers/forward";
import * as foundation from "@/events-sync/handlers/foundation";
import * as looksrare from "@/events-sync/handlers/looks-rare";
import * as nftx from "@/events-sync/handlers/nftx";
import * as nouns from "@/events-sync/handlers/nouns";
import * as quixotic from "@/events-sync/handlers/quixotic";
import * as seaport from "@/events-sync/handlers/seaport";
import * as sudoswap from "@/events-sync/handlers/sudoswap";
import * as wyvern from "@/events-sync/handlers/wyvern";
import * as x2y2 from "@/events-sync/handlers/x2y2";
import * as zeroExV4 from "@/events-sync/handlers/zeroex-v4";
import * as zora from "@/events-sync/handlers/zora";
import * as universe from "@/events-sync/handlers/universe";
import * as infinity from "@/events-sync/handlers/infinity";
import * as flow from "@/events-sync/handlers/flow";
import * as rarible from "@/events-sync/handlers/rarible";
import * as manifold from "@/events-sync/handlers/manifold";
import * as tofu from "@/events-sync/handlers/tofu";
import * as nftTrader from "@/events-sync/handlers/nft-trader";
import * as okex from "@/events-sync/handlers/okex";
import * as bendDao from "@/events-sync/handlers/bend-dao";
import * as superrare from "@/events-sync/handlers/superrare";
import * as zeroExV2 from "@/events-sync/handlers/zeroex-v2";
<<<<<<< HEAD
import * as looksRareV2 from "@/events-sync/handlers/looks-rare-v2";
=======
import * as zeroExV3 from "@/events-sync/handlers/zeroex-v3";
import * as treasure from "@/events-sync/handlers/treasure";
>>>>>>> 82bdde97

// A list of events having the same high-level kind
export type EventsByKind = {
  kind: EventKind;
  data: EnhancedEvent[];
};

// A batch of events to get processed together
export type EventsBatch = {
  id: string;
  events: EventsByKind[];
  backfill?: boolean;
};

// Map each high-level event kind to its corresponding handler
export const eventKindToHandler = new Map<
  EventKind,
  (e: EnhancedEvent[], d: OnChainData, backfill?: boolean) => Promise<void>
>([
  ["erc20", (e, d) => erc20.handleEvents(e, d)],
  ["erc721", (e, d) => erc721.handleEvents(e, d)],
  ["erc1155", (e, d) => erc1155.handleEvents(e, d)],
  ["blur", (e, d) => blur.handleEvents(e, d)],
  ["cryptopunks", (e, d) => cryptopunks.handleEvents(e, d)],
  ["decentraland", (e, d) => decentraland.handleEvents(e, d)],
  ["element", (e, d) => element.handleEvents(e, d)],
  ["forward", (e, d) => forward.handleEvents(e, d)],
  ["foundation", (e, d) => foundation.handleEvents(e, d)],
  ["looks-rare", (e, d) => looksrare.handleEvents(e, d)],
  ["nftx", (e, d) => nftx.handleEvents(e, d)],
  ["nouns", (e, d) => nouns.handleEvents(e, d)],
  ["quixotic", (e, d) => quixotic.handleEvents(e, d)],
  ["seaport", (e, d) => seaport.handleEvents(e, d)],
  ["sudoswap", (e, d) => sudoswap.handleEvents(e, d)],
  ["wyvern", (e, d) => wyvern.handleEvents(e, d)],
  ["x2y2", (e, d) => x2y2.handleEvents(e, d)],
  ["zeroex-v4", (e, d, b) => zeroExV4.handleEvents(e, d, b)],
  ["zora", (e, d) => zora.handleEvents(e, d)],
  ["universe", (e, d) => universe.handleEvents(e, d)],
  ["infinity", (e, d) => infinity.handleEvents(e, d)],
  ["rarible", (e, d) => rarible.handleEvents(e, d)],
  ["manifold", (e, d) => manifold.handleEvents(e, d)],
  ["tofu", (e, d) => tofu.handleEvents(e, d)],
  ["nft-trader", (e, d) => nftTrader.handleEvents(e, d)],
  ["okex", (e, d) => okex.handleEvents(e, d)],
  ["bend-dao", (e, d) => bendDao.handleEvents(e, d)],
  ["superrare", (e, d) => superrare.handleEvents(e, d)],
  ["flow", (e, d) => flow.handleEvents(e, d)],
  ["zeroex-v2", (e, d) => zeroExV2.handleEvents(e, d)],
<<<<<<< HEAD
  ["looks-rare-v2", (e, d) => looksRareV2.handleEvents(e, d)],
=======
  ["zeroex-v3", (e, d) => zeroExV3.handleEvents(e, d)],
  ["treasure", (e, d) => treasure.handleEvents(e, d)],
>>>>>>> 82bdde97
]);

export const processEventsBatch = async (batch: EventsBatch, skipProcessing?: boolean) => {
  const onChainData = initOnChainData();
  await Promise.all(
    batch.events.map(async (events) => {
      if (events.data.length) {
        const handler = eventKindToHandler.get(events.kind);
        if (handler) {
          await handler(events.data, onChainData, batch.backfill);
        } else {
          logger.error(
            "process-events-batch",
            JSON.stringify({
              error: "missing-handler-for-event-kind",
              data: `Event kind ${events.kind} is missing a corresponding handler`,
            })
          );
        }
      }
    })
  );

  if (!skipProcessing) {
    await processOnChainData(onChainData, batch.backfill);
  }

  return onChainData;
};<|MERGE_RESOLUTION|>--- conflicted
+++ resolved
@@ -37,12 +37,9 @@
 import * as bendDao from "@/events-sync/handlers/bend-dao";
 import * as superrare from "@/events-sync/handlers/superrare";
 import * as zeroExV2 from "@/events-sync/handlers/zeroex-v2";
-<<<<<<< HEAD
-import * as looksRareV2 from "@/events-sync/handlers/looks-rare-v2";
-=======
 import * as zeroExV3 from "@/events-sync/handlers/zeroex-v3";
 import * as treasure from "@/events-sync/handlers/treasure";
->>>>>>> 82bdde97
+import * as looksRareV2 from "@/events-sync/handlers/looks-rare-v2";
 
 // A list of events having the same high-level kind
 export type EventsByKind = {
@@ -92,12 +89,9 @@
   ["superrare", (e, d) => superrare.handleEvents(e, d)],
   ["flow", (e, d) => flow.handleEvents(e, d)],
   ["zeroex-v2", (e, d) => zeroExV2.handleEvents(e, d)],
-<<<<<<< HEAD
-  ["looks-rare-v2", (e, d) => looksRareV2.handleEvents(e, d)],
-=======
   ["zeroex-v3", (e, d) => zeroExV3.handleEvents(e, d)],
   ["treasure", (e, d) => treasure.handleEvents(e, d)],
->>>>>>> 82bdde97
+  ["looks-rare-v2", (e, d) => looksRareV2.handleEvents(e, d)],
 ]);
 
 export const processEventsBatch = async (batch: EventsBatch, skipProcessing?: boolean) => {
