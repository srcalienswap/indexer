import { getStateChange, getPayments, searchForCall } from "@georgeroman/evm-tx-simulator";
import { Payment } from "@georgeroman/evm-tx-simulator/dist/types";
import * as Sdk from "@reservoir0x/sdk";

import { redis } from "@/common/redis";
import { bn } from "@/common/utils";
import { config } from "@/config/index";
import {
  PartialFillEvent,
  StateCache,
  getFillEventsFromTx,
  getOrderInfos,
} from "@/events-sync/handlers/royalties";
import {
  platformFeeRecipientsRegistry,
  allPlatformFeeRecipients,
  supportedExchanges,
} from "@/events-sync/handlers/royalties/config";
import { getFillEventsFromTxOnChain } from "@/events-sync/handlers/royalties/utils";
import * as es from "@/events-sync/storage";
import * as utils from "@/events-sync/utils";
import { TransactionTrace } from "@/models/transaction-traces";
import { Royalty, getRoyalties } from "@/utils/royalties";
import { splitPayments } from "./payments";

const findMatchingPayment = (payments: Payment[], fillEvent: PartialFillEvent) =>
  payments.find((payment) => paymentMatches(payment, fillEvent));

export const paymentMatches = (payment: Payment, fillEvent: PartialFillEvent) => {
  // Cover regular ERC721/ERC1155 transfers
  const matchesNFTTransfer = payment.token.includes(`${fillEvent.contract}:${fillEvent.tokenId}`);
  // But also non-standard ERC20 transfers (which some NFTs still use)
  const matchesERC20Transfer =
    payment.token.includes(fillEvent.contract) && payment.amount.includes(fillEvent.tokenId);
  return matchesNFTTransfer || matchesERC20Transfer;
};

export async function extractRoyalties(
  fillEvent: es.fills.Event,
  cache: StateCache,
  useCache?: boolean,
  forceOnChain?: boolean
) {
  const creatorRoyaltyFeeBreakdown: Royalty[] = [];
  const marketplaceFeeBreakdown: Royalty[] = [];
  const royaltyFeeBreakdown: Royalty[] = [];
  const royaltyFeeOnTop: Royalty[] = [];

  const { txHash } = fillEvent.baseEventParams;
  const { tokenId, contract, price, currency } = fillEvent;

  // Fetch the current transaction's trace
  let txTrace: TransactionTrace | undefined;
  const cacheKeyTrace = `fetch-transaction-trace:${txHash}`;
  if (useCache) {
    const result = await redis.get(cacheKeyTrace);
    if (result) {
      txTrace = JSON.parse(result) as TransactionTrace;
    }
  }
  if (!txTrace) {
    txTrace = await utils.fetchTransactionTrace(txHash);
    if (useCache) {
      await redis.set(cacheKeyTrace, JSON.stringify(txTrace), "EX", 10 * 60);
    }
  }
  if (!txTrace) {
    return null;
  }

  // Fetch the current transaction's sales
  let fillEvents: PartialFillEvent[] | undefined;
  const cacheKeyEvents = `get-fill-events-from-tx:${txHash}`;
  if (useCache) {
    const result = await redis.get(cacheKeyEvents);
    if (result) {
      fillEvents = JSON.parse(result) as PartialFillEvent[];
    }
  }

  if (!fillEvents) {
    fillEvents = await getFillEventsFromTx(txHash);
    if (useCache) {
      await redis.set(cacheKeyEvents, JSON.stringify(fillEvents), "EX", 10 * 60);
    }
  }

  // Should only be used for testing
  if (forceOnChain) {
    fillEvents = (await getFillEventsFromTxOnChain(txHash)).fillEvents;
  }

  // Extract the orders associated to the current fill events
  const orderIds: string[] = [];
  fillEvents.forEach((c) => {
    if (c.orderId && !cache.orderInfos.get(c.orderId)) {
      orderIds.push(c.orderId);
    }
  });

  // Get the infos of the orders associated to the current fill events
  const orderInfos = await getOrderInfos(orderIds);
  orderInfos.forEach((info) => {
    cache.orderInfos.set(info.orderId, info);
  });

  const orderInfo = fillEvent.orderId ? cache.orderInfos.get(fillEvent.orderId) : undefined;

  // For every fill event, get the current royalties (ones cached in our database)
  const fillEventsWithRoyaltyData = await Promise.all(
    fillEvents.map(async (f) => {
      const cacheKey = `${f.contract}:${f.tokenId}`;

      let royalties = cache.royalties.get(cacheKey);
      if (!royalties) {
        royalties = [];

        // Cover both onchain and opensea royalties
        royalties.push(await getRoyalties(f.contract, f.tokenId, "onchain"));
        royalties.push(await getRoyalties(f.contract, f.tokenId, "opensea"));

        cache.royalties.set(cacheKey, royalties);
      }

      return {
        ...f,
        royalties,
      };
    })
  );

  // The (sub)call where the current fill occured
  let subcallToAnalyze = txTrace.calls;
<<<<<<< HEAD
  const globalState = getStateChange(txTrace.calls);

  const routerCall = searchForCall(
    txTrace.calls,
    {
      // Reservoir Router
      sigHashes: ["0x760f2a0b"],
    },
    0
  );
=======
  // Whether the exchange was called multiple times or not
  let hasMultipleCalls = false;
>>>>>>> bd428ba0

  const exchangeAddress = supportedExchanges.get(fillEvent.orderKind);
  if (exchangeAddress) {
    // If the fill event is from a supported exchange then search
    // for any (sub)calls to that particular exchange
    const exchangeCalls = [];
    for (let i = 0; i < 20; i++) {
      const exchangeCall = searchForCall(txTrace.calls, { to: exchangeAddress }, i);
      if (exchangeCall) {
        const payments = getPayments(exchangeCall);
        // Filter no payments call
        if (payments.length) {
          exchangeCalls.push(exchangeCall);
        }
      }
    }

    if (exchangeCalls.length === 1) {
      // If there is a unique call to the exchange in the current
      // transaction then that is the (sub)call that we will need
      // to further analyze
      subcallToAnalyze = exchangeCalls[0];
    } else {
<<<<<<< HEAD
=======
      hasMultipleCalls = true;

>>>>>>> bd428ba0
      // If there are multiple calls to the exchange in the current
      // transaction then we try to look for the (sub)call where we
      // find the current fill event's token
      // TODO: What if the same token sold multiple times in different calls?
      const sameTokenFillEvents = fillEvents.filter(
        (_) => _.contract === fillEvent.contract && _.tokenId === fillEvent.tokenId
      );

      const matchExchangeCalls = [];

      for (const exchangeCall of exchangeCalls) {
        // Get all payments associated to the call
        const payments = getPayments(exchangeCall);
        const matchingPayment = findMatchingPayment(payments, fillEvent);
        if (matchingPayment) {
          matchExchangeCalls.push(exchangeCall);
        }
      }

      // If we found a matching payment, then we pin-pointed the (sub)call to analyze
      if (matchExchangeCalls.length) {
        const eventIndex = sameTokenFillEvents.findIndex(
          (_) =>
            _.contract === fillEvent.contract &&
            _.tokenId === fillEvent.tokenId &&
            _.baseEventParams.logIndex === fillEvent.baseEventParams.logIndex
        );

        subcallToAnalyze = matchExchangeCalls[eventIndex];
      }
    }
  }

  // Extract the payments from the (sub)call we just found
  const paymentsToAnalyze = getPayments(subcallToAnalyze);

  // Extract any fill events that have the same contract and currency
  const sameContractFills = fillEvents.filter((e) => {
    const isMatch = e.contract === contract && e.currency === fillEvent.currency;
    const payment = findMatchingPayment(paymentsToAnalyze, e);
    return isMatch && payment;
  });
  // Compute total price for all above same-contract fills
  const sameContractTotalPrice = sameContractFills.reduce(
    (total, item) => total.add(bn(item.price).mul(bn(item.amount))),
    bn(0)
  );

  // Extract any fill events that have the same order kind and currency
  const sameProtocolFills = fillEvents
    .filter((e) => {
      const isMatch = e.orderKind === fillEvent.orderKind && e.currency === fillEvent.currency;
      const payment = findMatchingPayment(paymentsToAnalyze, e);
      return isMatch && payment;
    })
    .map((event) => {
      return {
        event,
        index: paymentsToAnalyze.findIndex((p) => paymentMatches(p, event)),
      };
    })
    // Make sure to sort
    .sort((a, b) => a.index - b.index);
  // Compute total price for all above same-protocol fills
  const sameProtocolTotalPrice = sameProtocolFills.reduce(
    (total, item) => total.add(bn(item.event.price).mul(bn(item.event.amount))),
    bn(0)
  );

  // Keep track of some details for every same-protocol sale
  const sameProtocolDetails: {
    recipient: string;
    bps: number;
    contract: string;
    tokenId: string;
  }[] = [];
  for (const { contract, tokenId, royalties } of fillEventsWithRoyaltyData) {
    royalties
      .map((r) =>
        r.forEach(({ recipient, bps }) => {
          const foundMatching = sameProtocolFills.find(
            ({ event }) => event.contract === contract && event.tokenId === tokenId
          );
          if (foundMatching) {
            const isExist = sameProtocolDetails.find(
              (c) => c.recipient === recipient && c.contract === contract && c.tokenId === tokenId
            );
            if (!isExist) {
              sameProtocolDetails.push({
                recipient,
                bps,
                contract,
                tokenId,
              });
            }
          }
        })
      )
      .flat();
  }

  const matchDefinition = fillEventsWithRoyaltyData.find(
    (_) => _.contract === contract && _.tokenId === tokenId && _.royalties
  );
  const royalties = matchDefinition ? matchDefinition.royalties : [];

  const royaltyRecipients: string[] = royalties
    .map((r) => r.map(({ recipient }) => recipient))
    .flat();

  // Some addresses we know for sure cannot be royalty recipients
  const notRoyaltyRecipients = new Set();
  // Common addresses
  notRoyaltyRecipients.add(Sdk.Common.Addresses.Weth[config.chainId]);
  notRoyaltyRecipients.add(Sdk.Common.Addresses.Eth[config.chainId]);
  notRoyaltyRecipients.add(Sdk.BendDao.Addresses.BendWETH[config.chainId]);
  // Misc addresses
  // (BendDAO suspicious liquidator)
  notRoyaltyRecipients.add("0x0b292a7748e52c89f93e66482026c92a335e0d41");

  fillEvents.forEach((fillEvent) => {
    notRoyaltyRecipients.add(fillEvent.maker);
    notRoyaltyRecipients.add(fillEvent.taker);
  });

<<<<<<< HEAD
=======
  const hasMultiple =
    fillEvents.length > 1 &&
    !fillEvents.every((c) => c.contract === fillEvent.contract) &&
    !hasMultipleCalls &&
    ["seaport", "seaport-v1.4"].includes(fillEvent.orderKind);

>>>>>>> bd428ba0
  const payments = paymentsToAnalyze.filter((_) => {
    return !platformFeeRecipientsRegistry.has(_.to);
  });

<<<<<<< HEAD
  // Split payments by sale transfer
  const { chunkedPayments, isReliable, hasMultiple } = splitPayments(fillEvents, payments);
=======
  // Try to split the fill events and their associated payments
  const tmpIndexes: number[] = [];
  const chunkedFillEvents = fillEvents.map((item, i, all) => {
    const totalSize = all.length;

    const nextCursor = i + 1;
    const nextFillEvent = nextCursor > totalSize ? null : all[nextCursor];
    const lastIndex = i == 0 ? 0 : tmpIndexes[i - 1];

    // Find the next fillEvent position
    const matchIndex = nextFillEvent
      ? payments.findIndex((c, i) =>
          fillEvent.orderSide === "sell"
            ? c.to === nextFillEvent.maker
            : c.to === nextFillEvent.taker && i >= lastIndex
        )
      : payments.findIndex(
          (c, i) => (c.token.includes("erc721") || c.token.includes("erc1155")) && i >= lastIndex
        );
    tmpIndexes.push(matchIndex);

    const relatedPayments = matchIndex == -1 ? [] : payments.slice(lastIndex, matchIndex);
    return {
      fillEvent: item,
      lastIndex,
      matchIndex,
      relatedPayments,
    };
  });
>>>>>>> bd428ba0

  const currentFillEvent = chunkedFillEvents.find((c) => c.fillEvent.orderId === fillEvent.orderId);

  const sameContractFillsWithRoyaltyData = fillEventsWithRoyaltyData.filter((c) => {
    return c.contract != contract;
  });

  // Get the know platform fee recipients for the current fill order kind
  const knownPlatformFeeRecipients = platformFeeRecipientsRegistry.get(fillEvent.orderKind) ?? [];

  // Iterate through all of the state changes of the (sub)call associated to the current fill event
  const state = getStateChange(subcallToAnalyze);

  for (const address in state) {
    const { tokenBalanceState } = state[address];
    const globalChange = globalState[address];

    const ETH = Sdk.Common.Addresses.Eth[config.chainId];
    const BETH = Sdk.Blur.Addresses.Beth[config.chainId];

    const balanceChange =
      currency === ETH
        ? // The fill event will map any BETH fills to ETH so we need to cover that here
          tokenBalanceState[`native:${ETH}`] || tokenBalanceState[`erc20:${BETH}`]
        : tokenBalanceState[`erc20:${currency}`];

    try {
      // Fees on the top, make sure it's a single-sale transaction
      if (fillEvents.length === 1 && routerCall && globalChange) {
        const { tokenBalanceState } = globalChange;
        const globalBalanceChange =
          currency === ETH
            ? // The fill event will map any BETH fills to ETH so we need to cover that here
              tokenBalanceState[`native:${ETH}`] || tokenBalanceState[`erc20:${BETH}`]
            : tokenBalanceState[`erc20:${currency}`];

        if (globalBalanceChange && !globalBalanceChange.startsWith("-")) {
          const balanceChangeAmount =
            balanceChange && !balanceChange.startsWith("-") ? bn(balanceChange) : bn(0);
          const paidOnTop = bn(globalBalanceChange).sub(balanceChangeAmount);
          const topFeeBps = paidOnTop.gt(0) ? paidOnTop.mul(10000).div(bn(price)) : bn(0);
          if (topFeeBps.gt(0)) {
            royaltyFeeOnTop.push({
              recipient: address,
              bps: topFeeBps.toNumber(),
            });
          }
        }
      }
    } catch {
      // Skip any errors
    }

    // For multiple sales we should check if it in the range of payments
    const matchRangePayment = currentPayments?.relatedPayments.find(
      (c) => c.to.toLowerCase() === address.toLowerCase()
    );

    // If the balance change is positive that means a payment was received
    if (balanceChange && !balanceChange.startsWith("-")) {
      const bpsOfPrice = bn(balanceChange).mul(10000).div(bn(price));

      // Start with the assumption that this is a royalty/platform fee payment
      const royalty = {
        recipient: address,
        bps: bpsOfPrice.toNumber(),
      };

      if (knownPlatformFeeRecipients.includes(address)) {
        // This is a marketplace fee payment
        // Reset the bps
        royalty.bps = bn(balanceChange).mul(10000).div(sameProtocolTotalPrice).toNumber();

        // Calculate by matched payment amount in split payments
        if (matchRangePayment && isReliable && hasMultiple) {
          // royalty.bps = bn(matchRangePayment.amount).mul(10000).div(fillEvent.price).toNumber();
        }

        marketplaceFeeBreakdown.push(royalty);
      } else {
        // For different collection with same fee recipient
        const sameRecipientDetails = sameProtocolDetails.filter((d) => d.recipient === address);
        const shareSameRecipient = sameRecipientDetails.length === sameProtocolFills.length;

        let bps: number = bn(balanceChange).mul(10000).div(sameContractTotalPrice).toNumber();

        if (shareSameRecipient) {
          const configBPS = sameRecipientDetails[0].bps;
          const newBps = bn(balanceChange).mul(10000).div(sameProtocolTotalPrice).toNumber();
          // Make sure the bps is same with the config
          const isValid = configBPS === newBps;
          if (isValid) {
            bps = newBps;
          }
        }

        if (royaltyRecipients.includes(address)) {
          // Reset the bps
          royalty.bps = bps;
          creatorRoyaltyFeeBreakdown.push(royalty);
        }

        // Conditions:
        // - royalty percentage between 0% and 15% (both exclusive)
        // - royalty recipient is not a known platform fee recipient
        // - royalty recipient is a valid royalty recipient
        const notInOtherDef = !sameContractFillsWithRoyaltyData.find((_) =>
          _.royalties.find((c) => c.find((d) => d.recipient === address))
        );

        const excludeOtherRecipients = shareSameRecipient ? true : notInOtherDef;
        const recipientIsEligible =
          bps > 0 &&
          bps < 1500 &&
          !allPlatformFeeRecipients.has(address) &&
          excludeOtherRecipients &&
          !notRoyaltyRecipients.has(address);

<<<<<<< HEAD
        const notShareSameRecipient = hasMultiple && !shareSameRecipient;
        let isInRange = notShareSameRecipient ? matchRangePayment : true;
=======
        // For multiple sales, we should check if the current payment is
        // in the range of payments associated to the current fill event
        let isInRange =
          hasMultiple && !shareSameRecipient
            ? currentFillEvent?.relatedPayments.find(
                (c) => c.to.toLowerCase() === address.toLowerCase()
              )
            : true;
>>>>>>> bd428ba0

        // Match with the order's fee breakdown
        if (!isInRange) {
          isInRange = orderInfo?.feeBreakdown.find((c) => c.recipient === address) != null;
        }

        // For now we exclude AMMs which don't pay royalties
        const isAMM = ["sudoswap", "nftx"].includes(fillEvent.orderKind);
        if (recipientIsEligible && !isAMM && isInRange) {
          // Reset the bps
          royalty.bps = bps;
          royaltyFeeBreakdown.push(royalty);
        }
      }
    }
  }

  const getTotalRoyaltyBps = (royalties: Royalty[]) =>
    royalties.map(({ bps }) => bps).reduce((a, b) => a + b, 0);

  if (royaltyFeeOnTop.length) {
    royaltyFeeOnTop.forEach((c) => royaltyFeeBreakdown.push(c));
  }

  const creatorRoyaltyFeeBps = getTotalRoyaltyBps(creatorRoyaltyFeeBreakdown);
  const royaltyFeeBps = getTotalRoyaltyBps(royaltyFeeBreakdown);
  const creatorBps = Math.min(...royalties.map(getTotalRoyaltyBps));

  const paidFullRoyalty = creatorRoyaltyFeeBps >= creatorBps;

  return {
    royaltyFeeOnTop,
    royaltyFeeBps,
    marketplaceFeeBps: getTotalRoyaltyBps(marketplaceFeeBreakdown),
    royaltyFeeBreakdown,
    marketplaceFeeBreakdown,
    paidFullRoyalty,
  };
}<|MERGE_RESOLUTION|>--- conflicted
+++ resolved
@@ -131,7 +131,6 @@
 
   // The (sub)call where the current fill occured
   let subcallToAnalyze = txTrace.calls;
-<<<<<<< HEAD
   const globalState = getStateChange(txTrace.calls);
 
   const routerCall = searchForCall(
@@ -142,10 +141,6 @@
     },
     0
   );
-=======
-  // Whether the exchange was called multiple times or not
-  let hasMultipleCalls = false;
->>>>>>> bd428ba0
 
   const exchangeAddress = supportedExchanges.get(fillEvent.orderKind);
   if (exchangeAddress) {
@@ -169,11 +164,6 @@
       // to further analyze
       subcallToAnalyze = exchangeCalls[0];
     } else {
-<<<<<<< HEAD
-=======
-      hasMultipleCalls = true;
-
->>>>>>> bd428ba0
       // If there are multiple calls to the exchange in the current
       // transaction then we try to look for the (sub)call where we
       // find the current fill event's token
@@ -299,53 +289,16 @@
     notRoyaltyRecipients.add(fillEvent.taker);
   });
 
-<<<<<<< HEAD
-=======
-  const hasMultiple =
-    fillEvents.length > 1 &&
-    !fillEvents.every((c) => c.contract === fillEvent.contract) &&
-    !hasMultipleCalls &&
-    ["seaport", "seaport-v1.4"].includes(fillEvent.orderKind);
-
->>>>>>> bd428ba0
   const payments = paymentsToAnalyze.filter((_) => {
     return !platformFeeRecipientsRegistry.has(_.to);
   });
 
-<<<<<<< HEAD
-  // Split payments by sale transfer
-  const { chunkedPayments, isReliable, hasMultiple } = splitPayments(fillEvents, payments);
-=======
   // Try to split the fill events and their associated payments
-  const tmpIndexes: number[] = [];
-  const chunkedFillEvents = fillEvents.map((item, i, all) => {
-    const totalSize = all.length;
-
-    const nextCursor = i + 1;
-    const nextFillEvent = nextCursor > totalSize ? null : all[nextCursor];
-    const lastIndex = i == 0 ? 0 : tmpIndexes[i - 1];
-
-    // Find the next fillEvent position
-    const matchIndex = nextFillEvent
-      ? payments.findIndex((c, i) =>
-          fillEvent.orderSide === "sell"
-            ? c.to === nextFillEvent.maker
-            : c.to === nextFillEvent.taker && i >= lastIndex
-        )
-      : payments.findIndex(
-          (c, i) => (c.token.includes("erc721") || c.token.includes("erc1155")) && i >= lastIndex
-        );
-    tmpIndexes.push(matchIndex);
-
-    const relatedPayments = matchIndex == -1 ? [] : payments.slice(lastIndex, matchIndex);
-    return {
-      fillEvent: item,
-      lastIndex,
-      matchIndex,
-      relatedPayments,
-    };
-  });
->>>>>>> bd428ba0
+  const {
+    chunkedPayments: chunkedFillEvents,
+    isReliable,
+    hasMultiple,
+  } = splitPayments(fillEvents, payments);
 
   const currentFillEvent = chunkedFillEvents.find((c) => c.fillEvent.orderId === fillEvent.orderId);
 
@@ -400,7 +353,7 @@
     }
 
     // For multiple sales we should check if it in the range of payments
-    const matchRangePayment = currentPayments?.relatedPayments.find(
+    const matchRangePayment = currentFillEvent?.relatedPayments.find(
       (c) => c.to.toLowerCase() === address.toLowerCase()
     );
 
@@ -464,10 +417,6 @@
           excludeOtherRecipients &&
           !notRoyaltyRecipients.has(address);
 
-<<<<<<< HEAD
-        const notShareSameRecipient = hasMultiple && !shareSameRecipient;
-        let isInRange = notShareSameRecipient ? matchRangePayment : true;
-=======
         // For multiple sales, we should check if the current payment is
         // in the range of payments associated to the current fill event
         let isInRange =
@@ -476,7 +425,6 @@
                 (c) => c.to.toLowerCase() === address.toLowerCase()
               )
             : true;
->>>>>>> bd428ba0
 
         // Match with the order's fee breakdown
         if (!isInRange) {
