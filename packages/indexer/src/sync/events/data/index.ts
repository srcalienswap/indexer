import { Interface } from "@ethersproject/abi";

import * as erc20 from "@/events-sync/data/erc20";
import * as erc721 from "@/events-sync/data/erc721";
import * as erc1155 from "@/events-sync/data/erc1155";

import * as bendDao from "@/events-sync/data/bend-dao";
import * as blur from "@/events-sync/data/blur";
import * as collectionxyz from "@/events-sync/data/collectionxyz";
import * as cryptoPunks from "@/events-sync/data/cryptopunks";
import * as decentraland from "@/events-sync/data/decentraland";
import * as element from "@/events-sync/data/element";
import * as foundation from "@/events-sync/data/foundation";
import * as looksRare from "@/events-sync/data/looks-rare";
import * as manifold from "@/events-sync/data/manifold";
import * as nftTrader from "@/events-sync/data/nft-trader";
import * as nftx from "@/events-sync/data/nftx";
import * as nouns from "@/events-sync/data/nouns";
import * as okex from "@/events-sync/data/okex";
import * as quixotic from "@/events-sync/data/quixotic";
import * as rarible from "@/events-sync/data/rarible";
import * as seaport from "@/events-sync/data/seaport";
import * as seaportV14 from "@/events-sync/data/seaport-v1.4";
import * as seaportV15 from "@/events-sync/data/seaport-v1.5";
import * as alienswap from "@/events-sync/data/alienswap";
import * as sudoswap from "@/events-sync/data/sudoswap";
import * as superrare from "@/events-sync/data/superrare";
import * as tofu from "@/events-sync/data/tofu";
import * as treasure from "@/events-sync/data/treasure";
import * as wyvernV2 from "@/events-sync/data/wyvern-v2";
import * as wyvernV23 from "@/events-sync/data/wyvern-v2.3";
import * as x2y2 from "@/events-sync/data/x2y2";
import * as zeroExV2 from "@/events-sync/data/zeroex-v2";
import * as zeroExV3 from "@/events-sync/data/zeroex-v3";
import * as zeroExV4 from "@/events-sync/data/zeroex-v4";
import * as zora from "@/events-sync/data/zora";
import * as looksRareV2 from "@/events-sync/data/looks-rare-v2";
import * as blend from "@/events-sync/data/blend";
import * as sudoswapV2 from "@/events-sync/data/sudoswap-v2";
<<<<<<< HEAD
import * as midaswap from "@/events-sync/data/midaswap";
=======
import * as caviarV1 from "@/events-sync/data/caviar-v1";
>>>>>>> 7aff8456
import * as paymentProcessor from "@/events-sync/data/payment-processor";
import * as thirdweb from "@/events-sync/data/thirdweb";
import * as blurV2 from "@/events-sync/data/blur-v2";
import * as seadrop from "@/events-sync/data/seadrop";

// All events we're syncing should have an associated `EventData`
// entry which dictates the way the event will be parsed and then
// handled (eg. persisted to the database and relayed for further
// processing to any job queues)

// Event kind by protocol/standard
export type EventKind =
  | "erc20"
  | "erc721"
  | "erc1155"
  | "bend-dao"
  | "blur"
  | "collectionxyz"
  | "cryptopunks"
  | "decentraland"
  | "element"
  | "foundation"
  | "looks-rare"
  | "manifold"
  | "nft-trader"
  | "nftx"
  | "nouns"
  | "okex"
  | "quixotic"
  | "rarible"
  | "seaport"
  | "sudoswap"
  | "superrare"
  | "tofu"
  | "treasure"
  | "wyvern"
  | "x2y2"
  | "zeroex-v2"
  | "zeroex-v3"
  | "zeroex-v4"
  | "zora"
  | "looks-rare-v2"
  | "blend"
  | "sudoswap-v2"
<<<<<<< HEAD
  | "midaswap"
=======
  | "caviar-v1"
>>>>>>> 7aff8456
  | "payment-processor"
  | "thirdweb"
  | "seadrop"
  | "blur-v2";

// Event sub-kind in each of the above protocol/standard
export type EventSubKind =
  | "erc721-transfer"
  | "erc721-like-transfer"
  | "erc721-erc20-like-transfer"
  | "erc721-consecutive-transfer"
  | "erc1155-transfer-single"
  | "erc1155-transfer-batch"
  | "erc721/1155-approval-for-all"
  | "erc20-approval"
  | "erc20-transfer"
  | "weth-deposit"
  | "weth-withdrawal"
  | "wyvern-v2-orders-matched"
  | "wyvern-v2.3-orders-matched"
  | "looks-rare-cancel-all-orders"
  | "looks-rare-cancel-multiple-orders"
  | "looks-rare-taker-ask"
  | "looks-rare-taker-bid"
  | "zeroex-v4-erc721-order-cancelled"
  | "zeroex-v4-erc1155-order-cancelled"
  | "zeroex-v4-erc721-order-filled"
  | "zeroex-v4-erc1155-order-filled"
  | "foundation-buy-price-set"
  | "foundation-buy-price-invalidated"
  | "foundation-buy-price-cancelled"
  | "foundation-buy-price-accepted"
  | "foundation-offer-accepted"
  | "x2y2-order-cancelled"
  | "x2y2-order-inventory"
  | "seaport-order-cancelled"
  | "seaport-order-filled"
  | "seaport-counter-incremented"
  | "seaport-order-validated"
  | "seaport-channel-updated"
  | "seaport-v1.4-order-cancelled"
  | "seaport-v1.4-order-filled"
  | "seaport-v1.4-orders-matched"
  | "seaport-v1.4-counter-incremented"
  | "seaport-v1.4-order-validated"
  | "seaport-v1.5-order-cancelled"
  | "seaport-v1.5-order-filled"
  | "seaport-v1.5-orders-matched"
  | "seaport-v1.5-counter-incremented"
  | "seaport-v1.5-order-validated"
  | "alienswap-order-cancelled"
  | "alienswap-order-filled"
  | "alienswap-orders-matched"
  | "alienswap-counter-incremented"
  | "alienswap-order-validated"
  | "rarible-match"
  | "rarible-cancel"
  | "rarible-buy-v1"
  | "rarible-match-v2"
  | "element-erc721-sell-order-filled"
  | "element-erc721-sell-order-filled-v2"
  | "element-erc721-buy-order-filled"
  | "element-erc721-buy-order-filled-v2"
  | "element-erc1155-sell-order-filled"
  | "element-erc1155-sell-order-filled-v2"
  | "element-erc1155-buy-order-filled"
  | "element-erc1155-buy-order-filled-v2"
  | "element-erc721-order-cancelled"
  | "element-erc1155-order-cancelled"
  | "element-hash-nonce-incremented"
  | "quixotic-order-filled"
  | "zora-ask-filled"
  | "zora-ask-created"
  | "zora-ask-price-updated"
  | "zora-ask-cancelled"
  | "zora-auction-ended"
  | "zora-sales-config-changed"
  | "zora-updated-token"
  | "nouns-auction-settled"
  | "cryptopunks-punk-offered"
  | "cryptopunks-punk-no-longer-for-sale"
  | "cryptopunks-punk-bought"
  | "cryptopunks-punk-transfer"
  | "cryptopunks-assign"
  | "cryptopunks-transfer"
  | "sudoswap-buy"
  | "sudoswap-sell"
  | "sudoswap-token-deposit"
  | "sudoswap-token-withdrawal"
  | "sudoswap-spot-price-update"
  | "sudoswap-delta-update"
  | "sudoswap-new-pair"
  | "nftx-redeemed"
  | "nftx-minted"
  | "nftx-user-staked"
  | "nftx-swapped"
  | "nftx-swap"
  | "nftx-swap-v3"
  | "nftx-mint"
  | "nftx-burn"
  | "nftx-vault-init"
  | "nftx-vault-shutdown"
  | "nftx-eligibility-deployed"
  | "nftx-enable-mint-updated"
  | "nftx-enable-target-redeem-updated"
  | "blur-orders-matched"
  | "blur-order-cancelled"
  | "blur-nonce-incremented"
  | "manifold-purchase"
  | "manifold-modify"
  | "manifold-cancel"
  | "manifold-finalize"
  | "manifold-accept"
  | "manifold-claim-initialized"
  | "manifold-claim-updated"
  | "tofu-inventory-update"
  | "decentraland-sale"
  | "nft-trader-swap"
  | "okex-order-filled"
  | "bend-dao-taker-ask"
  | "bend-dao-taker-bid"
  | "superrare-listing-filled"
  | "superrare-sold"
  | "superrare-accept-offer"
  | "superrare-auction-settled"
  | "superrare-set-sale-price"
  | "zeroex-v2-fill"
  | "zeroex-v3-fill"
  | "treasure-item-sold"
  | "treasure-bid-accepted"
  | "looks-rare-v2-new-bid-ask-nonces"
  | "looks-rare-v2-order-nonces-cancelled"
  | "looks-rare-v2-subset-nonces-cancelled"
  | "looks-rare-v2-taker-ask"
  | "looks-rare-v2-taker-bid"
  | "blend-loan-offer-taken"
  | "blend-repay"
  | "blend-refinance"
  | "blend-buy-locked"
  | "blend-nonce-incremented"
  | "collectionxyz-new-pool"
  | "collectionxyz-token-deposit"
  | "collectionxyz-token-withdrawal"
  | "collectionxyz-nft-deposit"
  | "collectionxyz-nft-withdrawal"
  | "collectionxyz-accrued-trade-fee-withdrawal"
  | "collectionxyz-accepts-token-ids"
  | "collectionxyz-swap-nft-in-pool"
  | "collectionxyz-swap-nft-out-pool"
  | "collectionxyz-spot-price-update"
  | "collectionxyz-delta-update"
  | "collectionxyz-props-update"
  | "collectionxyz-state-update"
  | "collectionxyz-royalty-numerator-update"
  | "collectionxyz-royalty-recipient-fallback-update"
  | "collectionxyz-external-filter-set"
  | "collectionxyz-fee-update"
  | "collectionxyz-protocol-fee-multiplier-update"
  | "collectionxyz-carry-fee-multiplier-update"
  | "collectionxyz-asset-recipient-change"
  | "sudoswap-v2-sell-erc721"
  | "sudoswap-v2-sell-erc1155"
  | "sudoswap-v2-buy-erc721"
  | "sudoswap-v2-buy-erc1155"
  | "sudoswap-v2-token-deposit"
  | "sudoswap-v2-token-withdrawal"
  | "sudoswap-v2-nft-withdrawal-erc721"
  | "sudoswap-v2-nft-withdrawal-erc1155"
  | "sudoswap-v2-erc20-deposit"
  | "sudoswap-v2-erc721-deposit"
  | "sudoswap-v2-erc1155-deposit"
  | "sudoswap-v2-spot-price-update"
  | "sudoswap-v2-delta-update"
  | "sudoswap-v2-new-erc721-pair"
  | "sudoswap-v2-new-erc1155-pair"
<<<<<<< HEAD
  | "midaswap-new-erc721-pair"
  | "midaswap-erc20-deposit"
  | "midaswap-erc721-deposit"
  | "midaswap-sell-erc721"
  | "midaswap-buy-erc721"
  | "midaswap-position-burned"
=======
  | "caviar-v1-create"
  | "caviar-v1-add"
  | "caviar-v1-remove"
  | "caviar-v1-buy"
  | "caviar-v1-sell"
  | "caviar-v1-wrap"
  | "caviar-v1-unwrap"
>>>>>>> 7aff8456
  | "payment-processor-buy-single-listing"
  | "payment-processor-master-nonce-invalidated"
  | "payment-processor-nonce-invalidated"
  | "payment-processor-sweep-collection-erc1155"
  | "payment-processor-sweep-collection-erc721"
  | "thirdweb-claim-conditions-updated-erc721"
  | "thirdweb-claim-conditions-updated-erc1155"
  | "seadrop-public-drop-updated"
  | "blur-v2-execution"
  | "blur-v2-execution-721-packed"
  | "blur-v2-execution-721-taker-fee-packed"
  | "blur-v2-execution-721-maker-fee-packed";

export type EventData = {
  kind: EventKind;
  subKind: EventSubKind;
  addresses?: { [address: string]: boolean };
  topic: string;
  numTopics: number;
  abi: Interface;
};

const allEventData = [
  erc20.approval,
  erc20.transfer,
  erc20.deposit,
  erc20.withdrawal,
  erc721.transfer,
  erc721.likeTransfer,
  erc721.erc20LikeTransfer,
  erc721.approvalForAll,
  erc721.consecutiveTransfer,
  erc1155.transferSingle,
  erc1155.transferBatch,
  foundation.buyPriceAccepted,
  foundation.buyPriceCancelled,
  foundation.buyPriceInvalidated,
  foundation.buyPriceSet,
  foundation.offerAccepted,
  looksRare.cancelAllOrders,
  looksRare.cancelMultipleOrders,
  looksRare.takerAsk,
  looksRare.takerBid,
  looksRareV2.newBidAskNonces,
  looksRareV2.orderNoncesCancelled,
  looksRareV2.subsetNoncesCancelled,
  looksRareV2.takerAsk,
  looksRareV2.takerBid,
  seaport.counterIncremented,
  seaport.orderCancelled,
  seaport.orderFulfilled,
  seaport.orderValidated,
  seaport.channelUpdated,
  seaportV14.counterIncremented,
  seaportV14.orderCancelled,
  seaportV14.orderFulfilled,
  seaportV14.ordersMatched,
  seaportV14.orderValidated,
  seaportV15.counterIncremented,
  seaportV15.orderCancelled,
  seaportV15.orderFulfilled,
  seaportV15.ordersMatched,
  seaportV15.orderValidated,
  alienswap.counterIncremented,
  alienswap.orderCancelled,
  alienswap.orderFulfilled,
  alienswap.ordersMatched,
  alienswap.orderValidated,
  wyvernV2.ordersMatched,
  wyvernV23.ordersMatched,
  zeroExV4.erc721OrderCancelled,
  zeroExV4.erc1155OrderCancelled,
  zeroExV4.erc721OrderFilled,
  zeroExV4.erc1155OrderFilled,
  x2y2.orderCancelled,
  x2y2.orderInventory,
  rarible.match,
  rarible.cancel,
  rarible.buyV1,
  rarible.matchV2,
  element.erc721BuyOrderFilled,
  element.erc721BuyOrderFilledV2,
  element.erc721SellOrderFilled,
  element.erc721SellOrderFilledV2,
  element.erc1155BuyOrderFilled,
  element.erc1155BuyOrderFilledV2,
  element.erc1155SellOrderFilled,
  element.erc1155SellOrderFilledV2,
  element.erc721OrderCancelled,
  element.erc1155OrderCancelled,
  element.hashNonceIncremented,
  quixotic.orderFulfilled,
  zora.askFilled,
  zora.askCreated,
  zora.askCancelled,
  zora.askPriceUpdated,
  zora.auctionEnded,
  zora.salesConfigChanged,
  zora.updatedToken,
  nouns.auctionSettled,
  cryptoPunks.punkOffered,
  cryptoPunks.punkNoLongerForSale,
  cryptoPunks.punkBought,
  cryptoPunks.punkTransfer,
  cryptoPunks.assign,
  cryptoPunks.transfer,
  sudoswap.buy,
  sudoswap.sell,
  sudoswap.tokenDeposit,
  sudoswap.tokenWithdrawal,
  sudoswap.spotPriceUpdate,
  sudoswap.deltaUpdate,
  sudoswap.newPair,
  nftx.minted,
  nftx.redeemed,
  nftx.swapped,
  nftx.swap,
  nftx.mint,
  nftx.burn,
  nftx.vaultInit,
  nftx.vaultShutdown,
  nftx.eligibilityDeployed,
  nftx.enableMintUpdated,
  nftx.enableTargetRedeemUpdated,
  blur.ordersMatched,
  blur.orderCancelled,
  blur.nonceIncremented,
  manifold.modify,
  manifold.finalize,
  manifold.purchase,
  manifold.cancel,
  manifold.accept,
  manifold.claimInitialized,
  manifold.claimUpdated,
  tofu.inventoryUpdate,
  decentraland.sale,
  nftTrader.swap,
  okex.orderFulfilled,
  bendDao.takerAsk,
  bendDao.takerBid,
  superrare.listingFilled,
  superrare.listingSold,
  superrare.offerAccept,
  superrare.auctionSettled,
  superrare.setSalePrice,
  zeroExV2.fill,
  zeroExV3.fill,
  treasure.itemSold,
  blend.buyLocked,
  blend.loanOfferTaken,
  blend.refinance,
  blend.repay,
  blend.nonceIncremented,
  collectionxyz.acceptsTokenIds,
  collectionxyz.accruedTradeFeeWithdrawal,
  collectionxyz.assetRecipientChange,
  collectionxyz.carryFeeMultiplierUpdate,
  collectionxyz.deltaUpdate,
  collectionxyz.externalFilterSet,
  collectionxyz.feeUpdate,
  collectionxyz.newPool,
  collectionxyz.nftDeposit,
  collectionxyz.nftWithdrawal,
  collectionxyz.propsUpdate,
  collectionxyz.protocolFeeMultiplierUpdate,
  collectionxyz.royaltyNumeratorUpdate,
  collectionxyz.royaltyRecipientFallbackUpdate,
  collectionxyz.spotPriceUpdate,
  collectionxyz.stateUpdate,
  collectionxyz.swapNftInPool,
  collectionxyz.swapNftOutPool,
  collectionxyz.tokenDeposit,
  collectionxyz.tokenWithdrawal,
  sudoswapV2.buyERC1155,
  sudoswapV2.buyERC721,
  sudoswapV2.sellERC721,
  sudoswapV2.sellERC1155,
  sudoswapV2.tokenDeposit,
  sudoswapV2.tokenWithdrawal,
  sudoswapV2.nftWithdrawalERC721,
  sudoswapV2.nftWithdrawalERC1155,
  sudoswapV2.erc20Deposit,
  sudoswapV2.erc721Deposit,
  sudoswapV2.erc1155Deposit,
  sudoswapV2.spotPriceUpdate,
  sudoswapV2.deltaUpdate,
  sudoswapV2.newERC721Pair,
  sudoswapV2.newERC1155Pair,
  midaswap.newERC721Pair,
  midaswap.erc20Deposit,
  midaswap.erc721Deposit,
  midaswap.buyERC721,
  midaswap.sellERC721,
  midaswap.positionBurned,
  treasure.bidAccepted,
  caviarV1.create,
  caviarV1.add,
  caviarV1.remove,
  caviarV1.buy,
  caviarV1.sell,
  caviarV1.wrap,
  caviarV1.unwrap,
  paymentProcessor.buySingleListing,
  paymentProcessor.masterNonceInvalidated,
  paymentProcessor.nonceInvalidated,
  paymentProcessor.sweepCollectionERC1155,
  paymentProcessor.sweepCollectionERC721,
  thirdweb.claimConditionsUpdatedERC721,
  thirdweb.claimConditionsUpdatedERC1155,
  blurV2.execution,
  blurV2.execution721MakerFeePacked,
  blurV2.execution721Packed,
  blurV2.execution721TakerFeePacked,
  seadrop.publicDropUpdated,
];

export const getEventData = (events?: string[]) => {
  if (!events) {
    return allEventData;
  } else {
    return allEventData.filter(({ subKind }) => events.some((e) => subKind.startsWith(e)));
  }
};<|MERGE_RESOLUTION|>--- conflicted
+++ resolved
@@ -37,11 +37,8 @@
 import * as looksRareV2 from "@/events-sync/data/looks-rare-v2";
 import * as blend from "@/events-sync/data/blend";
 import * as sudoswapV2 from "@/events-sync/data/sudoswap-v2";
-<<<<<<< HEAD
 import * as midaswap from "@/events-sync/data/midaswap";
-=======
 import * as caviarV1 from "@/events-sync/data/caviar-v1";
->>>>>>> 7aff8456
 import * as paymentProcessor from "@/events-sync/data/payment-processor";
 import * as thirdweb from "@/events-sync/data/thirdweb";
 import * as blurV2 from "@/events-sync/data/blur-v2";
@@ -86,11 +83,8 @@
   | "looks-rare-v2"
   | "blend"
   | "sudoswap-v2"
-<<<<<<< HEAD
   | "midaswap"
-=======
   | "caviar-v1"
->>>>>>> 7aff8456
   | "payment-processor"
   | "thirdweb"
   | "seadrop"
@@ -266,14 +260,12 @@
   | "sudoswap-v2-delta-update"
   | "sudoswap-v2-new-erc721-pair"
   | "sudoswap-v2-new-erc1155-pair"
-<<<<<<< HEAD
   | "midaswap-new-erc721-pair"
   | "midaswap-erc20-deposit"
   | "midaswap-erc721-deposit"
   | "midaswap-sell-erc721"
   | "midaswap-buy-erc721"
   | "midaswap-position-burned"
-=======
   | "caviar-v1-create"
   | "caviar-v1-add"
   | "caviar-v1-remove"
@@ -281,7 +273,6 @@
   | "caviar-v1-sell"
   | "caviar-v1-wrap"
   | "caviar-v1-unwrap"
->>>>>>> 7aff8456
   | "payment-processor-buy-single-listing"
   | "payment-processor-master-nonce-invalidated"
   | "payment-processor-nonce-invalidated"
