--- conflicted
+++ resolved
@@ -104,17 +104,11 @@
   | "seaport-order-cancelled"
   | "seaport-order-filled"
   | "seaport-counter-incremented"
-<<<<<<< HEAD
   | "seaport-order-validated"
-  | "seaport-v1.2-order-cancelled"
-  | "seaport-v1.2-order-filled"
-  | "seaport-v1.2-counter-incremented"
-  | "seaport-v1.2-order-validated"
-=======
   | "seaport-v1.4-order-cancelled"
   | "seaport-v1.4-order-filled"
   | "seaport-v1.4-counter-incremented"
->>>>>>> e11c4758
+  | "seaport-v1.4-order-validated"
   | "rarible-match"
   | "rarible-cancel"
   | "rarible-buy-v1"
@@ -225,17 +219,11 @@
   seaport.counterIncremented,
   seaport.orderCancelled,
   seaport.orderFulfilled,
-<<<<<<< HEAD
   seaport.orderValidated,
-  seaportV12.counterIncremented,
-  seaportV12.orderCancelled,
-  seaportV12.orderFulfilled,
-  seaportV12.orderValidated,
-=======
   seaportV14.counterIncremented,
   seaportV14.orderCancelled,
   seaportV14.orderFulfilled,
->>>>>>> e11c4758
+  seaportV14.orderValidated,
   wyvernV2.ordersMatched,
   wyvernV23.ordersMatched,
   zeroExV4.erc721OrderCancelled,
