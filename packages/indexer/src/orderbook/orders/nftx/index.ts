import { BigNumberish } from "@ethersproject/bignumber";
import { AddressZero } from "@ethersproject/constants";
import { keccak256 } from "@ethersproject/solidity";
import * as Sdk from "@reservoir0x/sdk";
import _ from "lodash";
import pLimit from "p-limit";

import { idb, pgp, redb } from "@/common/db";
import { logger } from "@/common/logger";
import { baseProvider } from "@/common/provider";
import { bn, toBuffer } from "@/common/utils";
import { config } from "@/config/index";
import { Sources } from "@/models/sources";
import * as commonHelpers from "@/orderbook/orders/common/helpers";
import {
  POOL_ORDERS_MAX_PRICE_POINTS_COUNT,
  DbOrder,
  OrderMetadata,
  generateSchemaHash,
} from "@/orderbook/orders/utils";
import * as tokenSet from "@/orderbook/token-sets";
import * as nftx from "@/utils/nftx";
import * as royalties from "@/utils/royalties";
import {
  orderUpdatesByIdJob,
  OrderUpdatesByIdJobPayload,
} from "@/jobs/order-updates/order-updates-by-id-job";

export type OrderInfo = {
  orderParams: {
    pool: string;
    // Validation parameters (for ensuring only the latest event is relevant)
    txHash: string;
    txTimestamp: number;
    txBlock: number;
    logIndex: number;
    // Misc options
    forceRecheck?: boolean;
  };
  metadata: OrderMetadata;
};

type SaveResult = {
  id: string;
  txHash: string;
  txTimestamp: number;
  status: string;
  triggerKind?: "new-order" | "reprice" | "cancel";
};

export const getOrderId = (pool: string, side: "sell" | "buy", tokenId?: string) =>
  side === "buy"
    ? // Buy orders have a single order id per pool
      keccak256(["string", "address", "string"], ["nftx", pool, side])
    : // Sell orders have multiple order ids per pool (one for each potential token id)
      keccak256(["string", "address", "string", "uint256"], ["nftx", pool, side, tokenId]);

export const save = async (orderInfos: OrderInfo[]): Promise<SaveResult[]> => {
  const results: SaveResult[] = [];
  const orderValues: DbOrder[] = [];

  // Save prices without any slippage
  const slippage = 0;

  const handleOrder = async ({ orderParams }: OrderInfo) => {
    try {
      const pool = await nftx.getNftPoolDetails(orderParams.pool);
      if (!pool) {
        // Return early if no pool was found
        return;
      }

      const nftResult = await idb.oneOrNone(
        `
          SELECT
            contracts.kind
          FROM contracts
          WHERE contracts.address = $/address/
        `,
        { address: toBuffer(pool.nft) }
      );
      if (!nftResult || nftResult.kind !== "erc721") {
        // For now, only ERC721 collections are supported
        return;
      }

      const poolFeatures = await Sdk.Nftx.Helpers.getPoolFeatures(orderParams.pool, baseProvider);

      // Force recheck at most once per hour
      const recheckCondition = orderParams.forceRecheck
        ? `AND orders.updated_at < to_timestamp(${orderParams.txTimestamp - 3600})`
        : `AND (orders.block_number, orders.log_index) < (${orderParams.txBlock}, ${orderParams.logIndex})`;

      // Handle buy orders
      try {
        // Handle: fees
        let feeBps = 0;
        const feeBreakdown: {
          kind: string;
          recipient: string;
          bps: number;
        }[] = [];

        const id = getOrderId(orderParams.pool, "buy");

        // Requirements for buy orders:
        // - pool is not shutdown
        // - pool has no eligibility criteria
        // - pool has minting enabled

        if (
          poolFeatures.assetAddress === AddressZero ||
          !poolFeatures.allowAllItems ||
          !poolFeatures.enableMint
        ) {
          await idb.none(
            `
              UPDATE orders SET
                fillability_status = 'cancelled',
                expiration = to_timestamp(${orderParams.txTimestamp}),
                updated_at = now()
              WHERE orders.id = $/id/
                ${recheckCondition}
            `,
            { id }
          );
          results.push({
            id,
            txHash: orderParams.txHash,
            txTimestamp: orderParams.txTimestamp,
            status: "success",
            triggerKind: "cancel",
          });
        } else {
          let tmpPriceList: ({ feeBps: BigNumberish; price: BigNumberish } | undefined)[] =
            Array.from({ length: POOL_ORDERS_MAX_PRICE_POINTS_COUNT }, () => undefined);
          await Promise.all(
            _.range(0, POOL_ORDERS_MAX_PRICE_POINTS_COUNT).map(async (index) => {
              try {
                // Don't get the price from 0x to avoid being rate-limited
                const poolPrice = await Sdk.Nftx.Helpers.getPoolPrice(
                  orderParams.pool,
                  index + 1,
                  "sell",
                  slippage,
                  baseProvider
                );
                tmpPriceList[index] = poolPrice;
              } catch {
                // Ignore errors
              }
            })
          );

          // Stop when the first `undefined` is encountered
          const firstUndefined = tmpPriceList.findIndex((p) => p === undefined);
          if (firstUndefined !== -1) {
            tmpPriceList = tmpPriceList.slice(0, firstUndefined);
          }
          const priceList = tmpPriceList.map((p) => p!);

          if (priceList.length) {
            // Handle: prices
            const { price, feeBps: bps } = priceList[0];
            const value = bn(price).sub(bn(price).mul(bps).div(10000)).toString();

            const prices: string[] = [];
            for (let i = 0; i < priceList.length; i++) {
              prices.push(
                bn(priceList[i].price)
                  .sub(i > 0 ? priceList[i - 1].price : 0)
                  .toString()
              );
            }

            // Handle: fees
<<<<<<< HEAD
            feeBps = Number(bps);
=======
            feeBps = Number(0);
>>>>>>> 72b1958f

            // Handle: royalties on top
            const defaultRoyalties = await royalties.getRoyaltiesByTokenSet(
              `contract:${pool.nft}`,
              "default"
            );

            const totalBuiltInBps = 0;
            const totalDefaultBps = defaultRoyalties
              .map(({ bps }) => bps)
              .reduce((a, b) => a + b, 0);

            const missingRoyalties = [];
            let missingRoyaltyAmount = bn(0);
            if (totalBuiltInBps < totalDefaultBps) {
              const validRecipients = defaultRoyalties.filter(
                ({ bps, recipient }) => bps && recipient !== AddressZero
              );
              if (validRecipients.length) {
                const bpsDiff = totalDefaultBps - totalBuiltInBps;
                const amount = bn(price).mul(bpsDiff).div(10000);
                missingRoyaltyAmount = missingRoyaltyAmount.add(amount);

                // Split the missing royalties pro-rata across all royalty recipients
                const totalBps = _.sumBy(validRecipients, ({ bps }) => bps);
                for (const { bps, recipient } of validRecipients) {
                  // TODO: Handle lost precision (by paying it to the last or first recipient)
                  missingRoyalties.push({
                    bps: Math.floor((bpsDiff * bps) / totalBps),
                    amount: amount.mul(bps).div(totalBps).toString(),
                    recipient,
                  });
                }
              }
            }

            const normalizedValue = bn(value).sub(missingRoyaltyAmount);

            // Handle: core sdk order
            const sdkOrder = new Sdk.Nftx.Order(config.chainId, {
              vaultId: pool.vaultId.toString(),
              collection: pool.nft,
              pool: pool.address,
              specificIds: [],
              currency: Sdk.Common.Addresses.WNative[config.chainId],
              path: [pool.address, Sdk.Common.Addresses.WNative[config.chainId]],
              price: price.toString(),
              extra: {
                prices,
              },
            });

            let orderResult = await idb.oneOrNone(
              `
                SELECT
                  orders.token_set_id
                FROM orders
                WHERE orders.id = $/id/
              `,
              { id }
            );
            if (orderResult && !orderResult.token_set_id) {
              // Delete the order since it is an incomplete one resulted from 'partial' insertion of
              // fill events. The issue only occurs for buy orders since sell orders are handled via
              // 'on-chain' fill events which don't insert such incomplete orders.
              await idb.none(`DELETE FROM orders WHERE orders.id = $/id/`, { id });
              orderResult = false;
            }

            if (!orderResult) {
              // Handle: token set
              const schemaHash = generateSchemaHash();
              const [{ id: tokenSetId }] = await tokenSet.contractWide.save([
                {
                  id: `contract:${pool.nft}`,
                  schemaHash,
                  contract: pool.nft,
                },
              ]);

              if (!tokenSetId) {
                throw new Error("No token set available");
              }

              // Handle: source
              const sources = await Sources.getInstance();
              const source = await sources.getOrInsert("nftx.io");

              const validFrom = `date_trunc('seconds', to_timestamp(${orderParams.txTimestamp}))`;
              const validTo = `'Infinity'`;

              orderValues.push({
                id,
                kind: "nftx",
                side: "buy",
                fillability_status: "fillable",
                approval_status: "approved",
                token_set_id: tokenSetId,
                token_set_schema_hash: toBuffer(schemaHash),
                maker: toBuffer(pool.address),
                taker: toBuffer(AddressZero),
                price: price.toString(),
                value,
                currency: toBuffer(Sdk.Common.Addresses.WNative[config.chainId]),
                currency_price: price.toString(),
                currency_value: value,
                needs_conversion: null,
                quantity_remaining: prices.length.toString(),
                valid_between: `tstzrange(${validFrom}, ${validTo}, '[]')`,
                nonce: null,
                source_id_int: source?.id,
                is_reservoir: null,
                contract: toBuffer(pool.nft),
                conduit: null,
                fee_bps: feeBps,
                fee_breakdown: feeBreakdown,
                dynamic: null,
                raw_data: sdkOrder.params,
                expiration: validTo,
                missing_royalties: missingRoyalties,
                normalized_value: normalizedValue.toString(),
                currency_normalized_value: normalizedValue.toString(),
                block_number: orderParams.txBlock ?? null,
                log_index: orderParams.logIndex ?? null,
              });

              results.push({
                id,
                txHash: orderParams.txHash,
                txTimestamp: orderParams.txTimestamp,
                status: "success",
                triggerKind: "new-order",
              });
            } else {
              const { rowCount } = await idb.result(
                `
                  UPDATE orders SET
                    fillability_status = 'fillable',
                    approval_status = 'approved',
                    price = $/price/,
                    currency_price = $/price/,
                    value = $/value/,
                    currency_value = $/value/,
                    quantity_remaining = $/quantityRemaining/,
                    valid_between = tstzrange(date_trunc('seconds', to_timestamp(${orderParams.txTimestamp})), 'Infinity', '[]'),
                    expiration = 'Infinity',
                    updated_at = now(),
                    raw_data = $/rawData:json/,
                    missing_royalties = $/missingRoyalties:json/,
                    normalized_value = $/normalizedValue/,
                    currency_normalized_value = $/currencyNormalizedValue/,
                    fee_bps = $/feeBps/,
                    fee_breakdown = $/feeBreakdown:json/,
                    currency = $/currency/,
                    block_number = $/blockNumber/,
                    log_index = $/logIndex/
                  WHERE orders.id = $/id/
                    ${recheckCondition}
                    AND (
                    orders.fillability_status != 'fillable' 
                    OR orders.approval_status != 'approved'
                    OR orders.price IS DISTINCT FROM $/price/
                    OR orders.currency_price IS DISTINCT FROM $/price/
                    OR orders.value IS DISTINCT FROM $/value/
                    OR orders.currency_value IS DISTINCT FROM $/value/
                    OR orders.quantity_remaining IS DISTINCT FROM $/quantityRemaining/
                    OR orders.raw_data IS DISTINCT FROM $/rawData:json/
                    OR orders.missing_royalties IS DISTINCT FROM $/missingRoyalties:json/
                    OR orders.normalized_value IS DISTINCT FROM $/normalizedValue/
                    OR orders.currency_normalized_value IS DISTINCT FROM $/currencyNormalizedValue/
                    OR orders.fee_bps IS DISTINCT FROM $/feeBps/
                    OR orders.fee_breakdown IS DISTINCT FROM $/feeBreakdown:json/
                    OR orders.currency IS DISTINCT FROM $/currency/
                    OR orders.block_number IS DISTINCT FROM $/blockNumber/
                    OR orders.log_index IS DISTINCT FROM $/logIndex/
                    )
                `,
                {
                  id,
                  price,
                  value,
                  rawData: sdkOrder.params,
                  quantityRemaining: prices.length.toString(),
                  missingRoyalties: missingRoyalties,
                  normalizedValue: normalizedValue.toString(),
                  currencyNormalizedValue: normalizedValue.toString(),
                  feeBps,
                  feeBreakdown,
                  currency: toBuffer(Sdk.Common.Addresses.WNative[config.chainId]),
                  blockNumber: orderParams.txBlock,
                  logIndex: orderParams.logIndex,
                }
              );

              if (rowCount !== 0) {
                results.push({
                  id,
                  txHash: orderParams.txHash,
                  txTimestamp: orderParams.txTimestamp,
                  status: "success",
                  triggerKind: "reprice",
                });
              }
            }
          } else {
            await idb.none(
              `
                UPDATE orders SET
                  fillability_status = 'no-balance',
                  expiration = to_timestamp(${orderParams.txTimestamp}),
                  block_number = $/blockNumber/,
                  log_index = $/logIndex/,
                  updated_at = now()
                WHERE orders.id = $/id/
                  ${recheckCondition}
              `,
              {
                id,
                blockNumber: orderParams.txBlock,
                logIndex: orderParams.logIndex,
              }
            );
            results.push({
              id,
              txHash: orderParams.txHash,
              txTimestamp: orderParams.txTimestamp,
              status: "success",
              triggerKind: "reprice",
            });
          }
        }
      } catch (error) {
        logger.error(
          "orders-nftx-save",
          `Failed to handle buy order with params ${JSON.stringify(orderParams)}: ${error}`
        );
      }

      // Handle sell orders
      try {
        let tmpPriceList: ({ feeBps: BigNumberish; price: BigNumberish } | undefined)[] =
          Array.from({ length: POOL_ORDERS_MAX_PRICE_POINTS_COUNT }, () => undefined);
        await Promise.all(
          _.range(0, POOL_ORDERS_MAX_PRICE_POINTS_COUNT).map(async (index) => {
            try {
              // Don't get the price from 0x to avoid being rate-limited
              const poolPrice = await Sdk.Nftx.Helpers.getPoolPrice(
                orderParams.pool,
                index + 1,
                "buy",
                slippage,
                baseProvider
              );
              tmpPriceList[index] = poolPrice;
            } catch {
              // Ignore errors
            }
          })
        );

        // Stop when the first `undefined` is encountered
        const firstUndefined = tmpPriceList.findIndex((p) => p === undefined);
        if (firstUndefined !== -1) {
          tmpPriceList = tmpPriceList.slice(0, firstUndefined);
        }
        const priceList = tmpPriceList.map((p) => p!);

        const prices: string[] = [];
        for (let i = 0; i < priceList.length; i++) {
          prices.push(
            bn(priceList[i].price)
              .sub(i > 0 ? priceList[i - 1].price : 0)
              .toString()
          );
        }

        // Fetch all token ids owned by the pool
        const poolOwnedTokenIds = await commonHelpers
          .getNfts(pool.nft, pool.address)
          .then((nfts) => nfts.map((nft) => nft.tokenId));

        const limit = pLimit(50);
        await Promise.all(
          poolOwnedTokenIds.map((tokenId) =>
            limit(async () => {
              try {
                const id = getOrderId(orderParams.pool, "sell", tokenId);

                if (priceList.length) {
                  // Handle: prices
                  const { price, feeBps: bps } = priceList[0];
                  const value = price;

                  // Handle: fees
                  let feeBps = 0;
                  const feeBreakdown: {
                    kind: string;
                    recipient: string;
                    bps: number;
                  }[] = [];

                  // Handle: fees
                  feeBps = Number(bps);
                  feeBreakdown.push({
                    kind: "marketplace",
                    recipient: pool.address,
                    bps: feeBps,
                  });

                  // Handle: royalties on top
                  const defaultRoyalties = await royalties.getRoyaltiesByTokenSet(
                    `token:${pool.nft}:${tokenId}`,
                    "default"
                  );
                  const totalBuiltInBps = 0;
                  const totalDefaultBps = defaultRoyalties
                    .map(({ bps }) => bps)
                    .reduce((a, b) => a + b, 0);

                  const missingRoyalties: { bps: number; amount: string; recipient: string }[] = [];
                  let missingRoyaltyAmount = bn(0);
                  if (totalBuiltInBps < totalDefaultBps) {
                    const validRecipients = defaultRoyalties.filter(
                      ({ bps, recipient }) => bps && recipient !== AddressZero
                    );
                    if (validRecipients.length) {
                      const bpsDiff = totalDefaultBps - totalBuiltInBps;
                      const amount = bn(price).mul(bpsDiff).div(10000);
                      missingRoyaltyAmount = missingRoyaltyAmount.add(amount);

                      // Split the missing royalties pro-rata across all royalty recipients
                      const totalBps = _.sumBy(validRecipients, ({ bps }) => bps);
                      for (const { bps, recipient } of validRecipients) {
                        // TODO: Handle lost precision (by paying it to the last or first recipient)
                        missingRoyalties.push({
                          bps: Math.floor((bpsDiff * bps) / totalBps),
                          amount: amount.mul(bps).div(totalBps).toString(),
                          recipient,
                        });
                      }
                    }
                  }

                  const normalizedValue = bn(value).add(missingRoyaltyAmount);

                  // Requirements for sell orders:
                  // - pool has target redeem enabled

                  if (!poolFeatures.enableTargetRedeem) {
                    await idb.none(
                      `
                        UPDATE orders SET
                          fillability_status = 'cancelled',
                          expiration = to_timestamp(${orderParams.txTimestamp}),
                          updated_at = now()
                        WHERE orders.id = $/id/
                          ${recheckCondition}
                      `,
                      { id }
                    );
                    results.push({
                      id,
                      txHash: orderParams.txHash,
                      txTimestamp: orderParams.txTimestamp,
                      status: "success",
                      triggerKind: "cancel",
                    });
                  } else {
                    // Handle: core sdk order
                    const sdkOrder = new Sdk.Nftx.Order(config.chainId, {
                      vaultId: pool.vaultId.toString(),
                      collection: pool.nft,
                      pool: pool.address,
                      specificIds: [tokenId],
                      currency: Sdk.Common.Addresses.WNative[config.chainId],
                      amount: "1",
                      path: [Sdk.Common.Addresses.WNative[config.chainId], pool.address],
                      price: price.toString(),
                      extra: {
                        prices,
                      },
                    });

                    const orderResult = await redb.oneOrNone(
                      `
                        SELECT 1 FROM orders
                        WHERE orders.id = $/id/
                      `,
                      { id }
                    );
                    if (!orderResult && poolFeatures.enableTargetRedeem) {
                      // Handle: token set
                      const schemaHash = generateSchemaHash();
                      const [{ id: tokenSetId }] = await tokenSet.singleToken.save([
                        {
                          id: `token:${pool.nft}:${tokenId}`,
                          schemaHash,
                          contract: pool.nft,
                          tokenId,
                        },
                      ]);
                      if (!tokenSetId) {
                        throw new Error("No token set available");
                      }

                      // Handle: source
                      const sources = await Sources.getInstance();
                      const source = await sources.getOrInsert("nftx.io");

                      const validFrom = `date_trunc('seconds', to_timestamp(${orderParams.txTimestamp}))`;
                      const validTo = `'Infinity'`;
                      orderValues.push({
                        id,
                        kind: "nftx",
                        side: "sell",
                        fillability_status: "fillable",
                        approval_status: "approved",
                        token_set_id: tokenSetId,
                        token_set_schema_hash: toBuffer(schemaHash),
                        maker: toBuffer(pool.address),
                        taker: toBuffer(AddressZero),
                        price: price.toString(),
                        value: value.toString(),
                        currency: toBuffer(Sdk.Common.Addresses.Native[config.chainId]),
                        currency_price: price.toString(),
                        currency_value: value.toString(),
                        needs_conversion: null,
                        quantity_remaining: "1",
                        valid_between: `tstzrange(${validFrom}, ${validTo}, '[]')`,
                        nonce: null,
                        source_id_int: source?.id,
                        is_reservoir: null,
                        contract: toBuffer(pool.nft),
                        conduit: null,
                        fee_bps: feeBps,
                        fee_breakdown: feeBreakdown,
                        dynamic: null,
                        raw_data: sdkOrder.params,
                        expiration: validTo,
                        missing_royalties: missingRoyalties,
                        normalized_value: normalizedValue.toString(),
                        currency_normalized_value: normalizedValue.toString(),
                        block_number: orderParams.txBlock ?? null,
                        log_index: orderParams.logIndex ?? null,
                      });

                      results.push({
                        id,
                        txHash: orderParams.txHash,
                        txTimestamp: orderParams.txTimestamp,
                        status: "success",
                        triggerKind: "new-order",
                      });
                    } else {
                      await idb.none(
                        `
                          UPDATE orders SET
                            fillability_status = 'fillable',
                            approval_status = 'approved',
                            price = $/price/,
                            currency_price = $/price/,
                            value = $/value/,
                            currency_value = $/value/,
                            quantity_remaining = 1,
                            valid_between = tstzrange(date_trunc('seconds', to_timestamp(${orderParams.txTimestamp})), 'Infinity', '[]'),
                            expiration = 'Infinity',
                            updated_at = now(),
                            raw_data = $/rawData:json/,
                            missing_royalties = $/missingRoyalties:json/,
                            normalized_value = $/normalizedValue/,
                            currency_normalized_value = $/currencyNormalizedValue/,
                            fee_bps = $/feeBps/,
                            fee_breakdown = $/feeBreakdown:json/,
                            currency = $/currency/,
                            block_number = $/blockNumber/,
                            log_index = $/logIndex/
                          WHERE orders.id = $/id/
                            ${recheckCondition}
                        `,
                        {
                          id,
                          price,
                          value,
                          rawData: sdkOrder.params,
                          missingRoyalties: missingRoyalties,
                          normalizedValue: normalizedValue.toString(),
                          currencyNormalizedValue: normalizedValue.toString(),
                          feeBps,
                          feeBreakdown,
                          currency: toBuffer(Sdk.Common.Addresses.Native[config.chainId]),
                          blockNumber: orderParams.txBlock,
                          logIndex: orderParams.logIndex,
                        }
                      );

                      results.push({
                        id,
                        txHash: orderParams.txHash,
                        txTimestamp: orderParams.txTimestamp,
                        status: "success",
                        triggerKind: "reprice",
                      });
                    }
                  }
                } else {
                  await idb.none(
                    `
                      UPDATE orders SET
                        fillability_status = 'no-balance',
                        expiration = to_timestamp(${orderParams.txTimestamp}),
                        block_number = $/blockNumber/,
                        log_index = $/logIndex/,
                        updated_at = now()
                      WHERE orders.id = $/id/
                        ${recheckCondition}
                    `,
                    {
                      id,
                      blockNumber: orderParams.txBlock,
                      logIndex: orderParams.logIndex,
                    }
                  );
                  results.push({
                    id,
                    txHash: orderParams.txHash,
                    txTimestamp: orderParams.txTimestamp,
                    status: "success",
                    triggerKind: "reprice",
                  });
                }
              } catch {
                // Ignore any errors
              }
            })
          )
        );
      } catch (error) {
        logger.error(
          "orders-nftx-save",
          `Failed to handle sell order with params ${JSON.stringify(orderParams)}: ${error}`
        );
      }
    } catch (error) {
      logger.error(
        "orders-nftx-save",
        `Failed to handle order with params ${JSON.stringify(orderParams)}: ${error}`
      );
    }
  };

  // Process all orders concurrently
  const limit = pLimit(20);
  await Promise.all(orderInfos.map((orderInfo) => limit(() => handleOrder(orderInfo))));

  if (orderValues.length) {
    const columns = new pgp.helpers.ColumnSet(
      [
        "id",
        "kind",
        "side",
        "fillability_status",
        "approval_status",
        "token_set_id",
        "token_set_schema_hash",
        "maker",
        "taker",
        "price",
        "value",
        "currency",
        "currency_price",
        "currency_value",
        "needs_conversion",
        "quantity_remaining",
        { name: "valid_between", mod: ":raw" },
        "nonce",
        "source_id_int",
        "is_reservoir",
        "contract",
        "fee_bps",
        { name: "fee_breakdown", mod: ":json" },
        "dynamic",
        "raw_data",
        { name: "expiration", mod: ":raw" },
        { name: "missing_royalties", mod: ":json" },
        "normalized_value",
        "currency_normalized_value",
        "block_number",
        "log_index",
      ],
      {
        table: "orders",
      }
    );
    await idb.none(pgp.helpers.insert(orderValues, columns) + " ON CONFLICT DO NOTHING");
  }

  await orderUpdatesByIdJob.addToQueue(
    results
      .filter(({ status }) => status === "success")
      .map(
        ({ id, txHash, txTimestamp, triggerKind }) =>
          ({
            context: `${triggerKind}-${id}-${txHash}`,
            id,
            trigger: {
              kind: triggerKind,
              txHash: txHash,
              txTimestamp: txTimestamp,
            },
          } as OrderUpdatesByIdJobPayload)
      )
  );

  return results;
};<|MERGE_RESOLUTION|>--- conflicted
+++ resolved
@@ -174,11 +174,7 @@
             }
 
             // Handle: fees
-<<<<<<< HEAD
-            feeBps = Number(bps);
-=======
             feeBps = Number(0);
->>>>>>> 72b1958f
 
             // Handle: royalties on top
             const defaultRoyalties = await royalties.getRoyaltiesByTokenSet(
