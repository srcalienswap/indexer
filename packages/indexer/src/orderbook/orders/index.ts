/* eslint-disable @typescript-eslint/no-explicit-any */

// Exports

export * as cryptopunks from "@/orderbook/orders/cryptopunks";
export * as element from "@/orderbook/orders/element";
export * as foundation from "@/orderbook/orders/foundation";
export * as seaport from "@/orderbook/orders/seaport-v1.1";
export * as seaportV14 from "@/orderbook/orders/seaport-v1.4";
export * as seaportV15 from "@/orderbook/orders/seaport-v1.5";
export * as alienswap from "@/orderbook/orders/alienswap";
export * as sudoswap from "@/orderbook/orders/sudoswap";
export * as x2y2 from "@/orderbook/orders/x2y2";
export * as zeroExV4 from "@/orderbook/orders/zeroex-v4";
export * as zora from "@/orderbook/orders/zora";
export * as blur from "@/orderbook/orders/blur";
export * as rarible from "@/orderbook/orders/rarible";
export * as nftx from "@/orderbook/orders/nftx";
export * as manifold from "@/orderbook/orders/manifold";
export * as superrare from "@/orderbook/orders/superrare";
export * as looksRareV2 from "@/orderbook/orders/looks-rare-v2";
export * as collectionxyz from "@/orderbook/orders/collectionxyz";
export * as sudoswapV2 from "@/orderbook/orders/sudoswap-v2";
<<<<<<< HEAD
export * as caviarV1 from "@/orderbook/orders/caviar-v1";
=======
export * as paymentProcessor from "@/orderbook/orders/payment-processor";
>>>>>>> 1f7a59c7

// Imports

import * as Sdk from "@reservoir0x/sdk";
import * as SdkTypesV5 from "@reservoir0x/sdk/dist/router/v5/types";
import * as SdkTypesV6 from "@reservoir0x/sdk/dist/router/v6/types";

import { idb } from "@/common/db";
import { config } from "@/config/index";
import { Sources } from "@/models/sources";
import { SourcesEntity } from "@/models/sources/sources-entity";
import { inject } from "@/api/index";

// Whenever a new order kind is added, make sure to also include an
// entry/implementation in the below types/methods in order to have
// the new order available/fillable.

export type OrderKind =
  | "wyvern-v2"
  | "wyvern-v2.3"
  | "looks-rare"
  | "zeroex-v4-erc721"
  | "zeroex-v4-erc1155"
  | "foundation"
  | "x2y2"
  | "seaport"
  | "seaport-v1.4"
  | "seaport-v1.5"
  | "alienswap"
  | "rarible"
  | "element-erc721"
  | "element-erc1155"
  | "quixotic"
  | "nouns"
  | "zora-v3"
  | "mint"
  | "cryptopunks"
  | "sudoswap"
  | "nftx"
  | "blur"
  | "manifold"
  | "tofu-nft"
  | "decentraland"
  | "nft-trader"
  | "okex"
  | "bend-dao"
  | "superrare"
  | "zeroex-v2"
  | "zeroex-v3"
  | "treasure"
  | "looks-rare-v2"
  | "blend"
  | "collectionxyz"
  | "sudoswap-v2"
<<<<<<< HEAD
  | "caviar-v1";
=======
  | "payment-processor"
  | "blur-v2";
>>>>>>> 1f7a59c7

// In case we don't have the source of an order readily available, we use
// a default value where possible (since very often the exchange protocol
// is tightly coupled to a source marketplace and we just assume that the
// bulk of orders from a protocol come from known that marketplace).

const mintsSources = new Map<string, string>();
mintsSources.set("0x059edd72cd353df5106d2b9cc5ab83a52287ac3a", "artblocks.io");
mintsSources.set("0xa7d8d9ef8d8ce8992df33d8b8cf4aebabd5bd270", "artblocks.io");
mintsSources.set("0x57f1887a8bf19b14fc0df6fd9b2acc9af147ea85", "ens.domains");
mintsSources.set("0x495f947276749ce646f68ac8c248420045cb7b5e", "opensea.io");
mintsSources.set("0xc9154424b823b10579895ccbe442d41b9abd96ed", "rarible.com");
mintsSources.set("0xb66a603f4cfe17e3d27b87a8bfcad319856518b8", "rarible.com");
mintsSources.set("0xc143bbfcdbdbed6d454803804752a064a622c1f3", "async.art");
mintsSources.set("0xfbeef911dc5821886e1dda71586d90ed28174b7d", "knownorigin.io");
mintsSources.set("0xb932a70a57673d89f4acffbe830e8ed7f75fb9e0", "superrare.com");

export const getOrderSourceByOrderId = async (
  orderId: string
): Promise<SourcesEntity | undefined> => {
  try {
    const result = await idb.oneOrNone(
      `
        SELECT
          orders.source_id_int
        FROM orders
        WHERE orders.id = $/orderId/
        LIMIT 1
      `,
      { orderId }
    );
    if (result) {
      const sources = await Sources.getInstance();
      return sources.get(result.order_source_id_int);
    }
  } catch {
    // Skip any errors
  }

  // In case nothing matched, return `undefined` by default
};

export const getOrderSourceByOrderKind = async (
  orderKind: OrderKind,
  address?: string
): Promise<SourcesEntity | undefined> => {
  try {
    const sources = await Sources.getInstance();
    switch (orderKind) {
      case "x2y2":
        return sources.getOrInsert("x2y2.io");
      case "foundation":
        return sources.getOrInsert("foundation.app");
      case "looks-rare":
      case "looks-rare-v2":
        return sources.getOrInsert("looksrare.org");
      case "seaport":
      case "seaport-v1.4":
      case "seaport-v1.5":
      case "wyvern-v2":
      case "wyvern-v2.3":
        return sources.getOrInsert("opensea.io");
      case "rarible":
        return sources.getOrInsert("rarible.com");
      case "element-erc721":
      case "element-erc1155":
        return sources.getOrInsert("element.market");
      case "quixotic":
        return sources.getOrInsert("quixotic.io");
      case "zora-v3":
        return sources.getOrInsert("zora.co");
      case "nouns":
        return sources.getOrInsert("nouns.wtf");
      case "cryptopunks":
        return sources.getOrInsert("cryptopunks.app");
      case "sudoswap":
      case "sudoswap-v2":
        return sources.getOrInsert("sudoswap.xyz");
<<<<<<< HEAD
      case "caviar-v1":
        return sources.getOrInsert("caviar.sh");
      case "universe":
        return sources.getOrInsert("universe.xyz");
=======
>>>>>>> 1f7a59c7
      case "nftx":
        return sources.getOrInsert("nftx.io");
      case "blur":
      case "blur-v2":
      case "blend":
        return sources.getOrInsert("blur.io");
      case "manifold":
        return sources.getOrInsert("manifold.xyz");
      case "tofu-nft":
        return sources.getOrInsert("tofunft.com");
      case "decentraland":
        return sources.getOrInsert("market.decentraland.org");
      case "nft-trader":
        return sources.getOrInsert("nfttrader.io");
      case "okex":
        return sources.getOrInsert("okx.com");
      case "bend-dao":
        return sources.getOrInsert("benddao.xyz");
      case "superrare":
        return sources.getOrInsert("superrare.com");
      case "alienswap":
        return sources.getOrInsert("alienswap.xyz");
      case "collectionxyz":
        return sources.getOrInsert("collection.xyz");
      case "mint": {
        if (address && mintsSources.has(address)) {
          return sources.getOrInsert(mintsSources.get(address)!);
        }
      }
    }
  } catch {
    // Skip any errors
  }

  // In case nothing matched, return `undefined` by default
};

// Support for filling listings
export const generateListingDetailsV6 = (
  order: {
    id: string;
    kind: OrderKind;
    currency: string;
    price: string;
    source?: string;
    rawData: any;
    fees?: Sdk.RouterV6.Types.Fee[];
  },
  token: {
    kind: "erc721" | "erc1155";
    contract: string;
    tokenId: string;
    amount?: number;
    isFlagged?: boolean;
  }
): SdkTypesV6.ListingDetails => {
  const common = {
    orderId: order.id,
    contractKind: token.kind,
    contract: token.contract,
    tokenId: token.tokenId,
    currency: order.currency,
    price: order.price,
    source: order.source,
    isFlagged: token.isFlagged,
    amount: token.amount ?? 1,
    fees: order.fees ?? [],
  };

  switch (order.kind) {
    case "blur": {
      return {
        kind: "blur",
        ...common,
        order: order.rawData,
      };
    }

    case "cryptopunks": {
      return {
        kind: "cryptopunks",
        ...common,
        order: new Sdk.CryptoPunks.Order(config.chainId, order.rawData),
      };
    }

    case "foundation": {
      return {
        kind: "foundation",
        ...common,
        order: new Sdk.Foundation.Order(config.chainId, order.rawData),
      };
    }

    case "element-erc721":
    case "element-erc1155": {
      return {
        kind: "element",
        ...common,
        order: new Sdk.Element.Order(config.chainId, order.rawData),
      };
    }

    case "looks-rare": {
      return {
        kind: "looks-rare",
        ...common,
        order: new Sdk.LooksRare.Order(config.chainId, order.rawData),
      };
    }

    case "x2y2": {
      return {
        kind: "x2y2",
        ...common,
        order: new Sdk.X2Y2.Order(config.chainId, order.rawData),
      };
    }

    case "zeroex-v4-erc721":
    case "zeroex-v4-erc1155": {
      return {
        kind: "zeroex-v4",
        ...common,
        order: new Sdk.ZeroExV4.Order(config.chainId, order.rawData),
      };
    }

    case "seaport": {
      return {
        kind: "seaport",
        ...common,
        order: new Sdk.SeaportV11.Order(config.chainId, order.rawData),
      };
    }

    case "seaport-v1.4": {
      return {
        kind: "seaport-v1.4",
        ...common,
        order: new Sdk.SeaportV14.Order(config.chainId, order.rawData),
      };
    }

    case "seaport-v1.5": {
      if (order.rawData && !order.rawData.partial) {
        // Make sure on-chain orders have a "defined" signature
        order.rawData.signature = order.rawData.signature ?? "0x";

        return {
          kind: "seaport-v1.5",
          ...common,
          order: new Sdk.SeaportV15.Order(config.chainId, order.rawData),
        };
      } else {
        // Sorry for all the below `any` types
        return {
          kind: "seaport-v1.5-partial" as any,
          ...common,
          order: {
            contract: token.contract,
            tokenId: token.tokenId,
            id: order.id,
          } as any,
        };
      }
    }

    case "alienswap": {
      return {
        kind: "alienswap",
        ...common,
        order: new Sdk.Alienswap.Order(config.chainId, order.rawData),
      };
    }

    case "zora-v3": {
      return {
        kind: "zora",
        ...common,
        order: new Sdk.Zora.Order(config.chainId, order.rawData),
      };
    }

    case "rarible": {
      return {
        kind: "rarible",
        ...common,
        order: new Sdk.Rarible.Order(config.chainId, order.rawData),
      };
    }

    case "sudoswap": {
      return {
        kind: "sudoswap",
        ...common,
        order: new Sdk.Sudoswap.Order(config.chainId, order.rawData),
      };
    }

    case "nftx": {
      return {
        kind: "nftx",
        ...common,
        order: new Sdk.Nftx.Order(config.chainId, order.rawData),
      };
    }

    case "manifold": {
      return {
        kind: "manifold",
        ...common,
        order: new Sdk.Manifold.Order(config.chainId, order.rawData),
      };
    }

    case "superrare": {
      return {
        kind: "superrare",
        ...common,
        order: new Sdk.SuperRare.Order(config.chainId, order.rawData),
      };
    }

    case "looks-rare-v2": {
      return {
        kind: "looks-rare-v2",
        ...common,
        order: new Sdk.LooksRareV2.Order(config.chainId, order.rawData),
      };
    }

    case "collectionxyz": {
      return {
        kind: "collectionxyz",
        ...common,
        order: new Sdk.CollectionXyz.Order(config.chainId, order.rawData),
      };
    }

    case "sudoswap-v2": {
      return {
        kind: "sudoswap-v2",
        ...common,
        order: new Sdk.SudoswapV2.Order(config.chainId, order.rawData),
      };
    }

<<<<<<< HEAD
    case "caviar-v1": {
      return {
        kind: "caviar-v1",
        ...common,
        order: new Sdk.CaviarV1.Order(config.chainId, order.rawData),
=======
    case "payment-processor": {
      return {
        kind: "payment-processor",
        ...common,
        order: new Sdk.PaymentProcessor.Order(config.chainId, order.rawData),
>>>>>>> 1f7a59c7
      };
    }

    default: {
      throw new Error("Unsupported order kind");
    }
  }
};

// Support for filling bids
export const generateBidDetailsV6 = async (
  order: {
    id: string;
    kind: OrderKind;
    unitPrice: string;
    rawData: any;
    source?: string;
    fees?: Sdk.RouterV6.Types.Fee[];
    builtInFeeBps?: number;
    isProtected?: boolean;
  },
  token: {
    kind: "erc721" | "erc1155";
    contract: string;
    tokenId: string;
    amount?: number;
    owner?: string;
  }
): Promise<SdkTypesV6.BidDetails> => {
  const common = {
    orderId: order.id,
    contractKind: token.kind,
    contract: token.contract,
    tokenId: token.tokenId,
    price: order.unitPrice,
    source: order.source,
    amount: token.amount ?? 1,
    owner: token.owner,
    isProtected: order.isProtected,
    fees: order.fees ?? [],
  };

  switch (order.kind) {
    case "seaport": {
      const extraArgs: any = {};

      const sdkOrder = new Sdk.SeaportV11.Order(config.chainId, order.rawData);
      if (sdkOrder.params.kind?.includes("token-list")) {
        // When filling a "token-list" order, we also need to pass in the
        // full list of tokens the order was made on (in order to be able
        // to generate a valid merkle proof)
        const tokens = await idb.manyOrNone(
          `
            SELECT
              token_sets_tokens.token_id
            FROM token_sets_tokens
            WHERE token_sets_tokens.token_set_id = (
              SELECT
                orders.token_set_id
              FROM orders
              WHERE orders.id = $/id/
            )
          `,
          { id: sdkOrder.hash() }
        );
        extraArgs.tokenIds = tokens.map(({ token_id }) => token_id);
      }

      return {
        kind: "seaport",
        ...common,
        extraArgs,
        order: sdkOrder,
      };
    }

    case "seaport-v1.4": {
      const extraArgs: any = {};

      const sdkOrder = new Sdk.SeaportV14.Order(config.chainId, order.rawData);
      if (sdkOrder.params.kind?.includes("token-list")) {
        // When filling a "token-list" order, we also need to pass in the
        // full list of tokens the order was made on (in order to be able
        // to generate a valid merkle proof)
        const tokens = await idb.manyOrNone(
          `
            SELECT
              token_sets_tokens.token_id
            FROM token_sets_tokens
            WHERE token_sets_tokens.token_set_id = (
              SELECT
                orders.token_set_id
              FROM orders
              WHERE orders.id = $/id/
            )
          `,
          { id: sdkOrder.hash() }
        );
        extraArgs.tokenIds = tokens.map(({ token_id }) => token_id);
      }

      return {
        kind: "seaport-v1.4",
        ...common,
        extraArgs,
        order: sdkOrder,
      };
    }

    case "seaport-v1.5": {
      if (order.rawData && !order.rawData.partial) {
        const extraArgs: any = {};

        const sdkOrder = new Sdk.SeaportV15.Order(config.chainId, order.rawData);

        // Make sure on-chain orders have a "defined" signature
        sdkOrder.params.signature = sdkOrder.params.signature ?? "0x";

        if (sdkOrder.params.kind?.includes("token-list")) {
          // When filling a "token-list" order, we also need to pass in the
          // full list of tokens the order was made on (in order to be able
          // to generate a valid merkle proof)
          const tokens = await idb.manyOrNone(
            `
              SELECT
                token_sets_tokens.token_id
              FROM token_sets_tokens
              WHERE token_sets_tokens.token_set_id = (
                SELECT
                  orders.token_set_id
                FROM orders
                WHERE orders.id = $/id/
              )
            `,
            { id: sdkOrder.hash() }
          );
          extraArgs.tokenIds = tokens.map(({ token_id }) => token_id);
        }

        return {
          kind: "seaport-v1.5",
          ...common,
          extraArgs,
          order: sdkOrder,
        };
      } else {
        // Sorry for all the below `any` types
        return {
          kind: "seaport-v1.5-partial" as any,
          ...common,
          order: {
            contract: token.contract,
            tokenId: token.tokenId,
            id: order.id,
            unitPrice: order.unitPrice,
          } as any,
        };
      }
    }

    case "alienswap": {
      const extraArgs: any = {};

      const sdkOrder = new Sdk.Alienswap.Order(config.chainId, order.rawData);
      if (sdkOrder.params.kind?.includes("token-list")) {
        // When filling a "token-list" order, we also need to pass in the
        // full list of tokens the order was made on (in order to be able
        // to generate a valid merkle proof)
        const tokens = await idb.manyOrNone(
          `
            SELECT
              token_sets_tokens.token_id
            FROM token_sets_tokens
            WHERE token_sets_tokens.token_set_id = (
              SELECT
                orders.token_set_id
              FROM orders
              WHERE orders.id = $/id/
            )
          `,
          { id: sdkOrder.hash() }
        );
        extraArgs.tokenIds = tokens.map(({ token_id }) => token_id);
      }
      return {
        kind: "alienswap",
        ...common,
        order: sdkOrder,
        extraArgs,
      };
    }

    case "looks-rare": {
      const sdkOrder = new Sdk.LooksRare.Order(config.chainId, order.rawData);
      return {
        kind: "looks-rare",
        ...common,
        order: sdkOrder,
      };
    }

    case "element-erc721":
    case "element-erc1155": {
      return {
        kind: "element",
        ...common,
        order: new Sdk.Element.Order(config.chainId, order.rawData),
      };
    }

    case "zeroex-v4-erc721":
    case "zeroex-v4-erc1155": {
      const sdkOrder = new Sdk.ZeroExV4.Order(config.chainId, order.rawData);
      return {
        kind: "zeroex-v4",
        ...common,
        order: sdkOrder,
      };
    }

    case "x2y2": {
      const sdkOrder = new Sdk.X2Y2.Order(config.chainId, order.rawData);
      return {
        kind: "x2y2",
        ...common,
        order: sdkOrder,
      };
    }

    case "sudoswap": {
      const sdkOrder = new Sdk.Sudoswap.Order(config.chainId, order.rawData);
      return {
        kind: "sudoswap",
        ...common,
        order: sdkOrder,
      };
    }

    case "nftx": {
      const sdkOrder = new Sdk.Nftx.Order(config.chainId, order.rawData);
      return {
        kind: "nftx",
        ...common,
        order: sdkOrder,
      };
    }

    case "rarible": {
      return {
        kind: "rarible",
        ...common,
        order: new Sdk.Rarible.Order(config.chainId, order.rawData),
      };
    }

    case "blur": {
      const sdkOrder = order.rawData as Sdk.Blur.Types.BlurBidPool;
      return {
        kind: "blur-bid",
        ...common,
        order: sdkOrder,
      };
    }

    case "looks-rare-v2": {
      const sdkOrder = new Sdk.LooksRareV2.Order(config.chainId, order.rawData);
      return {
        kind: "looks-rare-v2",
        ...common,
        order: sdkOrder,
      };
    }

    case "collectionxyz": {
      const extraArgs: any = {};
      const sdkOrder = new Sdk.CollectionXyz.Order(config.chainId, order.rawData);

      if (order.rawData.tokenSetId !== undefined) {
        // When selling to a filtered pool, we also need to pass in the full
        // list of tokens accepted by the pool (in order to be able to generate
        // a valid merkle proof)
        const tokens = await idb.manyOrNone(
          `
            SELECT
              token_sets_tokens.token_id
            FROM token_sets_tokens
            WHERE token_sets_tokens.token_set_id = $/id/
          `,
          { id: sdkOrder.params.tokenSetId }
        );
        extraArgs.tokenIds = tokens.map(({ token_id }) => token_id);
      }

      if (order.builtInFeeBps) {
        extraArgs.totalFeeBps = order.builtInFeeBps;
      }

      return {
        kind: "collectionxyz",
        ...common,
        extraArgs,
        order: sdkOrder,
      };
    }

    case "sudoswap-v2": {
      const sdkOrder = new Sdk.SudoswapV2.Order(config.chainId, order.rawData);
      return {
        kind: "sudoswap-v2",
        ...common,
        order: sdkOrder,
      };
    }

    case "caviar-v1": {
      const sdkOrder = new Sdk.CaviarV1.Order(config.chainId, order.rawData);

      const response = await inject({
        method: "GET",
        url: `/oracle/tokens/status/v2?tokens=${sdkOrder.params.tokenAddress}:${sdkOrder.params.tokenId}}`,
        headers: {
          "Content-Type": "application/json",
        },
      });

      const { messages } = JSON.parse(response.payload);

      return {
        kind: "caviar-v1",
        ...common,
        order: sdkOrder,
        extraArgs: {
          stolenProof: messages[0],
        },
      };
    }

    default: {
      throw new Error("Unsupported order kind");
    }
  }
};

// DEPRECATED

// Support for filling listings
export const generateListingDetailsV5 = (
  order: {
    id: string;
    kind: OrderKind;
    currency: string;
    rawData: any;
  },
  token: {
    kind: "erc721" | "erc1155";
    contract: string;
    tokenId: string;
    amount?: number;
  }
): SdkTypesV5.ListingDetails => {
  const common = {
    contractKind: token.kind,
    contract: token.contract,
    tokenId: token.tokenId,
    currency: order.currency,
    amount: token.amount ?? 1,
  };

  switch (order.kind) {
    case "cryptopunks": {
      return {
        kind: "cryptopunks",
        ...common,
        order: new Sdk.CryptoPunks.Order(config.chainId, order.rawData),
      };
    }

    case "foundation": {
      return {
        kind: "foundation",
        ...common,
        order: new Sdk.Foundation.Order(config.chainId, order.rawData),
      };
    }

    case "x2y2": {
      return {
        kind: "x2y2",
        ...common,
        order: new Sdk.X2Y2.Order(config.chainId, order.rawData),
      };
    }

    case "zeroex-v4-erc721":
    case "zeroex-v4-erc1155": {
      return {
        kind: "zeroex-v4",
        ...common,
        order: new Sdk.ZeroExV4.Order(config.chainId, order.rawData),
      };
    }

    case "seaport": {
      if (order.rawData) {
        return {
          kind: "seaport",
          ...common,
          order: new Sdk.SeaportV11.Order(config.chainId, order.rawData),
        };
      } else {
        // Sorry for all the below `any` types
        return {
          kind: "seaport-partial" as any,
          ...common,
          order: {
            contract: token.contract,
            tokenId: token.tokenId,
            id: order.id,
          } as any,
        };
      }
    }

    case "zora-v3": {
      return {
        kind: "zora",
        ...common,
        order: new Sdk.Zora.Order(config.chainId, order.rawData),
      };
    }

    case "rarible": {
      return {
        kind: "rarible",
        ...common,
        order: new Sdk.Rarible.Order(config.chainId, order.rawData),
      };
    }

    default: {
      throw new Error("Unsupported order kind");
    }
  }
};

// Support for filling bids
export const generateBidDetailsV5 = async (
  order: {
    id: string;
    kind: OrderKind;
    rawData: any;
  },
  token: {
    kind: "erc721" | "erc1155";
    contract: string;
    tokenId: string;
    amount?: number;
  }
): Promise<SdkTypesV5.BidDetails> => {
  const common = {
    contractKind: token.kind,
    contract: token.contract,
    tokenId: token.tokenId,
    amount: token.amount ?? 1,
  };

  switch (order.kind) {
    case "seaport": {
      const extraArgs: any = {};

      const sdkOrder = new Sdk.SeaportV11.Order(config.chainId, order.rawData);
      if (sdkOrder.params.kind?.includes("token-list")) {
        // When filling a "token-list" order, we also need to pass in the
        // full list of tokens the order was made on (in order to be able
        // to generate a valid merkle proof)
        const tokens = await idb.manyOrNone(
          `
            SELECT
              token_sets_tokens.token_id
            FROM token_sets_tokens
            WHERE token_sets_tokens.token_set_id = (
              SELECT
                orders.token_set_id
              FROM orders
              WHERE orders.id = $/id/
            )
          `,
          { id: sdkOrder.hash() }
        );
        extraArgs.tokenIds = tokens.map(({ token_id }) => token_id);
      }

      return {
        kind: "seaport",
        ...common,
        extraArgs,
        order: sdkOrder,
      };
    }

    case "zeroex-v4-erc721":
    case "zeroex-v4-erc1155": {
      const sdkOrder = new Sdk.ZeroExV4.Order(config.chainId, order.rawData);
      return {
        kind: "zeroex-v4",
        ...common,
        order: sdkOrder,
      };
    }

    case "x2y2": {
      const sdkOrder = new Sdk.X2Y2.Order(config.chainId, order.rawData);
      return {
        kind: "x2y2",
        ...common,
        order: sdkOrder,
      };
    }

    case "sudoswap": {
      const sdkOrder = new Sdk.Sudoswap.Order(config.chainId, order.rawData);
      return {
        kind: "sudoswap",
        ...common,
        order: sdkOrder,
      };
    }

    case "rarible": {
      const sdkOrder = new Sdk.Rarible.Order(config.chainId, order.rawData);
      return {
        kind: "rarible",
        ...common,
        order: sdkOrder,
      };
    }

    default: {
      throw new Error("Unsupported order kind");
    }
  }
};<|MERGE_RESOLUTION|>--- conflicted
+++ resolved
@@ -21,11 +21,8 @@
 export * as looksRareV2 from "@/orderbook/orders/looks-rare-v2";
 export * as collectionxyz from "@/orderbook/orders/collectionxyz";
 export * as sudoswapV2 from "@/orderbook/orders/sudoswap-v2";
-<<<<<<< HEAD
 export * as caviarV1 from "@/orderbook/orders/caviar-v1";
-=======
 export * as paymentProcessor from "@/orderbook/orders/payment-processor";
->>>>>>> 1f7a59c7
 
 // Imports
 
@@ -80,12 +77,10 @@
   | "blend"
   | "collectionxyz"
   | "sudoswap-v2"
-<<<<<<< HEAD
-  | "caviar-v1";
-=======
+  | "caviar-v1"
   | "payment-processor"
-  | "blur-v2";
->>>>>>> 1f7a59c7
+  | "blur-v2"
+  | "universe";
 
 // In case we don't have the source of an order readily available, we use
 // a default value where possible (since very often the exchange protocol
@@ -164,13 +159,10 @@
       case "sudoswap":
       case "sudoswap-v2":
         return sources.getOrInsert("sudoswap.xyz");
-<<<<<<< HEAD
       case "caviar-v1":
         return sources.getOrInsert("caviar.sh");
       case "universe":
         return sources.getOrInsert("universe.xyz");
-=======
->>>>>>> 1f7a59c7
       case "nftx":
         return sources.getOrInsert("nftx.io");
       case "blur":
@@ -419,19 +411,19 @@
       };
     }
 
-<<<<<<< HEAD
     case "caviar-v1": {
       return {
         kind: "caviar-v1",
         ...common,
         order: new Sdk.CaviarV1.Order(config.chainId, order.rawData),
-=======
+      };
+    }
+
     case "payment-processor": {
       return {
         kind: "payment-processor",
         ...common,
         order: new Sdk.PaymentProcessor.Order(config.chainId, order.rawData),
->>>>>>> 1f7a59c7
       };
     }
 
