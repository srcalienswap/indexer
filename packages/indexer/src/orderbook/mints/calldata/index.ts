--- conflicted
+++ resolved
@@ -498,13 +498,12 @@
         await mints.fabric.refreshByCollection(collection);
         break;
 
-<<<<<<< HEAD
       case "paragraph":
         await mints.paragraph.refreshByCollection(collection);
-=======
+        break;
+
       case "mirror":
         await mints.mirror.refreshByCollection(collection);
->>>>>>> ff8907d6
         break;
     }
   }
