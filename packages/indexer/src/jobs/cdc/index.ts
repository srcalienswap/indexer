--- conflicted
+++ resolved
@@ -30,7 +30,6 @@
     return topicHandler.getTopics();
   }).flat();
 
-<<<<<<< HEAD
   logger.info(
     `${getServiceName()}-kafka`,
     `Subscribing to topics=${JSON.stringify(topicsToSubscribe)}`
@@ -38,8 +37,6 @@
 
   // Do this one at a time, as sometimes the consumer will re-create a topic that already exists if we use the method to subscribe to all topics at once and
   // one of the topics do not exist.
-=======
->>>>>>> 48da43c6
   await Promise.all(
     topicsToSubscribe.map(async (topic) => {
       await consumer.subscribe({ topic });
