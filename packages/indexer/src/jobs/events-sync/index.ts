import { logger } from "@/common/logger";
import { safeWebSocketSubscription } from "@/common/provider";
import { config } from "@/config/index";
import { getNetworkSettings } from "@/config/network";
import { eventsSyncRealtimeJob } from "@/jobs/events-sync/events-sync-realtime-job";
import { checkForMissingBlocks } from "@/events-sync/syncEventsV2";

// For syncing events we have two separate job queues. One is for
// handling backfilling of past event while the other one handles
// realtime syncing of events. The reason for having these two be
// separated is that we don't want any ongoing backfilling action
// to delay realtime syncing (which tries to catch up to the head
// of the blockchain). Apart from these, we also have several job
// queues (that are single-threaded) which act as writing buffers
// for queries that are prone to database deadlocks (these are ft
// and nft transfer events writes which can run into deadlocks on
// concurrent upserts of the balances):
// https://stackoverflow.com/questions/46366324/postgres-deadlocks-on-concurrent-upserts

// BACKGROUND WORKER ONLY
if (config.doBackgroundWork && config.catchup) {
  const networkSettings = getNetworkSettings();

<<<<<<< HEAD
=======
  // // Keep up with the head of the blockchain by pulling for new blocks every once in a while
  // cron.schedule(
  //   `*/${networkSettings.realtimeSyncFrequencySeconds} * * * * *`,
  //   async () =>
  //     await redlock
  //       .acquire(
  //         ["events-sync-catchup-lock"],
  //         (networkSettings.realtimeSyncFrequencySeconds - 1) * 1000
  //       )
  //       .then(async () => {
  //         try {
  //           if (!config.master || !networkSettings.enableWebSocket) {
  //             const block = await baseProvider.getBlockNumber();
  //             await eventsSyncRealtimeJob.addToQueue({ block });
  //             logger.info("events-sync-catchup", `Catching up events for block ${block}`);
  //           }
  //         } catch (error) {
  //           logger.error("events-sync-catchup", `Failed to catch up events: ${error}`);
  //         }
  //       })
  //       .catch(() => {
  //         // Skip on any errors
  //       })
  // );

>>>>>>> 186499ed
  // MASTER ONLY
  if (config.master && networkSettings.enableWebSocket) {
    // Besides the manual polling of events via the above cron job
    // we're also integrating WebSocket subscriptions to fetch the
    // latest events as soon as they're hapenning on-chain. We are
    // still keeping the manual polling though to ensure no events
    // are being missed.
    safeWebSocketSubscription(async (provider) => {
      provider.on("block", async (block) => {
        logger.info("events-sync-catchup", `Detected new block ${block}`);

        try {
          await eventsSyncRealtimeJob.addToQueue({ block });
          await checkForMissingBlocks(block);
        } catch (error) {
          logger.error("events-sync-catchup", `Failed to catch up events: ${error}`);
        }
      });
    });
  }
}<|MERGE_RESOLUTION|>--- conflicted
+++ resolved
@@ -20,35 +20,6 @@
 // BACKGROUND WORKER ONLY
 if (config.doBackgroundWork && config.catchup) {
   const networkSettings = getNetworkSettings();
-
-<<<<<<< HEAD
-=======
-  // // Keep up with the head of the blockchain by pulling for new blocks every once in a while
-  // cron.schedule(
-  //   `*/${networkSettings.realtimeSyncFrequencySeconds} * * * * *`,
-  //   async () =>
-  //     await redlock
-  //       .acquire(
-  //         ["events-sync-catchup-lock"],
-  //         (networkSettings.realtimeSyncFrequencySeconds - 1) * 1000
-  //       )
-  //       .then(async () => {
-  //         try {
-  //           if (!config.master || !networkSettings.enableWebSocket) {
-  //             const block = await baseProvider.getBlockNumber();
-  //             await eventsSyncRealtimeJob.addToQueue({ block });
-  //             logger.info("events-sync-catchup", `Catching up events for block ${block}`);
-  //           }
-  //         } catch (error) {
-  //           logger.error("events-sync-catchup", `Failed to catch up events: ${error}`);
-  //         }
-  //       })
-  //       .catch(() => {
-  //         // Skip on any errors
-  //       })
-  // );
-
->>>>>>> 186499ed
   // MASTER ONLY
   if (config.master && networkSettings.enableWebSocket) {
     // Besides the manual polling of events via the above cron job
