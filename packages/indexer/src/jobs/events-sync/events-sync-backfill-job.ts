--- conflicted
+++ resolved
@@ -26,11 +26,7 @@
     // if the syncDetails are null, split the job into smaller jobs of 1 block
     // otherwise, split the job into smaller jobs of 1 blocks
     const diff = toBlock - fromBlock;
-<<<<<<< HEAD
-    const splitSize = syncOptions?.syncDetails ? syncOptions.blocksPerBatch ?? 50 : 5;
-=======
-    const splitSize = syncOptions?.syncDetails ? 1 : 1;
->>>>>>> 0c09ad4e
+    const splitSize = syncOptions?.syncDetails ? syncOptions.blocksPerBatch ?? 1 : 1;
     if (diff > splitSize) {
       const splitJobs = [];
       for (let i = fromBlock; i < toBlock; i += splitSize) {
