--- conflicted
+++ resolved
@@ -163,12 +163,9 @@
 import { processAskEventsJob } from "@/jobs/asks/process-ask-events-job";
 import { backfillAsksElasticsearchJob } from "@/jobs/asks/backfill-asks-elasticsearch-job";
 import { collectionRefreshSpamJob } from "@/jobs/collections-refresh/collections-refresh-spam-job";
-<<<<<<< HEAD
+import { refreshAsksTokenJob } from "@/jobs/asks/refresh-asks-token-job";
 import { refreshAsksTokenFlagStatusJob } from "@/jobs/asks/refresh-asks-token-flag-status-job";
 import { generalTrackingJob } from "@/jobs/general-tracking/general-tracking-job";
-=======
-import { refreshAsksTokenJob } from "@/jobs/asks/refresh-asks-token-job";
->>>>>>> 2b1b0b2f
 
 export const allJobQueues = [
   backfillWrongNftBalances.queue,
@@ -314,12 +311,9 @@
       processAskEventsJob,
       backfillAsksElasticsearchJob,
       collectionRefreshSpamJob,
-<<<<<<< HEAD
+      refreshAsksTokenJob,
       refreshAsksTokenFlagStatusJob,
       generalTrackingJob,
-=======
-      refreshAsksTokenJob,
->>>>>>> 2b1b0b2f
     ];
   }
 
