--- conflicted
+++ resolved
@@ -266,11 +266,8 @@
       openseaOrdersFetchJob,
       saveBidEventsJob,
       countApiUsageJob,
-<<<<<<< HEAD
       collectionWebsocketEventsTriggerQueueJob,
-=======
       transferWebsocketEventsTriggerQueueJob,
->>>>>>> ac010d4b
       tokenAttributeWebsocketEventsTriggerQueueJob,
       topBidWebSocketEventsTriggerJob,
       backfillDeleteExpiredBidsElasticsearchJob,
