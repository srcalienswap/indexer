--- conflicted
+++ resolved
@@ -12,11 +12,9 @@
 import { resyncAttributeValueCountsJob } from "@/jobs/update-attribute/resync-attribute-value-counts-job";
 import { rarityQueueJob } from "@/jobs/collection-updates/rarity-queue-job";
 import { resyncAttributeCountsJob } from "@/jobs/update-attribute/update-attribute-counts-job";
-<<<<<<< HEAD
 import { TokenMetadata } from "@/metadata/types";
-=======
 import { newCollectionForTokenJob } from "@/jobs/token-updates/new-collection-for-token-job";
->>>>>>> fa1a8549
+import { config } from "@/config/index";
 
 export type MetadataIndexWriteJobPayload = {
   collection: string;
@@ -480,7 +478,6 @@
     // }
   }
 
-<<<<<<< HEAD
   public updateActivities(contract: string) {
     if (config.chainId === 1) {
       return _.indexOf(["0x82c7a8f707110f5fbb16184a5933e9f78a34c6ab"], contract) === -1;
@@ -494,9 +491,6 @@
   }
 
   public async addToQueue(tokenMetadataInfos: TokenMetadata[]) {
-=======
-  public async addToQueue(tokenMetadataInfos: MetadataIndexWriteJobPayload[]) {
->>>>>>> fa1a8549
     await this.sendBatch(
       tokenMetadataInfos
         .map((tokenMetadataInfo) => ({
