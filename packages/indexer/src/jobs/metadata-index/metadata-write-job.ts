--- conflicted
+++ resolved
@@ -73,11 +73,7 @@
       animationOriginalUrl,
       metadataOriginalUrl,
       mediaUrl,
-<<<<<<< HEAD
-=======
-      flagged,
       isFromWebhook,
->>>>>>> 90001899
       attributes,
     } = payload;
 
