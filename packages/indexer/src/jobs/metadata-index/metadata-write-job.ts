--- conflicted
+++ resolved
@@ -64,13 +64,7 @@
     delay: 20000,
   } as BackoffStrategy;
 
-<<<<<<< HEAD
   public async process(payload: MetadataIndexWriteJobPayload) {
-    // const startTime = Date.now();
-
-=======
-  protected async process(payload: MetadataIndexWriteJobPayload) {
->>>>>>> abcb689e
     const tokenAttributeCounter = {};
 
     const {
