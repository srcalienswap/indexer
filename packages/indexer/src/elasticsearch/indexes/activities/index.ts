--- conflicted
+++ resolved
@@ -1965,11 +1965,7 @@
 
 export type ActivitiesCollectionUpdateData = {
   isSpam: number;
-<<<<<<< HEAD
   nsfwStatus: number;
-  imageVersion: number | null;
-=======
->>>>>>> 2b415801
 };
 
 export const updateActivitiesCollectionData = async (
@@ -2007,7 +2003,6 @@
               ],
             },
     },
-<<<<<<< HEAD
     {
       bool:
         collectionData.nsfwStatus > 0
@@ -2035,71 +2030,6 @@
               ],
             },
     },
-    {
-      bool: collectionData.name
-        ? {
-            must_not: [
-              {
-                term: {
-                  "collection.name": collectionData.name,
-                },
-              },
-            ],
-          }
-        : {
-            must: [
-              {
-                exists: {
-                  field: "collection.name",
-                },
-              },
-            ],
-          },
-    },
-    {
-      bool: collectionData.image
-        ? {
-            must_not: [
-              {
-                term: {
-                  "collection.image": collectionData.image,
-                },
-              },
-            ],
-          }
-        : {
-            must: [
-              {
-                exists: {
-                  field: "collection.image",
-                },
-              },
-            ],
-          },
-    },
-    {
-      bool: collectionData.imageVersion
-        ? {
-            must_not: [
-              {
-                term: {
-                  "collection.imageVersion": collectionData.imageVersion,
-                },
-              },
-            ],
-          }
-        : {
-            must: [
-              {
-                exists: {
-                  field: "collection.imageVersion",
-                },
-              },
-            ],
-          },
-    },
-=======
->>>>>>> 2b415801
   ];
 
   const query = {
@@ -2143,19 +2073,11 @@
           { update: { _index: document.index, _id: document.id, retry_on_conflict: 3 } },
           {
             script: {
-<<<<<<< HEAD
               source:
-                "if (params.collection_name == null) { ctx._source.collection.remove('name') } else { ctx._source.collection.name = params.collection_name } if (params.collection_image == null) { ctx._source.collection.remove('image') } else { ctx._source.collection.image = params.collection_image } ctx._source.collection.isSpam = params.is_spam; ctx._source.collection.isNsfw = params.is_nsfw; if (params.image_version != null) { ctx._source.collection.imageVersion = params.image_version }",
-=======
-              source: "ctx._source.collection.isSpam = params.is_spam;",
->>>>>>> 2b415801
+                "ctx._source.collection.isSpam = params.is_spam; ctx._source.collection.isNsfw = params.is_nsfw;",
               params: {
                 is_spam: collectionData.isSpam > 0,
-<<<<<<< HEAD
                 is_nsfw: collectionData.nsfwStatus > 0,
-                image_version: collectionData.imageVersion ?? null,
-=======
->>>>>>> 2b415801
               },
             },
           },
