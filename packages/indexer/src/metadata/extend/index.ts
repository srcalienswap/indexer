--- conflicted
+++ resolved
@@ -42,11 +42,7 @@
 
 export const hasExtendHandler = (contract: string) => extend[`${config.chainId},${contract}`];
 
-<<<<<<< HEAD
 export const extendCollectionMetadata = async (metadata: any, tokenId?: string) => {
-=======
-export const extendCollectionMetadata = async (chainId: number, metadata: any, tokenId: string) => {
->>>>>>> d4c07504
   if (metadata) {
     if (extendCollection[`${config.chainId},${metadata.id}`]) {
       return extendCollection[`${config.chainId},${metadata.id}`].extendCollection(
