import {
  BaseStreamMessage,
  CollectionOfferEventPayload,
  EventType,
  ItemMetadataUpdatePayload,
  ItemReceivedBidEventPayload,
  Network,
  OpenSeaStreamClient,
  TraitOfferEventPayload,
} from "@opensea/stream-js";
import { WebSocket } from "ws";
import * as Sdk from "@reservoir0x/sdk";

import { config } from "@/config/index";
import { logger } from "@/common/logger";
import { ItemListedEventPayload } from "@opensea/stream-js/dist/types";
import { handleEvent as handleItemListedEvent } from "@/websockets/opensea/handlers/item_listed";
import { handleEvent as handleItemReceivedBidEvent } from "@/websockets/opensea/handlers/item_received_bid";
import { handleEvent as handleCollectionOfferEvent } from "@/websockets/opensea/handlers/collection_offer";
import { handleEvent as handleTraitOfferEvent } from "@/websockets/opensea/handlers/trait_offer";
import { handleEvent as handleItemMetadataUpdatedEvent } from "@/websockets/opensea/handlers/item_metadata_updated";

import { PartialOrderComponents } from "@/orderbook/orders/seaport";
import * as orderbookOrders from "@/jobs/orderbook/orders-queue";
import * as orderbookOpenseaListings from "@/jobs/orderbook/opensea-listings-queue";

import * as orders from "@/orderbook/orders";
import { redis } from "@/common/redis";
import { now } from "@/common/utils";
import { generateHash } from "@/websockets/opensea/utils";
import { OpenseaWebsocketEvents } from "@/models/opensea-websocket-events";

if (config.doWebsocketWork && config.openSeaApiKey) {
  const network = config.chainId === 5 ? Network.TESTNET : Network.MAINNET;

  const client = new OpenSeaStreamClient({
    token: config.openSeaApiKey,
    network,
    connectOptions: {
      transport: WebSocket,
    },
    onError: async (error) => {
      logger.warn("opensea-websocket", `network=${network}, error=${JSON.stringify(error)}`);
    },
  });

  client.connect();

  logger.info("opensea-websocket", `Connected! network=${network}`);

  client.onEvents(
    "*",
    [
      EventType.ITEM_LISTED,
      EventType.ITEM_RECEIVED_BID,
      EventType.COLLECTION_OFFER,
      EventType.TRAIT_OFFER,
    ],
    async (event) => {
      try {
<<<<<<< HEAD
=======
        if (await isDuplicateEvent(event)) {
          logger.debug(
            "opensea-websocket",
            `Duplicate event. network=${network}, event=${JSON.stringify(event)}`
          );

          return;
        }

        await saveEvent(event);

>>>>>>> 941c9010
        const eventType = event.event_type as EventType;
        await saveEvent(event);
        const openSeaOrderParams = handleEvent(eventType, event.payload);

        if (openSeaOrderParams) {
          const seaportOrder = parseProtocolData(event.payload);

          let orderInfo: orderbookOrders.GenericOrderInfo;

          if (seaportOrder) {
            orderInfo = {
              kind: "seaport",
              info: {
                kind: "full",
                orderParams: seaportOrder.params,
                metadata: {
                  originatedAt: event.sent_at,
                },
                openSeaOrderParams,
              } as orders.seaport.OrderInfo,
              relayToArweave: eventType === EventType.ITEM_LISTED,
              validateBidValue: true,
            };
          } else {
            orderInfo = {
              kind: "seaport",
              info: {
                kind: "partial",
                orderParams: openSeaOrderParams,
                metadata: {
                  originatedAt: event.sent_at,
                },
              } as orders.seaport.OrderInfo,
              relayToArweave: false,
              validateBidValue: true,
            };
          }

          if (eventType === EventType.ITEM_LISTED) {
            await orderbookOpenseaListings.addToQueue([orderInfo]);
          } else {
            await orderbookOrders.addToQueue([orderInfo]);
          }
        }
      } catch (error) {
        logger.error(
          "opensea-websocket",
          `network=${network}, event=${JSON.stringify(event)}, error=${error}`
        );
      }
    }
  );

  client.onEvents("*", [EventType.ITEM_METADATA_UPDATED], async (event) => {
    try {
      await handleItemMetadataUpdatedEvent(event.payload as ItemMetadataUpdatePayload);
    } catch (error) {
      logger.error(
        "opensea-websocket",
        `network=${network}, event type: ${event.event_type}, event=${JSON.stringify(
          event
        )}, error=${error}`
      );
    }
  });
}

const saveEvent = async (event: BaseStreamMessage<unknown>) => {
  if (!config.openseaWebsocketEventsAwsFirehoseDeliveryStreamName) {
    return;
  }

<<<<<<< HEAD
    /* eslint-disable @typescript-eslint/no-explicit-any */

    // TODO: Filter out the properties when ingesting from S3 to Redshift instead of here.
    delete (event.payload as any).item.metadata;

    delete (event.payload as any).item.permalink;

    const params = {
      Record: {
        Data: JSON.stringify({
          event_type: event.event_type,
          event_timestamp: new Date((event.payload as any).event_timestamp).toISOString(),
          order_hash: (event.payload as any).order_hash,
          maker: (event.payload as any).maker?.address,
          event_data: event,
          created_at: new Date().toISOString(),
        }),
      },
      DeliveryStreamName: config.openseaWebsocketEventsAwsFirehoseDeliveryStreamName,
    };

    const firehouse = new AWS.Firehose({
      accessKeyId: config.awsAccessKeyId,
      secretAccessKey: config.awsSecretAccessKey,
      region: config.openseaWebsocketEventsAwsFirehoseDeliveryStreamRegion,
    });
=======
  const openseaWebsocketEvents = new OpenseaWebsocketEvents();
  await openseaWebsocketEvents.add([event]);
};
>>>>>>> 941c9010

export const getEventHash = (event: BaseStreamMessage<unknown>): string => {
  /* eslint-disable @typescript-eslint/no-explicit-any */
  return generateHash(event.event_type, (event.payload as any).order_hash);
};

export const isDuplicateEvent = async (event: BaseStreamMessage<unknown>): Promise<boolean> => {
  const eventHash = getEventHash(event);

  const setResult = await redis.set(
    `opensea-websocket-event:${eventHash}`,
    now(),
    "EX",
    60 * 5,
    "NX"
  );

  return setResult === null;
};

export const handleEvent = (type: EventType, payload: unknown): PartialOrderComponents | null => {
  switch (type) {
    case EventType.ITEM_LISTED:
      return handleItemListedEvent(payload as ItemListedEventPayload);
    case EventType.ITEM_RECEIVED_BID:
      return handleItemReceivedBidEvent(payload as ItemReceivedBidEventPayload);
    case EventType.COLLECTION_OFFER:
      return handleCollectionOfferEvent(payload as CollectionOfferEventPayload);
    case EventType.TRAIT_OFFER:
      return handleTraitOfferEvent(payload as TraitOfferEventPayload);
    default:
      return null;
  }
};

export const parseProtocolData = (payload: unknown): Sdk.Seaport.Order | undefined => {
  try {
    const protocolData = (payload as any).protocol_data;

    if (!protocolData) {
      logger.warn(
        "opensea-websocket",
        `parseProtocolData missing. payload=${JSON.stringify(payload)}`
      );

      return;
    }

    return new Sdk.Seaport.Order(config.chainId, {
      endTime: protocolData.parameters.endTime,
      startTime: protocolData.parameters.startTime,
      consideration: protocolData.parameters.consideration,
      offer: protocolData.parameters.offer,
      conduitKey: protocolData.parameters.conduitKey,
      salt: protocolData.parameters.salt,
      zone: protocolData.parameters.zone,
      zoneHash: protocolData.parameters.zoneHash,
      offerer: protocolData.parameters.offerer,
      counter: `${protocolData.parameters.counter}`,
      orderType: protocolData.parameters.orderType,
      signature: protocolData.signature,
    });
  } catch (error) {
    logger.error(
      "opensea-websocket",
      `parseProtocolData error. payload=${JSON.stringify(payload)}, error=${error}`
    );
  }
};<|MERGE_RESOLUTION|>--- conflicted
+++ resolved
@@ -58,8 +58,6 @@
     ],
     async (event) => {
       try {
-<<<<<<< HEAD
-=======
         if (await isDuplicateEvent(event)) {
           logger.debug(
             "opensea-websocket",
@@ -71,9 +69,7 @@
 
         await saveEvent(event);
 
->>>>>>> 941c9010
         const eventType = event.event_type as EventType;
-        await saveEvent(event);
         const openSeaOrderParams = handleEvent(eventType, event.payload);
 
         if (openSeaOrderParams) {
@@ -144,38 +140,9 @@
     return;
   }
 
-<<<<<<< HEAD
-    /* eslint-disable @typescript-eslint/no-explicit-any */
-
-    // TODO: Filter out the properties when ingesting from S3 to Redshift instead of here.
-    delete (event.payload as any).item.metadata;
-
-    delete (event.payload as any).item.permalink;
-
-    const params = {
-      Record: {
-        Data: JSON.stringify({
-          event_type: event.event_type,
-          event_timestamp: new Date((event.payload as any).event_timestamp).toISOString(),
-          order_hash: (event.payload as any).order_hash,
-          maker: (event.payload as any).maker?.address,
-          event_data: event,
-          created_at: new Date().toISOString(),
-        }),
-      },
-      DeliveryStreamName: config.openseaWebsocketEventsAwsFirehoseDeliveryStreamName,
-    };
-
-    const firehouse = new AWS.Firehose({
-      accessKeyId: config.awsAccessKeyId,
-      secretAccessKey: config.awsSecretAccessKey,
-      region: config.openseaWebsocketEventsAwsFirehoseDeliveryStreamRegion,
-    });
-=======
   const openseaWebsocketEvents = new OpenseaWebsocketEvents();
   await openseaWebsocketEvents.add([event]);
 };
->>>>>>> 941c9010
 
 export const getEventHash = (event: BaseStreamMessage<unknown>): string => {
   /* eslint-disable @typescript-eslint/no-explicit-any */
