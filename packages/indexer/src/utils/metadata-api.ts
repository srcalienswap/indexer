/* eslint-disable @typescript-eslint/no-explicit-any */

import { Interface } from "@ethersproject/abi";
import { Contract } from "@ethersproject/contracts";
import axios from "axios";
import slugify from "slugify";

import { baseProvider } from "@/common/provider";
import { config } from "@/config/index";
import { getNetworkName } from "@/config/network";
import { logger } from "@/common/logger";
import { customHandleContractTokens, hasCustomHandler } from "./custom-metadata/custom";
import { hasExtendHandler } from "./custom-metadata/extend";

interface TokenMetadata {
  contract: string;
  tokenId: string;
  collection: string;
  flagged: boolean;
  name?: string;
  description?: string;
  originalMetadata?: JSON;
  imageUrl?: string;
  imageOriginalUrl?: string;
  imageProperties?: {
    width?: number;
    height?: number;
    size?: number;
    mime_type?: string;
  };
  animationOriginalUrl?: string;
  metadataOriginalUrl?: string;
  mediaUrl?: string;
  attributes: {
    key: string;
    value: string;
    kind: "string" | "number" | "date" | "range";
    rank?: number;
  }[];
}

export interface TokenMetadataBySlugResult {
  metadata: TokenMetadata[];
  continuation?: string;
  previous: string;
}

export class MetadataApi {
  public static async getCollectionMetadata(
    contract: string,
    tokenId: string,
    community = "",
    options?: {
      allowFallback?: boolean;
      indexingMethod?: string;
      additionalQueryParams?: { [key: string]: string };
    }
  ) {
    if (config.liquidityOnly) {
      // When running in liquidity-only mode:
      // - assume the collection id matches the contract address
      // - the collection name is retrieved from an on-chain `name()` call

      const name = await new Contract(
        contract,
        new Interface(["function name() view returns (string)"]),
        baseProvider
      )
        .name()
        .catch(() => "");

      return {
        id: contract,
        slug: slugify(name, { lower: true }),
        name,
        community: null,
        metadata: null,
        royalties: undefined,
        openseaRoyalties: undefined,
        openseaFees: undefined,
        contract,
        tokenIdRange: null,
        tokenSetId: `contract:${contract}`,
        isCopyrightInfringement: undefined,
        paymentTokens: undefined,
        creator: null,
      };
    } else {
<<<<<<< HEAD
      // get custom / extended metadata locally
      if (hasCustomHandler(config.chainId, contract)) {
        const result = await customHandleContractTokens(config.chainId, contract, tokenId);
        return result;
      }

      const indexingMethod =
=======
      let indexingMethod =
>>>>>>> c03f4604
        options?.indexingMethod ?? MetadataApi.getCollectionIndexingMethod(community);

      //TODO: Remove when adding proper support for overriding indexing method
      if (config.chainId === 1 && contract === "0xd532b88607b1877fe20c181cba2550e3bbd6b31c") {
        indexingMethod = "simplehash";
      }

      let url = `${
        config.metadataApiBaseUrl
      }/v4/${getNetworkName()}/metadata/collection?method=${indexingMethod}&token=${contract}:${tokenId}`;
      if (options?.additionalQueryParams) {
        for (const [key, value] of Object.entries(options.additionalQueryParams)) {
          url += `&${key}=${value}`;
        }
      }

      const { data } = await axios.get(url);

      const collection: {
        id: string;
        slug: string;
        name: string;
        community: string | null;
        metadata: object | null;
        royalties?: object;
        openseaRoyalties?: object;
        openseaFees?: object;
        contract: string;
        tokenIdRange: [string, string] | null;
        tokenSetId: string | null;
        isFallback?: boolean;
        isCopyrightInfringement?: boolean;
        paymentTokens?: object | null;
        creator?: string | null;
      } = (data as any).collection;

      if (collection.isFallback && !options?.allowFallback) {
        throw new Error("Fallback collection data not acceptable");
      }

      return collection;
    }
  }

  public static async getTokensMetadata(
    tokens: { contract: string; tokenId: string }[],
    method = ""
  ) {
    // get custom / extended metadata locally
    const customMetadata = await Promise.all(
      tokens.map(async (token) => {
        if (hasExtendHandler(config.chainId, token.contract)) {
          const result = await customHandleContractTokens(
            config.chainId,
            token.contract,
            token.tokenId
          );
          return result;
        }
        return null;
      })
    );

    // filter out nulls
    const filteredCustomMetadata = customMetadata.filter((metadata) => metadata !== null);

    // for tokens that don't have custom metadata, get from metadata-api
    const tokensWithoutCustomMetadata = tokens.filter((token) => {
      const hasCustomMetadata = filteredCustomMetadata.find((metadata) => {
        return metadata.contract === token.contract && metadata.tokenId === token.tokenId;
      });
      return !hasCustomMetadata;
    });

    const queryParams = new URLSearchParams();

    tokensWithoutCustomMetadata.forEach((token) => {
      queryParams.append("token", `${token.contract}:${token.tokenId}`);
    });

    method = method === "" ? config.metadataIndexingMethod : method;

    const url = `${
      config.metadataApiBaseUrl
    }/v4/${getNetworkName()}/metadata/token?method=${method}&${queryParams.toString()}`;

    const { data } = await axios.get(url);

    const metadata: TokenMetadata[] = (data as any).metadata;

    return [...metadata, ...filteredCustomMetadata];
  }

  public static async parseTokenMetadata(
    request: {
      asset_contract: {
        address: string;
      };
      token_id: string;
      name?: string;
      description?: string;
      image_url?: string;
      animation_url?: string;
      traits: Array<{
        trait_type: string;
        value: string | number | null;
      }>;
    },
    method = ""
  ): Promise<TokenMetadata | null> {
    method = method === "" ? config.metadataIndexingMethod : method;

    const url = `${
      config.metadataApiBaseUrl
    }/v4/${getNetworkName()}/metadata/token?method=${method}`;

    let response;
    try {
      response = await axios.post(url, request);
    } catch (error: any) {
      logger.error(
        "metadata-api",
        `parseTokenMetadata error. url=${url}, request=${JSON.stringify(request)}, error=${
          error.message
        }`
      );
      return null;
    }
    const tokenMetadata: TokenMetadata = response.data;

    return tokenMetadata;
  }

  public static async getTokensMetadataBySlug(
    contract: string,
    slug: string,
    method = "",
    continuation?: string
  ): Promise<TokenMetadataBySlugResult> {
    const queryParams = new URLSearchParams();
    queryParams.append("collectionSlug", `${contract}:${slug}`);
    if (continuation) {
      queryParams.append("continuation", continuation);
    }
    method = method === "" ? config.metadataIndexingMethod : method;

    const url = `${
      config.metadataApiBaseUrl
    }/v4/${getNetworkName()}/metadata/token?method=${method}&${queryParams.toString()}`;

    const { data } = await axios.get(url);

    const metadata: TokenMetadata[] = (data as any).metadata;

    return { metadata, continuation: data.continuation, previous: data.previous };
  }

  public static getCollectionIndexingMethod(community: string | null) {
    switch (community) {
      case "sound.xyz":
        return "soundxyz";
    }

    return config.metadataIndexingMethodCollection;
  }
}

export { MetadataApi as default };<|MERGE_RESOLUTION|>--- conflicted
+++ resolved
@@ -86,17 +86,13 @@
         creator: null,
       };
     } else {
-<<<<<<< HEAD
       // get custom / extended metadata locally
       if (hasCustomHandler(config.chainId, contract)) {
         const result = await customHandleContractTokens(config.chainId, contract, tokenId);
         return result;
       }
 
-      const indexingMethod =
-=======
       let indexingMethod =
->>>>>>> c03f4604
         options?.indexingMethod ?? MetadataApi.getCollectionIndexingMethod(community);
 
       //TODO: Remove when adding proper support for overriding indexing method
