import _ from "lodash";
import { MergeRefs, ReqRefDefaults } from "@hapi/hapi";
import { config } from "../config";
import { logger } from "@/common/logger";
import crypto from "crypto-js";
import { getNetworkName } from "@/config/network";

const IMAGE_RESIZE_WORKER_VERSION = "v2";

export enum ImageSize {
  small = 250,
  medium = 512,
  large = 1000,
}

export class Assets {
  public static getResizedImageURLs(
    assets: string | string[],
    size?: number,
    image_version?: number
  ) {
    if (_.isEmpty(assets) || assets == "") {
      return undefined;
    }

    try {
      if (config.enableImageResizing) {
        if (_.isArray(assets)) {
          return assets.map((asset) => {
            return this.getResizedImageUrl(asset, size, image_version);
          });
        }
        return this.getResizedImageUrl(assets, size, image_version);
      }
    } catch (error) {
<<<<<<< HEAD
      logger.error("getResizedImageURLs", `Error: ${error}`);
=======
      // logger.error("getLocalAssetsLink", `Error: ${error}`);
      return [];
>>>>>>> 4d5b427a
    }

    return assets;
  }

  public static addImageParams(image: string, query: MergeRefs<ReqRefDefaults>["Query"]): string {
    const splitImage = image.split(`?`);
    const baseUrl = splitImage[0];
    const url = new URL(image);
    const queryParams = new URLSearchParams();
    for (const [key, value] of Object.entries(query)) {
      queryParams.append(key, value);
      url.searchParams.delete(key);
    }
    url.searchParams.forEach((value, key) => {
      queryParams.append(key, value);
    });

    return `${baseUrl}?${queryParams.toString()}`;
  }

  public static getResizedImageUrl(
    imageUrl: string,
    size?: number,
    image_version?: number
  ): string {
    if (imageUrl) {
      try {
        if (config.enableImageResizing) {
          let resizeImageUrl = imageUrl;
          if (imageUrl?.includes("lh3.googleusercontent.com")) {
            if (imageUrl.match(/=s\d+$/)) {
              resizeImageUrl = imageUrl.replace(/=s\d+$/, `=s${ImageSize.large}`);
            }
          } else if (imageUrl?.includes("i.seadn.io")) {
            if (imageUrl.match(/w=\d+/)) {
              resizeImageUrl = imageUrl.replace(/w=\d+/, `w=${ImageSize.large}`);
            }

            return Assets.signImage(resizeImageUrl, size);
          }

          return Assets.signImage(resizeImageUrl, size, image_version);
        }
      } catch (error) {
        logger.error("getResizedImageUrl", `Error: ${error}`);
      }
    }

    if (imageUrl?.includes("lh3.googleusercontent.com")) {
      if (imageUrl.match(/=s\d+$/)) {
        return imageUrl.replace(/=s\d+$/, `=s${size}`);
      } else {
        return `${imageUrl}=s${size}`;
      }
    }

    if (imageUrl?.includes("i.seadn.io")) {
      if (imageUrl.match(/w=\d+/)) {
        return imageUrl.replace(/w=\d+/, `w=${size}`);
      } else {
        return `${imageUrl}?w=${size}`;
      }
    }

    return imageUrl;
  }

  public static signImage(imageUrl: string, width?: number, image_version?: number): string {
    const validImagePrefixes = ["http", "data:image"];
    if (config.imageResizingBaseUrl == null) {
      throw new Error("Image resizing base URL is not set");
    } else if (config.privateImageResizingSigningKey == null) {
      throw new Error("Private image resizing signing key is not set");
    } else if (imageUrl == null) {
      throw new Error("Image URL is not set");
    } else if (!validImagePrefixes.some((prefix) => imageUrl.startsWith(prefix))) {
      throw new Error("Image URL is not valid");
    }

    let v = "";
    if (image_version) {
      try {
        v = image_version ? `?v=${Math.floor(new Date(image_version).getTime() / 1000)}` : "";
      } catch (error) {
        logger.error("signImage", `Error: ${error}`);
      }
    }

    const ciphertext = crypto.AES.encrypt(
      imageUrl + v,
      crypto.enc.Hex.parse(config.privateImageResizingSigningKey),
      {
        iv: crypto.enc.Utf8.parse(config.privateImageResizingSigningKey),
        mode: crypto.mode.CBC,
        padding: crypto.pad.Pkcs7,
      }
    ).toString();

    return `${
      config.imageResizingBaseUrl
    }/${IMAGE_RESIZE_WORKER_VERSION}/${getNetworkName()}/${encodeURIComponent(ciphertext)}${
      width ? "?width=" + width : ""
    }`;
  }
}<|MERGE_RESOLUTION|>--- conflicted
+++ resolved
@@ -33,12 +33,8 @@
         return this.getResizedImageUrl(assets, size, image_version);
       }
     } catch (error) {
-<<<<<<< HEAD
-      logger.error("getResizedImageURLs", `Error: ${error}`);
-=======
       // logger.error("getLocalAssetsLink", `Error: ${error}`);
       return [];
->>>>>>> 4d5b427a
     }
 
     return assets;
