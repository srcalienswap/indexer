import { Interface } from "@ethersproject/abi";
import { Contract } from "@ethersproject/contracts";
import * as Sdk from "@reservoir0x/sdk";
import stringify from "json-stable-stringify";
import _ from "lodash";

import { idb } from "@/common/db";
import { logger } from "@/common/logger";
import { baseProvider } from "@/common/provider";
import { redis } from "@/common/redis";
import { bn, fromBuffer } from "@/common/utils";
import { config } from "@/config/index";
import { Royalty, updateRoyaltySpec } from "@/utils/royalties";

// The royalties are returned in full amounts, but we store them as a percentage
// so here we just use a default price (which is a round number) and deduce then
// deduce the percentage taken as royalties from that
const DEFAULT_PRICE = "1000000000000000000";

// Assume there are no per-token royalties but everything is per-contract
export const refreshRegistryRoyalties = async (collection: string) => {
  if (collection === "0x27ca1486749ef528b97a7ea1857f0b6aaee2626a") {
    logger.info(
      "refreshRegistryRoyalties",
      JSON.stringify({
        topic: "debugRefreshRoyalties",
        message: `Start. collection=${collection}`,
      })
    );
  }

  // Fetch the collection's contract
  const collectionResult = await idb.oneOrNone(
    `
      SELECT
        collections.contract
      FROM collections
      WHERE collections.id = $/collection/
    `,
    { collection }
  );
  if (!collectionResult?.contract) {
    return;
  }

  // Fetch 10 random tokens from the collection
  const tokenResults = await idb.manyOrNone(
    `
      SELECT
        tokens.token_id
      FROM tokens
      WHERE tokens.collection_id = $/collection/
      LIMIT 10
    `,
    { collection }
  );

  const token = fromBuffer(collectionResult.contract);

  // Get the royalties of all selected tokens
  const tokenRoyalties = await Promise.all(
    tokenResults.map(async (r) => getRegistryRoyalties(token, r.token_id))
  );
  const uniqueRoyalties = _.uniqBy(tokenRoyalties, (r) => stringify(r));

  let latestRoyalties: Royalty[] = [];
  if (uniqueRoyalties.length === 1) {
    // Here all royalties are the same, so we take that as the collection-level royalty
    latestRoyalties = uniqueRoyalties[0];
  } else {
<<<<<<< HEAD
    // Here we got non-unique royalties, so we don't have any collection-level royalty
    // (this means that the collection has per-token royalties)
    latestRoyalties = [];
=======
    // Here we got non-unique royalties

    // However, before assuming there are no collection-level royalties we query one
    // more random (hopefully inexistent token id). If that returns a value found in
    // the `uniqueRoyalties` array then we assume that is the collection-level value
    // and the non-unique royalties were just one-offs (eg. just a few single tokens
    // had the royalties changed), which we want to filter out.

    try {
      const randomTokenId = String(Math.floor(Math.random() * 10000000000000));
      const randomTokenRoyalties = await getRegistryRoyalties(token, randomTokenId);
      if (uniqueRoyalties.find((r) => stringify(r) === stringify(randomTokenRoyalties))) {
        latestRoyalties = randomTokenRoyalties;
      } else {
        latestRoyalties = [];
      }
    } catch {
      // Protect against the case where querying the royalties of a non-existent token reverts
      latestRoyalties = [];
    }
>>>>>>> 6a058334
  }

  if (collection === "0x27ca1486749ef528b97a7ea1857f0b6aaee2626a") {
    logger.info(
      "refreshRegistryRoyalties",
      JSON.stringify({
        topic: "debugRefreshRoyalties",
        message: `getRegistryRoyalties. collection=${collection}`,
        latestRoyalties,
      })
    );
  }

  // Save the retrieved royalty spec
  await updateRoyaltySpec(
    collection,
    "onchain",
    latestRoyalties.length ? latestRoyalties : undefined
  );
};

const internalGetRegistryRoyalties = async (token: string, tokenId: string) => {
  const latestRoyalties: Royalty[] = [];

  if (Sdk.Common.Addresses.RoyaltyEngine[config.chainId]) {
    // When configured / available, use the royalty engine

    const royaltyEngine = new Contract(
      Sdk.Common.Addresses.RoyaltyEngine[config.chainId],
      new Interface([
        `
          function getRoyaltyView(
            address token,
            uint256 tokenId,
            uint256 value
          ) external view returns (
            address[] recipients,
            uint256[] amounts
          )
        `,
      ]),
      baseProvider
    );

    try {
      const { recipients, amounts } = await royaltyEngine
        .getRoyaltyView(token, tokenId, DEFAULT_PRICE)
        .catch(() => ({ recipients: [], amounts: [] }));

      for (let i = 0; i < amounts.length; i++) {
        const recipient = recipients[i].toLowerCase();
        const amount = amounts[i];
        if (bn(amount).gte(DEFAULT_PRICE)) {
          throw new Error("Royalty exceeds price");
        }

        const bps = Math.round(bn(amount).mul(10000).div(DEFAULT_PRICE).toNumber());
        latestRoyalties.push({ recipient, bps });
      }
    } catch (error) {
      logger.error(
        "getRegistryRoyalties",
        JSON.stringify({
          topic: "debugRoyalties",
          message: `Error. token=${token}, tokenId=${tokenId}, error=${error}`,
        })
      );
    }
  } else {
    // Otherwise, use EIP-2981 on-chain royalty information

    const contract = new Contract(
      token,
      new Interface([
        `
          function royaltyInfo(
            uint256 tokenId,
            uint256 value
          ) external view returns (
            address recipient,
            uint256 amount
          )
        `,
      ]),
      baseProvider
    );

    try {
      const result = await contract.royaltyInfo(tokenId, DEFAULT_PRICE);

      const recipient = result.recipient.toLowerCase();
      const amount = result.amount;
      if (bn(amount).gte(DEFAULT_PRICE)) {
        throw new Error("Royalty exceeds price");
      }

      const bps = Math.round(bn(amount).mul(10000).div(DEFAULT_PRICE).toNumber());
      latestRoyalties.push({ recipient, bps });
    } catch {
      // Skip errors
    }
  }

  return latestRoyalties;
};

export const getRegistryRoyalties = async (contract: string, tokenId: string) => {
  const cacheKey = `token-royalties:${contract}:${tokenId}`;

  let result = await redis
    .get(cacheKey)
    .then((r) => (r ? (JSON.parse(r) as Royalty[]) : undefined));

  if (!result) {
    result = await internalGetRegistryRoyalties(contract, tokenId);
    await redis.set(cacheKey, JSON.stringify(result), "EX", 5 * 60);
  }

  return result;
};<|MERGE_RESOLUTION|>--- conflicted
+++ resolved
@@ -68,11 +68,6 @@
     // Here all royalties are the same, so we take that as the collection-level royalty
     latestRoyalties = uniqueRoyalties[0];
   } else {
-<<<<<<< HEAD
-    // Here we got non-unique royalties, so we don't have any collection-level royalty
-    // (this means that the collection has per-token royalties)
-    latestRoyalties = [];
-=======
     // Here we got non-unique royalties
 
     // However, before assuming there are no collection-level royalties we query one
@@ -93,7 +88,6 @@
       // Protect against the case where querying the royalties of a non-existent token reverts
       latestRoyalties = [];
     }
->>>>>>> 6a058334
   }
 
   if (collection === "0x27ca1486749ef528b97a7ea1857f0b6aaee2626a") {
