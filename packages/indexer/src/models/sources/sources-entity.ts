export type SourcesEntityParams = {
  id: number;
  domain: string;
  domainHash: string;
  name: string;
  address: string;
  metadata: SourcesMetadata;
  optimized: boolean;
  createdAt: string;
};

export type SourcesMetadata = {
  adminTitle?: string;
  adminIcon?: string;
  title?: string;
  icon?: string;
  url?: string;
  allowedApiKeys?: string[];
  description?: string;
  twitterUsername?: string;
  socialImage?: string;
  tokenUrlMainnet?: string;
  tokenUrlRinkeby?: string;
  tokenUrlPolygon?: string;
  tokenUrlGoerli?: string;
  tokenUrlArbitrum?: string;
  tokenUrlOptimism?: string;
  tokenUrlBsc?: string;
  tokenUrlZora?: string;
  tokenUrlSepolia?: string;
  tokenUrlMumbai?: string;
  tokenUrlBaseGoerli?: string;
  tokenUrlArbitrumNova?: string;
  tokenUrlAvalanche?: string;
  tokenUrlScrollAlpha?: string;
  tokenUrlZoraTestnet?: string;
  tokenUrlBase?: string;
  tokenUrlZksync?: string;
  tokenUrlPolygonZkevm?: string;
  tokenUrlScroll?: string;
  tokenUrlImmutableZkevmTestnet?: string;
  tokenUrlFrameTestnet?: string;
  tokenUrlOpbnb?: string;
  tokenUrlAncient8Testnet?: string;
  tokenUrlAncient8?: string;
  tokenUrlBaseSepolia?: string;
  tokenUrlBlastSepolia?: string;
  tokenUrlApex?: string;
<<<<<<< HEAD
  tokenUrlAstarZkevm?: string;
=======
  tokenUrlBlast?: string;
>>>>>>> 78f4b0f5
};

export class SourcesEntity {
  id: number;
  name: string;
  domain: string;
  domainHash: string;
  address: string;
  metadata: SourcesMetadata;
  optimized: boolean;
  createdAt: string;

  constructor(params: SourcesEntityParams) {
    this.id = params.id;
    this.name = params.name;
    this.domain = params.domain;
    this.domainHash = params.domainHash;
    this.address = params.address;
    this.metadata = params.metadata;
    this.optimized = params.optimized;
    this.createdAt = params.createdAt;
  }

  getIcon() {
    return this.metadata.adminIcon || this.metadata.icon;
  }

  getTitle() {
    return this.metadata.adminTitle || this.metadata.title || this.name;
  }
}<|MERGE_RESOLUTION|>--- conflicted
+++ resolved
@@ -46,11 +46,8 @@
   tokenUrlBaseSepolia?: string;
   tokenUrlBlastSepolia?: string;
   tokenUrlApex?: string;
-<<<<<<< HEAD
+  tokenUrlBlast?: string;
   tokenUrlAstarZkevm?: string;
-=======
-  tokenUrlBlast?: string;
->>>>>>> 78f4b0f5
 };
 
 export class SourcesEntity {
