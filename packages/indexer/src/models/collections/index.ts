/* eslint-disable @typescript-eslint/no-explicit-any */

import _ from "lodash";

import { idb, redb } from "@/common/db";
import { logger } from "@/common/logger";
import { toBuffer, now } from "@/common/utils";
import {
  CollectionsEntity,
  CollectionsEntityParams,
  CollectionsEntityUpdateParams,
} from "@/models/collections/collections-entity";
import { updateBlurRoyalties } from "@/utils/blur";
import * as erc721c from "@/utils/erc721c";
import * as marketplaceBlacklist from "@/utils/marketplace-blacklists";
import * as marketplaceFees from "@/utils/marketplace-fees";
import MetadataProviderRouter from "@/metadata/metadata-provider-router";
import * as royalties from "@/utils/royalties";

import { recalcOwnerCountQueueJob } from "@/jobs/collection-updates/recalc-owner-count-queue-job";
import { fetchCollectionMetadataJob } from "@/jobs/token-updates/fetch-collection-metadata-job";
import { refreshActivitiesCollectionMetadataJob } from "@/jobs/activities/refresh-activities-collection-metadata-job";
import { orderUpdatesByIdJob } from "@/jobs/order-updates/order-updates-by-id-job";
import {
  topBidCollectionJob,
  TopBidCollectionJobPayload,
} from "@/jobs/collection-updates/top-bid-collection-job";
import { recalcTokenCountQueueJob } from "@/jobs/collection-updates/recalc-token-count-queue-job";
import { Contracts } from "@/models/contracts";
import * as registry from "@/utils/royalties/registry";

export class Collections {
  public static async getById(collectionId: string, readReplica = false) {
    const dbInstance = readReplica ? redb : idb;
    const collection: CollectionsEntityParams | null = await dbInstance.oneOrNone(
      `
        SELECT
          *
        FROM collections
        WHERE id = $/collectionId/
      `,
      { collectionId }
    );

    if (collection) {
      return new CollectionsEntity(collection);
    }

    return null;
  }

  public static async getByContractAndTokenId(
    contract: string,
    tokenId: number,
    readReplica = false
  ) {
    const dbInstance = readReplica ? redb : idb;
    const collection: CollectionsEntityParams | null = await dbInstance.oneOrNone(
      `
        SELECT
          *
        FROM collections
        WHERE collections.contract = $/contract/
          AND collections.token_id_range @> $/tokenId/::NUMERIC(78, 0)
        ORDER BY collections.created_at DESC
        LIMIT 1
      `,
      {
        contract: toBuffer(contract),
        tokenId,
      }
    );

    if (collection) {
      return new CollectionsEntity(collection);
    }

    return null;
  }

  public static async getByTokenSetId(tokenSetId: string) {
    const collection: CollectionsEntityParams | null = await redb.oneOrNone(
      `
        SELECT
          *
        FROM collections
        WHERE token_set_id = $/tokenSetId/
      `,
      { tokenSetId }
    );

    if (collection) {
      return new CollectionsEntity(collection);
    }

    return null;
  }

  public static async updateCollectionCache(contract: string, tokenId: string, community = "") {
    if (contract === "0x495f947276749ce646f68ac8c248420045cb7b5e") {
      logger.info(
        "updateCollectionCache",
        JSON.stringify({
          topic: "post-refresh-collection",
          message: `Start. contract=${contract}, tokenId=${tokenId}`,
        })
      );
    }

    try {
      await Contracts.updateContractMetadata(contract);
    } catch (error) {
      logger.error(
        "updateCollectionCache",
        `updateContractMetadataError. contract=${contract}, tokenId=${tokenId}, community=${community}`
      );
    }

    const collectionResult = await idb.oneOrNone(
      `
        SELECT
          collections.id
        FROM tokens
        JOIN collections
          ON tokens.collection_id = collections.id
        WHERE tokens.contract = $/contract/
          AND tokens.token_id = $/tokenId/
      `,
      {
        contract: toBuffer(contract),
        tokenId,
      }
    );

    if (!collectionResult.id) {
      // If the collection doesn't exist, push a job to retrieve it
      await fetchCollectionMetadataJob.addToQueue([
        {
          contract,
          tokenId,
        },
      ]);

      return;
    }

<<<<<<< HEAD
    const collection = await MetadataProviderRouter.getCollectionMetadata(
      contract,
      tokenId,
      community
    );
=======
    try {
      await registry.refreshRegistryRoyalties(collectionResult.id);
      await royalties.refreshDefaultRoyalties(collectionResult.id);
    } catch (error) {
      logger.error(
        "updateCollectionCache",
        `refreshRegistryRoyaltiesError. contract=${contract}, tokenId=${tokenId}, community=${community}`
      );
    }

    const collection = await MetadataApi.getCollectionMetadata(contract, tokenId, community);
>>>>>>> fd8fbed3

    if (contract === "0x495f947276749ce646f68ac8c248420045cb7b5e") {
      logger.info(
        "updateCollectionCache",
        JSON.stringify({
          topic: "post-refresh-collection",
          message: `getCollectionMetadata. contract=${contract}, tokenId=${tokenId}`,
          collection,
        })
      );
    }

    if (collection.isCopyrightInfringement) {
      collection.name = collection.id;
      collection.metadata = null;

      logger.info(
        "updateCollectionCache",
        JSON.stringify({
          topic: "debugCopyrightInfringement",
          message: "Collection is a copyright infringement",
          contract,
          collection,
        })
      );
    } else if (collection.metadata == null) {
      const collectionResult = await Collections.getById(collection.id);

      if (collectionResult?.metadata != null) {
        logger.error(
          "updateCollectionCache",
          `InvalidUpdateCollectionCache. contract=${contract}, tokenId=${tokenId}, community=${community}, collection=${JSON.stringify(
            collection
          )}, collectionResult=${JSON.stringify(collectionResult)}`
        );

        throw new Error("Invalid collection metadata");
      }
    }

    await recalcTokenCountQueueJob.addToQueue({ collection: collection.id });
    await recalcOwnerCountQueueJob.addToQueue([
      {
        context: "updateCollectionCache",
        kind: "collectionId",
        data: { collectionId: collection.id },
      },
    ]);

    const query = `
      UPDATE collections SET
        metadata = $/metadata:json/,
        name = $/name/,
        slug = $/slug/,
        payment_tokens = $/paymentTokens/,
        creator = $/creator/,
        updated_at = now()
      WHERE id = $/id/
      RETURNING (
                  SELECT
                  json_build_object(
                    'name', collections.name,
                    'metadata', collections.metadata
                  )
                  FROM collections
                  WHERE collections.id = $/id/
                ) AS old_metadata
    `;

    const values = {
      id: collection.id,
      metadata: collection.metadata || {},
      name: collection.name,
      slug: collection.slug,
      paymentTokens: collection.paymentTokens ? { opensea: collection.paymentTokens } : {},
      creator: collection.creator ? toBuffer(collection.creator) : null,
    };

    const result = await idb.oneOrNone(query, values);

    if (contract === "0x495f947276749ce646f68ac8c248420045cb7b5e") {
      logger.info(
        "updateCollectionCache",
        JSON.stringify({
          topic: "post-refresh-collection",
          message: `collectionUpdated. contract=${contract}, tokenId=${tokenId}`,
          collection,
        })
      );
    }

    try {
      if (
        result?.old_metadata.name != collection.name ||
        result?.old_metadata.metadata?.imageUrl != (collection.metadata as any)?.imageUrl
      ) {
        await refreshActivitiesCollectionMetadataJob.addToQueue({
          collectionId: collection.id,
          collectionUpdateData: {
            name: collection.name || null,
            image: (collection.metadata as any)?.imageUrl || null,
          },
        });
      }
    } catch (error) {
      logger.error(
        "updateCollectionCache",
        `refreshActivitiesCollectionMetadataJobError. contract=${contract}, tokenId=${tokenId}, community=${community}, collection=${JSON.stringify(
          collection
        )}, result=${JSON.stringify(result)}`
      );
    }

    // Refresh all royalty specs and the default royalties
    await royalties.refreshAllRoyaltySpecs(
      collection.id,
      collection.royalties as royalties.Royalty[] | undefined,
      collection.openseaRoyalties as royalties.Royalty[] | undefined,
      false
    );

    await royalties.refreshDefaultRoyalties(collection.id);

    // Refresh Blur royalties (which get stored separately)
    await updateBlurRoyalties(collection.id, true);

    // Refresh OpenSea marketplace fees
    const openseaFees = collection.openseaFees as royalties.Royalty[] | undefined;
    await marketplaceFees.updateMarketplaceFeeSpec(collection.id, "opensea", openseaFees);

    // Refresh any contract blacklists
    await marketplaceBlacklist.checkMarketplaceIsFiltered(collection.contract, [], true);

    // Refresh ERC721C config
    await erc721c.refreshERC721CConfig(collection.contract);
  }

  public static async update(collectionId: string, fields: CollectionsEntityUpdateParams) {
    let updateString = "";
    const replacementValues = {
      collectionId,
    };

    _.forEach(fields, (value, fieldName) => {
      updateString += `${_.snakeCase(fieldName)} = $/${fieldName}/,`;
      (replacementValues as any)[fieldName] = value;
    });

    updateString = _.trimEnd(updateString, ",");

    const query = `
      UPDATE collections
        SET ${updateString}
      WHERE id = $/collectionId/
    `;

    return await idb.none(query, replacementValues);
  }

  public static async getCollectionsMintedBetween(from: number, to: number, limit = 2000) {
    const query = `
      SELECT
        *
      FROM collections
      WHERE minted_timestamp > ${from}
        AND minted_timestamp < ${to}
      ORDER BY minted_timestamp ASC
      LIMIT ${limit}
    `;

    const collections = await redb.manyOrNone(query);
    if (!_.isEmpty(collections)) {
      return _.map(collections, (collection) => new CollectionsEntity(collection));
    }

    return [];
  }

  public static async getTopCollectionsByVolume(limit = 500) {
    const query = `
      SELECT
        *
      FROM collections
      ORDER BY day1_volume DESC
      LIMIT ${limit}
    `;

    const collections = await redb.manyOrNone(query);
    if (!_.isEmpty(collections)) {
      return _.map(collections, (collection) => new CollectionsEntity(collection));
    }

    return [];
  }

  public static async recalculateCollectionFloorSell(collection: string) {
    const query = `
      UPDATE collections SET
        floor_sell_id = x.floor_sell_id,
        floor_sell_value = x.floor_sell_value,
        floor_sell_maker = x.floor_sell_maker,
        floor_sell_source_id_int = x.source_id_int,
        floor_sell_valid_between = x.valid_between,
        updated_at = now()
      FROM (
        SELECT
          tokens.floor_sell_id,
          tokens.floor_sell_value,
          tokens.floor_sell_maker,
          orders.source_id_int,
          orders.valid_between
        FROM tokens
        LEFT JOIN orders
        ON tokens.floor_sell_id = orders.id
        WHERE tokens.collection_id = $/collection/
        ORDER BY tokens.floor_sell_value
        LIMIT 1
      ) x
      WHERE collections.id = $/collection/
      AND (
        collections.floor_sell_id IS DISTINCT FROM x.floor_sell_id
        OR collections.floor_sell_value IS DISTINCT FROM x.floor_sell_value
      )
    `;

    await idb.none(query, {
      collection,
    });
  }

  public static async recalculateContractFloorSell(contract: string) {
    const result = await redb.manyOrNone(
      `
        SELECT
          tokens.token_id
        FROM tokens
        WHERE tokens.contract = $/contract/
          AND tokens.floor_sell_value IS NOT NULL
        LIMIT 10000
      `,
      { contract: toBuffer(contract) }
    );

    if (result) {
      const currentTime = now();
      await orderUpdatesByIdJob.addToQueue(
        result.map(({ token_id }) => {
          const tokenSetId = `token:${contract}:${token_id}`;
          return {
            context: `revalidate-sell-${tokenSetId}-${currentTime}`,
            tokenSetId,
            side: "sell",
            trigger: { kind: "revalidation" },
          };
        })
      );
    }
  }

  public static async recalculateContractTopBuy(contract: string) {
    const result = await redb.manyOrNone(
      `
        SELECT
          tokens.token_id
        FROM tokens
        WHERE tokens.contract = $/contract/
        LIMIT 10000
      `,
      { contract: toBuffer(contract) }
    );

    if (result) {
      const currentTime = now();
      await orderUpdatesByIdJob.addToQueue(
        result.map(({ token_id }) => {
          const tokenSetId = `token:${contract}:${token_id}`;
          return {
            context: `revalidate-buy-${tokenSetId}-${currentTime}`,
            tokenSetId,
            side: "buy",
            trigger: { kind: "revalidation" },
          };
        })
      );
    }
  }

  public static async revalidateCollectionTopBuy(collection: string) {
    const tokenSetsResult = await redb.manyOrNone(
      `
        SELECT token_sets.id
        FROM token_sets
        WHERE token_sets.collection_id = $/collection/
          AND token_sets.top_buy_value IS NOT NULL
      `,
      { collection }
    );

    if (tokenSetsResult.length) {
      const currentTime = now();
      await orderUpdatesByIdJob.addToQueue(
        tokenSetsResult.map((tokenSet: { id: any }) => ({
          context: `revalidate-buy-${tokenSet.id}-${currentTime}`,
          tokenSetId: tokenSet.id,
          side: "buy",
          trigger: { kind: "revalidation" },
        }))
      );
    } else {
      logger.info(
        "revalidateCollectionTopBuy",
        JSON.stringify({
          message: "No token sets with top bid found for collection",
          collection,
        })
      );

      await topBidCollectionJob.addToQueue([
        {
          collectionId: collection,
          kind: "revalidation",
          txHash: null,
          txTimestamp: null,
        } as TopBidCollectionJobPayload,
      ]);
    }
  }

  public static async getIdsByCommunity(community: string) {
    const query = `
      SELECT id
      FROM collections
      WHERE community = $/community/
    `;

    const collectionIds = await idb.manyOrNone(query, { community });
    return _.map(collectionIds, "id");
  }
}<|MERGE_RESOLUTION|>--- conflicted
+++ resolved
@@ -144,13 +144,6 @@
       return;
     }
 
-<<<<<<< HEAD
-    const collection = await MetadataProviderRouter.getCollectionMetadata(
-      contract,
-      tokenId,
-      community
-    );
-=======
     try {
       await registry.refreshRegistryRoyalties(collectionResult.id);
       await royalties.refreshDefaultRoyalties(collectionResult.id);
@@ -161,8 +154,11 @@
       );
     }
 
-    const collection = await MetadataApi.getCollectionMetadata(contract, tokenId, community);
->>>>>>> fd8fbed3
+    const collection = await MetadataProviderRouter.getCollectionMetadata(
+      contract,
+      tokenId,
+      community
+    );
 
     if (contract === "0x495f947276749ce646f68ac8c248420045cb7b5e") {
       logger.info(
