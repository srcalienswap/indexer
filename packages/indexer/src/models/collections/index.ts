/* eslint-disable @typescript-eslint/no-explicit-any */

import _ from "lodash";

import { idb, redb } from "@/common/db";
import { logger } from "@/common/logger";
import { toBuffer, now } from "@/common/utils";
import {
  CollectionsEntity,
  CollectionsEntityParams,
  CollectionsEntityUpdateParams,
} from "@/models/collections/collections-entity";
import { Tokens } from "@/models/tokens";
import { updateBlurRoyalties } from "@/utils/blur";
import * as marketplaceBlacklist from "@/utils/marketplace-blacklists";
import * as creatorToken from "@/utils/creator-token";
import * as marketplaceFees from "@/utils/marketplace-fees";
import MetadataApi from "@/utils/metadata-api";
import * as royalties from "@/utils/royalties";

import { recalcOwnerCountQueueJob } from "@/jobs/collection-updates/recalc-owner-count-queue-job";
import { fetchCollectionMetadataJob } from "@/jobs/token-updates/fetch-collection-metadata-job";
import { refreshActivitiesCollectionMetadataJob } from "@/jobs/activities/refresh-activities-collection-metadata-job";
import { orderUpdatesByIdJob } from "@/jobs/order-updates/order-updates-by-id-job";
import {
  topBidCollectionJob,
  TopBidCollectionJobPayload,
} from "@/jobs/collection-updates/top-bid-collection-job";
import { config } from "@/config/index";

export class Collections {
  public static async getById(collectionId: string, readReplica = false) {
    const dbInstance = readReplica ? redb : idb;
    const collection: CollectionsEntityParams | null = await dbInstance.oneOrNone(
      `
        SELECT
          *
        FROM collections
        WHERE id = $/collectionId/
      `,
      { collectionId }
    );

    if (collection) {
      return new CollectionsEntity(collection);
    }

    return null;
  }

  public static async getByContractAndTokenId(
    contract: string,
    tokenId: number,
    readReplica = false
  ) {
    const dbInstance = readReplica ? redb : idb;
    const collection: CollectionsEntityParams | null = await dbInstance.oneOrNone(
      `
        SELECT
          *
        FROM collections
        WHERE collections.contract = $/contract/
          AND collections.token_id_range @> $/tokenId/::NUMERIC(78, 0)
        ORDER BY collections.created_at DESC
        LIMIT 1
      `,
      {
        contract: toBuffer(contract),
        tokenId,
      }
    );

    if (collection) {
      return new CollectionsEntity(collection);
    }

    return null;
  }

  public static async getByTokenSetId(tokenSetId: string) {
    const collection: CollectionsEntityParams | null = await redb.oneOrNone(
      `
        SELECT
          *
        FROM collections
        WHERE token_set_id = $/tokenSetId/
      `,
      { tokenSetId }
    );

    if (collection) {
      return new CollectionsEntity(collection);
    }

    return null;
  }

  public static async updateCollectionCache(contract: string, tokenId: string, community = "") {
    const collectionExists = await idb.oneOrNone(
      `
        SELECT
          collections.id
        FROM tokens
        JOIN collections
          ON tokens.collection_id = collections.id
        WHERE tokens.contract = $/contract/
          AND tokens.token_id = $/tokenId/
      `,
      {
        contract: toBuffer(contract),
        tokenId,
      }
    );

    if (!collectionExists) {
      // If the collection doesn't exist, push a job to retrieve it
      await fetchCollectionMetadataJob.addToQueue([
        {
          contract,
          tokenId,
          context: "updateCollectionCache",
        },
      ]);

      return;
    }

    const collection = await MetadataApi.getCollectionMetadata(contract, tokenId, community);

    if (config.chainId === 43114) {
      logger.info(
        "updateCollectionCache",
        JSON.stringify({
          topic: "debugAvalancheCollectionMetadataMissing",
          message: `Collection metadata debug. contract=${contract}, tokenId=${tokenId}, community=${community}`,
          contract,
          tokenId,
          community,
          collection,
        })
      );
    }

    if (collection.isCopyrightInfringement) {
      collection.name = collection.id;
      collection.metadata = null;

      logger.info(
        "updateCollectionCache",
        JSON.stringify({
          topic: "debugCopyrightInfringement",
          message: "Collection is a copyright infringement",
          contract,
          collection,
        })
      );
    } else if (collection.metadata == null) {
      const collectionResult = await Collections.getById(collection.id);

      if (collectionResult?.metadata != null) {
        logger.error(
          "updateCollectionCache",
          `InvalidUpdateCollectionCache. contract=${contract}, tokenId=${tokenId}, community=${community}, collection=${JSON.stringify(
            collection
          )}, collectionResult=${JSON.stringify(collectionResult)}`
        );

        throw new Error("Invalid collection metadata");
      }
    }

    const tokenCount = await Tokens.countTokensInCollection(collection.id);

    await recalcOwnerCountQueueJob.addToQueue([
      {
        context: "updateCollectionCache",
        kind: "collectionId",
        data: { collectionId: collection.id },
      },
    ]);

    const query = `
      UPDATE collections SET
        metadata = $/metadata:json/,
        name = $/name/,
        slug = $/slug/,
        token_count = $/tokenCount/,
        payment_tokens = $/paymentTokens/,
        creator = $/creator/,
        updated_at = now()
      WHERE id = $/id/
      RETURNING (
                  SELECT
                  json_build_object(
                    'name', collections.name,
                    'metadata', collections.metadata
                  )
                  FROM collections
                  WHERE collections.id = $/id/
                ) AS old_metadata
    `;

    const values = {
      id: collection.id,
      metadata: collection.metadata || {},
      name: collection.name,
      slug: collection.slug,
      tokenCount,
      paymentTokens: collection.paymentTokens ? { opensea: collection.paymentTokens } : {},
      creator: collection.creator ? toBuffer(collection.creator) : null,
    };

    const result = await idb.oneOrNone(query, values);

    if (
      result?.old_metadata.name != collection.name ||
      result?.old_metadata.metadata.imageUrl != (collection.metadata as any)?.imageUrl
    ) {
      await refreshActivitiesCollectionMetadataJob.addToQueue({
        collectionId: collection.id,
        collectionUpdateData: {
          name: collection.name || null,
          image: (collection.metadata as any)?.imageUrl || null,
        },
      });
    }

    // Refresh all royalty specs and the default royalties
    await royalties.refreshAllRoyaltySpecs(
      collection.id,
      collection.royalties as royalties.Royalty[] | undefined,
      collection.openseaRoyalties as royalties.Royalty[] | undefined
    );
    await royalties.refreshDefaultRoyalties(collection.id);

    // Refresh Blur royalties (which get stored separately)
    await updateBlurRoyalties(collection.id, true);

    // Refresh OpenSea marketplace fees
    const openseaFees = collection.openseaFees as royalties.Royalty[] | undefined;
    await marketplaceFees.updateMarketplaceFeeSpec(collection.id, "opensea", openseaFees);

    // Refresh any contract blacklists
<<<<<<< HEAD
    await marketplaceBlacklist.updateMarketplaceBlacklist(collection.contract);

    // Refresh Creator Token's config
    await creatorToken.updateCreatorTokenConfig(collection.contract);
=======
    await marketplaceBlacklist.checkMarketplaceIsFiltered(collection.contract, [], true);
>>>>>>> 40a5f6c3
  }

  public static async update(collectionId: string, fields: CollectionsEntityUpdateParams) {
    let updateString = "";
    const replacementValues = {
      collectionId,
    };

    _.forEach(fields, (value, fieldName) => {
      updateString += `${_.snakeCase(fieldName)} = $/${fieldName}/,`;
      (replacementValues as any)[fieldName] = value;
    });

    updateString = _.trimEnd(updateString, ",");

    const query = `
      UPDATE collections
        SET ${updateString}
      WHERE id = $/collectionId/
    `;

    return await idb.none(query, replacementValues);
  }

  public static async getCollectionsMintedBetween(from: number, to: number, limit = 2000) {
    const query = `
      SELECT
        *
      FROM collections
      WHERE minted_timestamp > ${from}
        AND minted_timestamp < ${to}
      ORDER BY minted_timestamp ASC
      LIMIT ${limit}
    `;

    const collections = await redb.manyOrNone(query);
    if (!_.isEmpty(collections)) {
      return _.map(collections, (collection) => new CollectionsEntity(collection));
    }

    return [];
  }

  public static async getTopCollectionsByVolume(limit = 500) {
    const query = `
      SELECT
        *
      FROM collections
      ORDER BY day1_volume DESC
      LIMIT ${limit}
    `;

    const collections = await redb.manyOrNone(query);
    if (!_.isEmpty(collections)) {
      return _.map(collections, (collection) => new CollectionsEntity(collection));
    }

    return [];
  }

  public static async recalculateCollectionFloorSell(collection: string) {
    const query = `
      UPDATE collections SET
        floor_sell_id = x.floor_sell_id,
        floor_sell_value = x.floor_sell_value,
        floor_sell_maker = x.floor_sell_maker,
        floor_sell_source_id_int = x.source_id_int,
        floor_sell_valid_between = x.valid_between,
        updated_at = now()
      FROM (
        SELECT
          tokens.floor_sell_id,
          tokens.floor_sell_value,
          tokens.floor_sell_maker,
          orders.source_id_int,
          orders.valid_between
        FROM tokens
        LEFT JOIN orders
        ON tokens.floor_sell_id = orders.id
        WHERE tokens.collection_id = $/collection/
        ORDER BY tokens.floor_sell_value
        LIMIT 1
      ) x
      WHERE collections.id = $/collection/
      AND (
        collections.floor_sell_id IS DISTINCT FROM x.floor_sell_id
        OR collections.floor_sell_value IS DISTINCT FROM x.floor_sell_value
      )
    `;

    await idb.none(query, {
      collection,
    });
  }

  public static async recalculateContractFloorSell(contract: string) {
    const result = await redb.manyOrNone(
      `
        SELECT
          tokens.token_id
        FROM tokens
        WHERE tokens.contract = $/contract/
          AND tokens.floor_sell_value IS NOT NULL
        LIMIT 10000
      `,
      { contract: toBuffer(contract) }
    );

    if (result) {
      const currentTime = now();
      await orderUpdatesByIdJob.addToQueue(
        result.map(({ token_id }) => {
          const tokenSetId = `token:${contract}:${token_id}`;
          return {
            context: `revalidate-sell-${tokenSetId}-${currentTime}`,
            tokenSetId,
            side: "sell",
            trigger: { kind: "revalidation" },
          };
        })
      );
    }
  }

  public static async recalculateContractTopBuy(contract: string) {
    const result = await redb.manyOrNone(
      `
        SELECT
          tokens.token_id
        FROM tokens
        WHERE tokens.contract = $/contract/
        LIMIT 10000
      `,
      { contract: toBuffer(contract) }
    );

    if (result) {
      const currentTime = now();
      await orderUpdatesByIdJob.addToQueue(
        result.map(({ token_id }) => {
          const tokenSetId = `token:${contract}:${token_id}`;
          return {
            context: `revalidate-buy-${tokenSetId}-${currentTime}`,
            tokenSetId,
            side: "buy",
            trigger: { kind: "revalidation" },
          };
        })
      );
    }
  }

  public static async revalidateCollectionTopBuy(collection: string) {
    const tokenSetsResult = await redb.manyOrNone(
      `
        SELECT token_sets.id
        FROM token_sets
        WHERE token_sets.collection_id = $/collection/
          AND token_sets.top_buy_value IS NOT NULL
      `,
      { collection }
    );

    if (tokenSetsResult.length) {
      const currentTime = now();
      await orderUpdatesByIdJob.addToQueue(
        tokenSetsResult.map((tokenSet: { id: any }) => ({
          context: `revalidate-buy-${tokenSet.id}-${currentTime}`,
          tokenSetId: tokenSet.id,
          side: "buy",
          trigger: { kind: "revalidation" },
        }))
      );
    } else {
      logger.info(
        "revalidateCollectionTopBuy",
        JSON.stringify({
          message: "No token sets with top bid found for collection",
          collection,
        })
      );

      await topBidCollectionJob.addToQueue([
        {
          collectionId: collection,
          kind: "revalidation",
          txHash: null,
          txTimestamp: null,
        } as TopBidCollectionJobPayload,
      ]);
    }
  }

  public static async getIdsByCommunity(community: string) {
    const query = `
      SELECT id
      FROM collections
      WHERE community = $/community/
    `;

    const collectionIds = await idb.manyOrNone(query, { community });
    return _.map(collectionIds, "id");
  }
}<|MERGE_RESOLUTION|>--- conflicted
+++ resolved
@@ -241,14 +241,10 @@
     await marketplaceFees.updateMarketplaceFeeSpec(collection.id, "opensea", openseaFees);
 
     // Refresh any contract blacklists
-<<<<<<< HEAD
-    await marketplaceBlacklist.updateMarketplaceBlacklist(collection.contract);
+    await marketplaceBlacklist.checkMarketplaceIsFiltered(collection.contract, [], true);
 
     // Refresh Creator Token's config
     await creatorToken.updateCreatorTokenConfig(collection.contract);
-=======
-    await marketplaceBlacklist.checkMarketplaceIsFiltered(collection.contract, [], true);
->>>>>>> 40a5f6c3
   }
 
   public static async update(collectionId: string, fields: CollectionsEntityUpdateParams) {
