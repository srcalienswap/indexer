--- conflicted
+++ resolved
@@ -285,12 +285,7 @@
     }
 
     if (collectionsSetId) {
-<<<<<<< HEAD
-      collectionFilter = `WHERE collection_id IN (select collection_id
-=======
-      nullsLast = "NULLS LAST";
       collectionFilter = `WHERE activities.collection_id IN (select collection_id
->>>>>>> 6439f3c4
             FROM collections_sets_collections
             WHERE collections_set_id = $/collectionsSetId/
          )`;
@@ -298,12 +293,7 @@
       collectionFilter =
         "WHERE activities.collection_id IN (SELECT id FROM collections WHERE community = $/community/)";
     } else if (collectionId) {
-<<<<<<< HEAD
-      collectionFilter = "WHERE collection_id = $/collectionId/";
-=======
-      nullsLast = "NULLS LAST";
       collectionFilter = "WHERE activities.collection_id = $/collectionId/";
->>>>>>> 6439f3c4
     }
 
     if (!collectionFilter) {
