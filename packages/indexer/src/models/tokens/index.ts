--- conflicted
+++ resolved
@@ -11,11 +11,8 @@
 } from "@/models/tokens/tokens-entity";
 import { config } from "@/config/index";
 import { orderUpdatesByIdJob } from "@/jobs/order-updates/order-updates-by-id-job";
-<<<<<<< HEAD
 import { redis } from "@/common/redis";
-=======
 import { logger } from "@/common/logger";
->>>>>>> 8063fe96
 
 export type TokenAttributes = {
   attributeId: number;
