import { Interface } from "@ethersproject/abi";
import { Provider } from "@ethersproject/abstract-provider";
import { AddressZero, HashZero } from "@ethersproject/constants";
import { Contract } from "@ethersproject/contracts";
import axios from "axios";

// Needed for `collectionxyz`
import { TokenIDs } from "fummpel";
// Needed for `rarible`
import { encodeForMatchOrders } from "../../rarible/utils";
// Needed for `seaport`
import { ConduitController } from "../../seaport-base";
import { constructOfferCounterOrderAndFulfillments } from "../../seaport-base/helpers";

import * as Sdk from "../../index";
import { TxData, bn, generateSourceBytes, getErrorMessage, uniqBy } from "../../utils";
import * as Addresses from "./addresses";
import * as ApprovalProxy from "./approval-proxy";
import { PermitHandler } from "./permit";
import {
  BidDetails,
  ExecutionInfo,
  FTApproval,
  Fee,
  FillBidsResult,
  FillListingsResult,
  FillMintsResult,
  ListingDetails,
  MintDetails,
  NFTApproval,
  PerCurrencyListingDetails,
  PerPoolSwapDetails,
  PreSignature,
  SwapDetail,
  TransfersResult,
  TxTags,
} from "./types";
import { SwapInfo, generateSwapInfo, mergeSwapInfos } from "./swap/index";
import { generateFTApprovalTxData, generateNFTApprovalTxData, isETH, isWETH } from "./utils";

// Tokens
import ERC721Abi from "../../common/abis/Erc721.json";
import ERC1155Abi from "../../common/abis/Erc1155.json";
// Router
import RouterAbi from "./abis/ReservoirV6_0_1.json";
// Misc
import ApprovalProxyAbi from "./abis/ApprovalProxy.json";
import OpenseaTransferHelperAbi from "./abis/OpenseaTransferHelper.json";
// Modules
import CollectionXyzModuleAbi from "./abis/CollectionXyzModule.json";
import DittoModuleAbi from "./abis/DittoModule.json";
import ElementModuleAbi from "./abis/ElementModule.json";
import FoundationModuleAbi from "./abis/FoundationModule.json";
import LooksRareV2ModuleAbi from "./abis/LooksRareV2Module.json";
import NFTXModuleAbi from "./abis/NFTXModule.json";
import NFTXZeroExModuleAbi from "./abis/NFTXZeroExModule.json";
import RaribleModuleAbi from "./abis/RaribleModule.json";
import SeaportModuleAbi from "./abis/SeaportModule.json";
import SeaportV14ModuleAbi from "./abis/SeaportV14Module.json";
import SeaportV15ModuleAbi from "./abis/SeaportV15Module.json";
import AlienswapModuleAbi from "./abis/AlienswapModule.json";
import SudoswapModuleAbi from "./abis/SudoswapModule.json";
import SuperRareModuleAbi from "./abis/SuperRareModule.json";
import SwapModuleAbi from "./abis/SwapModule.json";
import OneInchSwapModuleAbi from "./abis/OneInchSwapModule.json";
import X2Y2ModuleAbi from "./abis/X2Y2Module.json";
import ZeroExV4ModuleAbi from "./abis/ZeroExV4Module.json";
import ZoraModuleAbi from "./abis/ZoraModule.json";
import PermitProxyAbi from "./abis/PermitProxy.json";
import SudoswapV2ModuleAbi from "./abis/SudoswapV2Module.json";
import MidaswapModuleAbi from "./abis/MidaswapModule.json";
import CaviarV1ModuleAbi from "./abis/CaviarV1Module.json";
import CryptoPunksModuleAbi from "./abis/CryptoPunksModule.json";
import PaymentProcessorModuleAbi from "./abis/PaymentProcessorModule.json";
import MintModuleAbi from "./abis/MintModule.json";
import MintProxyAbi from "./abis/MintProxy.json";
// Exchanges
import SeaportV15Abi from "../../seaport-v1.5/abis/Exchange.json";

type SetupOptions = {
  x2y2ApiKey?: string;
  openseaApiKey?: string;
  cbApiKey?: string;
  orderFetcherBaseUrl?: string;
  orderFetcherMetadata?: object;
};

export class Router {
  public chainId: number;
  public provider: Provider;
  public options?: SetupOptions;

  public contracts: { [name: string]: Contract };

  constructor(chainId: number, provider: Provider, options?: SetupOptions) {
    this.chainId = chainId;
    this.provider = provider;
    this.options = options;

    this.contracts = {
      // Initialize router
      router: new Contract(Addresses.Router[chainId] ?? AddressZero, RouterAbi, provider),
      // Initialize approval proxy
      approvalProxy: new Contract(
        Addresses.ApprovalProxy[chainId] ?? AddressZero,
        ApprovalProxyAbi,
        provider
      ),
      // Initialize modules
      collectionXyzModule: new Contract(
        Addresses.CollectionXyzModule[chainId] ?? AddressZero,
        CollectionXyzModuleAbi,
        provider
      ),
      dittoModule: new Contract(
        Addresses.DittoModule[chainId] ?? AddressZero,
        DittoModuleAbi,
        provider
      ),
      elementModule: new Contract(
        Addresses.ElementModule[chainId] ?? AddressZero,
        ElementModuleAbi,
        provider
      ),
      foundationModule: new Contract(
        Addresses.FoundationModule[chainId] ?? AddressZero,
        FoundationModuleAbi,
        provider
      ),
      looksRareV2Module: new Contract(
        Addresses.LooksRareV2Module[chainId] ?? AddressZero,
        LooksRareV2ModuleAbi,
        provider
      ),
      seaportModule: new Contract(
        Addresses.SeaportModule[chainId] ?? AddressZero,
        SeaportModuleAbi,
        provider
      ),
      seaportV14Module: new Contract(
        Addresses.SeaportV14Module[chainId] ?? AddressZero,
        SeaportV14ModuleAbi,
        provider
      ),
      seaportV15Module: new Contract(
        Addresses.SeaportV15Module[chainId] ?? AddressZero,
        SeaportV15ModuleAbi,
        provider
      ),
      sudoswapModule: new Contract(
        Addresses.SudoswapModule[chainId] ?? AddressZero,
        SudoswapModuleAbi,
        provider
      ),
      sudoswapV2Module: new Contract(
        Addresses.SudoswapV2Module[chainId] ?? AddressZero,
        SudoswapV2ModuleAbi,
        provider
      ),
      midaswapModule: new Contract(
        Addresses.MidaswapModule[chainId] ?? AddressZero,
        MidaswapModuleAbi
      ),
      caviarV1Module: new Contract(
        Addresses.CaviarV1Module[chainId] ?? AddressZero,
        CaviarV1ModuleAbi,
        provider
      ),
      superRareModule: new Contract(
        Addresses.SuperRareModule[chainId] ?? AddressZero,
        SuperRareModuleAbi,
        provider
      ),
      x2y2Module: new Contract(
        Addresses.X2Y2Module[chainId] ?? AddressZero,
        X2Y2ModuleAbi,
        provider
      ),
      zeroExV4Module: new Contract(
        Addresses.ZeroExV4Module[chainId] ?? AddressZero,
        ZeroExV4ModuleAbi,
        provider
      ),
      zoraModule: new Contract(
        Addresses.ZoraModule[chainId] ?? AddressZero,
        ZoraModuleAbi,
        provider
      ),
      nftxModule: new Contract(
        Addresses.NFTXModule[chainId] ?? AddressZero,
        NFTXModuleAbi,
        provider
      ),
      nftxZeroExModule: new Contract(
        Addresses.NFTXZeroExModule[chainId] ?? AddressZero,
        NFTXZeroExModuleAbi,
        provider
      ),
      raribleModule: new Contract(
        Addresses.RaribleModule[chainId] ?? AddressZero,
        RaribleModuleAbi,
        provider
      ),
      swapModule: new Contract(
        Addresses.SwapModule[chainId] ?? AddressZero,
        SwapModuleAbi,
        provider
      ),
      oneInchSwapModule: new Contract(
        Addresses.OneInchSwapModule[chainId] ?? AddressZero,
        OneInchSwapModuleAbi,
        provider
      ),
      alienswapModule: new Contract(
        Addresses.AlienswapModule[chainId] ?? AddressZero,
        AlienswapModuleAbi,
        provider
      ),
      cryptoPunksModule: new Contract(
        Addresses.CryptoPunksModule[chainId] ?? AddressZero,
        CryptoPunksModuleAbi,
        provider
      ),
      paymentProcessorModule: new Contract(
        Addresses.PaymentProcessorModule[chainId] ?? AddressZero,
        PaymentProcessorModuleAbi,
        provider
      ),
      permitProxy: new Contract(
        Addresses.PermitProxy[chainId] ?? AddressZero,
        PermitProxyAbi,
        provider
      ),
      mintModule: new Contract(
        Addresses.MintModule[chainId] ?? AddressZero,
        MintModuleAbi,
        provider
      ),
    };
  }

  public async fillMintsTx(
    details: MintDetails[],
    taker: string,
    options?: {
      source?: string;
      // Skip any errors (either off-chain or on-chain)
      partial?: boolean;
      // Force direct filling
      forceDirectFilling?: boolean;
      // Wallet used for relaying the fill transaction
      relayer?: string;
    }
  ): Promise<FillMintsResult> {
    const txs: FillMintsResult["txs"][0][] = [];
    const success: { [orderId: string]: boolean } = {};

    const sender = options?.relayer ?? taker;

    if (
      !Addresses.MintModule[this.chainId] ||
      options?.forceDirectFilling ||
      (details.length === 1 && !details[0].fees?.length && !details[0].comment && !options?.relayer)
    ) {
      // Under some conditions, we simply return that transaction data back to the caller

      for (const { txData, orderId } of details) {
        txs.push({
          txData: {
            ...txData,
            from: sender,
            data: txData.data + generateSourceBytes(options?.source),
          },
          txTags: {
            mints: 1,
          },
          orderIds: [orderId],
        });

        success[orderId] = true;
      }
    } else {
      // Otherwise, we wrap the mint transactions within a router execution

      const proxyCalldata = new Interface(MintProxyAbi).encodeFunctionData("mintMultiple", [
        details.map((d) => ({
          to: d.txData.to,
          data: d.txData.data,
          value: d.txData.value ?? 0,
          fees: d.fees ?? [],
          token: d.token,
          quantity: d.quantity,
          comment: d.comment ?? "",
        })),
        {
          refundTo: sender,
          revertIfIncomplete: Boolean(!options?.partial),
        },
      ]);
      const moduleCalldata = this.contracts.mintModule.interface.encodeFunctionData("mint", [
        taker,
        proxyCalldata,
      ]);

      const value = details
        .map((d) =>
          bn(d.txData.value ?? 0).add(
            d.fees?.length ? d.fees.map((f) => bn(f.amount)).reduce((a, b) => a.add(b)) : 0
          )
        )
        .reduce((a, b) => a.add(b), bn(0))
        .toHexString();
      txs.push({
        txData: {
          from: sender,
          to: this.contracts.router.address,
          data:
            this.contracts.router.interface.encodeFunctionData("execute", [
              [
                {
                  module: this.contracts.mintModule.address,
                  data: moduleCalldata,
                  value,
                },
              ],
            ]) + generateSourceBytes(options?.source),
          value,
        },
        txTags: {
          mints: details.length,
        },
        orderIds: details.map((d) => d.orderId),
      });

      for (const { orderId } of details) {
        success[orderId] = true;
      }
    }

    return { txs, success };
  }

  public async fillListingsTx(
    details: ListingDetails[],
    taker: string,
    buyInCurrency = Sdk.Common.Addresses.Native[this.chainId],
    options?: {
      source?: string;
      // Force filling through the router (where possible)
      forceRouter?: boolean;
      // Skip any errors (either off-chain or on-chain)
      partial?: boolean;
      // Wallet used for relaying the fill transaction
      relayer?: string;
      // Needed for filling Blur orders
      blurAuth?: {
        accessToken: string;
      };
      // Use permit instead of approvals (only works for USDC)
      usePermit?: boolean;
      swapProvider?: "uniswap" | "1inch";
      // Callback for handling errors
      onError?: (
        kind: string,
        // eslint-disable-next-line @typescript-eslint/no-explicit-any
        error: any,
        data: {
          orderId: string;
          // eslint-disable-next-line @typescript-eslint/no-explicit-any
          additionalInfo: any;
          isUnrecoverable?: boolean;
        }
      ) => Promise<void>;
    }
  ): Promise<FillListingsResult> {
    // Assume the listing details are consistent with the underlying order object
    let txs: FillListingsResult["txs"][0][] = [];
    const success: { [orderId: string]: boolean } = {};

    const getFees = (ownDetails: ListingDetails[]) =>
      // TODO: Should not split the local fees among all executions
      ownDetails
        .flatMap(({ fees }) => fees ?? [])
        .filter(
          ({ amount, recipient }) =>
            // Skip zero amounts and/or recipients
            bn(amount).gt(0) && recipient !== AddressZero
        );

    // Keep track of any swaps that need to be executed
    const swapDetails: SwapDetail[] = [];

    // When filling a single order in partial mode, propagate any errors back directly
    if (options?.partial && details.length === 1) {
      options.partial = false;
    }

    // We don't have a module for Manifold listings
    if (details.some(({ kind }) => kind === "manifold")) {
      if (options?.relayer) {
        throw new Error("Relayer not supported for Manifold orders");
      }

      for (const detail of details.filter(({ kind }) => kind === "manifold")) {
        const order = detail.order as Sdk.Manifold.Order;
        const exchange = new Sdk.Manifold.Exchange(this.chainId);

        const amountFilled = Number(detail.amount) ?? 1;
        const orderPrice = bn(order.params.details.initialAmount).mul(amountFilled).toString();

        if (buyInCurrency !== Sdk.Common.Addresses.Native[this.chainId]) {
          swapDetails.push({
            tokenIn: buyInCurrency,
            tokenOut: Sdk.Common.Addresses.Native[this.chainId],
            tokenOutAmount: orderPrice,
            recipient: taker,
            refundTo: taker,
            details: [detail],
            txIndex: txs.length,
          });
        }

        txs.push({
          approvals: [],
          permits: [],
          preSignatures: [],
          txTags: {
            listings: { manifold: 1 },
          },
          txData: exchange.fillOrderTx(
            taker,
            Number(order.params.id),
            amountFilled,
            orderPrice,
            options
          ),
          orderIds: [detail.orderId],
        });

        success[detail.orderId] = true;
      }
    }

    // We don't have a module for PaymentProcessorV2 listings
    if (details.some(({ kind }) => kind === "payment-processor-v2")) {
      if (options?.relayer) {
        throw new Error("Relayer not supported for PaymentProcessorV2 orders");
      }

<<<<<<< HEAD
      const paymentProcessorV2Details = details.filter(
        ({ kind }) => kind === "payment-processor-v2"
      );

      const exchange = new Sdk.PaymentProcessorV2.Exchange(this.chainId);
      const operator = exchange.contract.address;
      const orders: Sdk.PaymentProcessorV2.Order[] = paymentProcessorV2Details.map(
=======
      const ppv2Details = details.filter(({ kind }) => kind === "payment-processor-v2");

      const exchange = new Sdk.PaymentProcessorV2.Exchange(this.chainId);
      const operator = exchange.contract.address;

      const orders: Sdk.PaymentProcessorV2.Order[] = ppv2Details.map(
>>>>>>> 22cdf331
        (c) => c.order as Sdk.PaymentProcessorV2.Order
      );

      const allFees = paymentProcessorV2Details.map((c) => getFees([c]));

      const useSweepCollection =
<<<<<<< HEAD
        paymentProcessorV2Details.length > 1 &&
        paymentProcessorV2Details.every((c) => c.contract === details[0].contract) &&
        paymentProcessorV2Details.every((c) => c.currency === details[0].currency) &&
        paymentProcessorV2Details.every((c) => (c.fees ? c.fees.length === 0 : true)) &&
        orders.every((c) => !c.isPartial());

      for (const detail of paymentProcessorV2Details) {
=======
        ppv2Details.length > 1 &&
        ppv2Details.every((c) => c.contract === details[0].contract) &&
        ppv2Details.every((c) => c.currency === details[0].currency);

      for (const detail of ppv2Details) {
>>>>>>> 22cdf331
        const order = detail.order as Sdk.PaymentProcessorV2.Order;
        if (buyInCurrency !== Sdk.Common.Addresses.Native[this.chainId]) {
          swapDetails.push({
            tokenIn: buyInCurrency,
            tokenOut: Sdk.Common.Addresses.Native[this.chainId],
            tokenOutAmount: order.params.itemPrice,
            recipient: taker,
            refundTo: taker,
            details: [detail],
            txIndex: txs.length,
          });
        }
      }

      const approvals: FTApproval[] = [];
<<<<<<< HEAD
      for (const { currency, price } of paymentProcessorV2Details) {
=======
      for (const { currency, price } of ppv2Details) {
>>>>>>> 22cdf331
        if (!isETH(this.chainId, currency)) {
          approvals.push({
            currency,
            amount: price,
            owner: taker,
            operator,
            txData: generateFTApprovalTxData(currency, taker, operator),
          });
        }
      }
      if (useSweepCollection) {
        txs.push({
          approvals,
          permits: [],
          txTags: {
            listings: { "payment-processor-v2": orders.length },
          },
          preSignatures: [],
<<<<<<< HEAD
          txData: exchange.sweepCollectionTx(taker, orders, options),
          orderIds: paymentProcessorV2Details.map((d) => d.orderId),
=======
          txData: exchange.sweepCollectionTx(taker, orders),
          orderIds: ppv2Details.map((d) => d.orderId),
>>>>>>> 22cdf331
        });
      } else {
        txs.push({
          approvals,
          permits: [],
          txTags: {
            listings: { "payment-processor-v2": orders.length },
          },
          preSignatures: [],
          txData: exchange.fillOrdersTx(
            taker,
<<<<<<< HEAD
            orders,
            orders.map((c, i) => {
              return {
                taker,
                amount: paymentProcessorV2Details[i].amount ?? 1,
              };
            }),
            options,
            allFees.map((c) => c[0])
          ),
          orderIds: paymentProcessorV2Details.map((d) => d.orderId),
        });
      }

      for (const { orderId } of paymentProcessorV2Details) {
=======
          }),
          orderIds: ppv2Details.map((d) => d.orderId),
        });
      }

      for (const { orderId } of ppv2Details) {
>>>>>>> 22cdf331
        success[orderId] = true;
      }
    }

    // Detect which contracts block SCs via PaymentProcessor
    const blockedPaymentProcessorDetails: ListingDetails[] = [];
    await Promise.all(
      details
        .filter((d) => d.kind === "payment-processor")
        .map(async (d) => {
          const exchange = new Sdk.PaymentProcessor.Exchange(this.chainId);

          const module = Sdk.RouterV6.Addresses.PaymentProcessorModule[this.chainId];
          if (module) {
            try {
              // Ensure transferring via the module is allowed
              const isAllowed = await exchange.isTransferAllowed(
                this.provider,
                d.contract,
                module,
                module,
                exchange.contract.address
              );
              if (!isAllowed) {
                blockedPaymentProcessorDetails.push(d);
              }
            } catch {
              blockedPaymentProcessorDetails.push(d);
            }
          }
        })
    );

    // Fill directly PaymentProcessor listings for which SCs are blocked
    if (blockedPaymentProcessorDetails.length) {
      if (options?.relayer) {
        throw new Error("Relayer not supported for PaymentProcessor orders");
      }

      const exchange = new Sdk.PaymentProcessor.Exchange(this.chainId);
      const operator = exchange.contract.address;

      for (const d of blockedPaymentProcessorDetails) {
        if (buyInCurrency !== d.currency) {
          swapDetails.push({
            tokenIn: buyInCurrency,
            tokenOut: d.currency,
            tokenOutAmount: d.price,
            recipient: taker,
            refundTo: taker,
            details: [d],
            txIndex: txs.length,
          });
        }
      }

      const approvals: FTApproval[] = [];
      for (const { currency, price } of blockedPaymentProcessorDetails) {
        if (!isETH(this.chainId, currency)) {
          approvals.push({
            currency,
            amount: price,
            owner: taker,
            operator,
            txData: generateFTApprovalTxData(currency, taker, operator),
          });
        }
      }

      const preSignatures: PreSignature[] = [];
      const orders: Sdk.PaymentProcessor.Order[] = blockedPaymentProcessorDetails.map(
        (c) => c.order as Sdk.PaymentProcessor.Order
      );

      // Use the gas-efficient sweep method when:
      // - there is at least one listing
      // - all listings are for the same collection
      // - all listings have the same payment token
      const useSweepCollection =
        blockedPaymentProcessorDetails.length > 1 &&
        blockedPaymentProcessorDetails.every((c) => c.contract === details[0].contract) &&
        blockedPaymentProcessorDetails.every((c) => c.currency === details[0].currency);

      if (useSweepCollection) {
        const bundledOrder = Sdk.PaymentProcessor.Order.createBundledOfferOrder(orders, {
          taker,
          takerMasterNonce: await exchange.getMasterNonce(this.provider, taker),
        });

        const signData = bundledOrder.getSignatureData();
        preSignatures.push({
          kind: "payment-processor-take-order",
          signer: taker,
          data: signData,
          uniqueId: `${bundledOrder.params.tokenAddress}-${bundledOrder.params.tokenIds?.join(
            "-"
          )}-${bundledOrder.params.price}`,
        });

        txs.push({
          approvals,
          permits: [],
          txTags: {
            listings: { "payment-processor": orders.length },
          },
          preSignatures: preSignatures,
          txData: exchange.sweepCollectionTx(taker, bundledOrder, orders, options),
          orderIds: blockedPaymentProcessorDetails.map((d) => d.orderId),
        });
      } else {
        const takeOrders: Sdk.PaymentProcessor.Order[] = [];
        for (const order of orders) {
          const takerOrder = order.buildMatching({
            taker,
            takerMasterNonce: await exchange.getMasterNonce(this.provider, taker),
          });

          takeOrders.push(takerOrder);

          const signData = takerOrder.getSignatureData();
          preSignatures.push({
            kind: "payment-processor-take-order",
            signer: taker,
            data: signData,
            uniqueId: `${takerOrder.params.tokenAddress}-${takerOrder.params.tokenId}-${takerOrder.params.price}`,
          });
        }

        txs.push({
          approvals,
          permits: [],
          txTags: {
            listings: { "payment-processor": orders.length },
          },
          preSignatures: preSignatures,
          txData: exchange.fillOrdersTx(taker, orders, takeOrders, options),
          orderIds: blockedPaymentProcessorDetails.map((d) => d.orderId),
        });
      }

      for (const { orderId } of blockedPaymentProcessorDetails) {
        success[orderId] = true;
      }
    }

    // Filling Blur listings is extremely tricky since they explicitly designed
    // their contracts so that it is not possible to fill indirectly (eg. via a
    // router contract). Given these restriction, we might need to use multiple
    // transactions: one for BLUR / OS / LR / X2Y2 orders (what Blur supports),
    // and another one for the rest of the orders (which Blur doesn't support).
    // For orders that Blur supports we use the calldata fetched from their API
    // while for the others we generate the calldata by ourselves. This is only
    // relevant if the orders to fill include a Blur order.

    // Extract any Blur-compatible listings
    const blurCompatibleListings: ListingDetails[] = [];
    if (details.find((d) => d.source === "blur.io")) {
      if (options?.relayer) {
        throw new Error("Relayer not supported when filling Blur orders");
      }

      for (let i = 0; i < details.length; i++) {
        const detail = details[i];
        if (
          detail.contractKind === "erc721" &&
          ["blur.io", "opensea.io"].includes(detail.source!)
        ) {
          blurCompatibleListings.push(detail);
        }
      }
    }

    // Generate calldata for the above Blur-compatible listings
    if (blurCompatibleListings.length) {
      try {
        // We'll have one transaction per contract
        const result: {
          [contract: string]: {
            from: string;
            to: string;
            data: string;
            value: string;
            path: { contract: string; tokenId: string }[];
            errors: { tokenId: string; reason: string }[];
          };
        } = await axios
          .post(`${this.options?.orderFetcherBaseUrl}/api/blur-listing`, {
            taker,
            tokens: blurCompatibleListings.map((d) => ({
              contract: d.contract,
              tokenId: d.tokenId,
              price: d.price,
              isFlagged: d.isFlagged,
            })),
            authToken: options?.blurAuth?.accessToken,
            metadata: this.options?.orderFetcherMetadata,
          })
          .then((response) => response.data.calldata);

        for (const [contract, data] of Object.entries(result)) {
          const successfulBlurCompatibleListings: ListingDetails[] = [];
          for (const { tokenId } of data.path) {
            const listing = blurCompatibleListings.find(
              (d) => d.contract === contract && d.tokenId === tokenId
            );
            if (listing) {
              successfulBlurCompatibleListings.push(listing);
            }
          }

          // Expose errors
          for (const { tokenId, reason } of data.errors) {
            if (options?.onError) {
              const listing = blurCompatibleListings.find(
                (d) => d.contract === contract && d.tokenId === tokenId
              );
              if (listing) {
                await options.onError("order-fetcher-blur-listings", new Error(reason), {
                  isUnrecoverable:
                    listing.kind === "blur" &&
                    reason === "ListingNotFound" &&
                    listing.tokenId === tokenId
                      ? true
                      : false,
                  orderId: listing.orderId,
                  additionalInfo: { detail: listing, taker },
                });
              }
            }
          }

          // If we have at least one Blur listing, we should go ahead with the calldata returned by Blur
          if (successfulBlurCompatibleListings.find((d) => d.source === "blur.io")) {
            // Mark the orders handled by Blur as successful
            const orderIds: string[] = [];
            for (const d of successfulBlurCompatibleListings) {
              if (buyInCurrency !== d.currency) {
                swapDetails.push({
                  tokenIn: buyInCurrency,
                  tokenOut: d.currency,
                  tokenOutAmount: d.price,
                  recipient: taker,
                  refundTo: taker,
                  details: [d],
                  txIndex: txs.length,
                });
              }

              success[d.orderId] = true;
              orderIds.push(d.orderId);
            }

            txs.push({
              approvals: [],
              permits: [],
              preSignatures: [],
              txTags: {
                listings: { blur: orderIds.length },
              },
              txData: {
                from: data.from,
                to: data.to,
                data: data.data + generateSourceBytes(options?.source),
                value: data.value,
              },
              orderIds,
            });
          }
        }
      } catch (error) {
        if (options?.onError) {
          for (const detail of details) {
            if (detail.source === "blur.io" && !success[detail.orderId]) {
              await options.onError("order-fetcher-blur-listings", error, {
                orderId: detail.orderId,
                additionalInfo: { detail, taker },
              });
            }
          }
        }

        if (!options?.partial) {
          throw new Error(getErrorMessage(error));
        }
      }
    }

    // Check if we still have any Blur listings for which we didn't properly generate calldata
    if (details.find((d) => d.source === "blur.io" && !success[d.orderId])) {
      if (!options?.partial) {
        throw new Error("Could not fetch calldata for all Blur listings");
      }
    }

    // Handle partial seaport orders:
    // - fetch the full order data for each partial order (concurrently)
    // - remove any partial order from the details

    await Promise.all(
      details.map(async (detail, i) => {
        if (["seaport-v1.5-partial"].includes(detail.kind)) {
          const protocolVersion = "v1.5";
          const order = detail.order as Sdk.SeaportBase.Types.OpenseaPartialOrder;

          try {
            const result = await axios.post(`${this.options?.orderFetcherBaseUrl}/api/listing`, {
              contract: detail.contract,
              tokenId: detail.tokenId,
              unitPrice: order.unitPrice,
              orderHash: order.id,
              taker,
              chainId: this.chainId,
              protocolVersion,
              openseaApiKey: this.options?.openseaApiKey,
              metadata: this.options?.orderFetcherMetadata,
            });

            // Override the details
            details[i] = {
              ...detail,
              kind: "seaport-v1.5",
              order: new Sdk.SeaportV15.Order(this.chainId, result.data.order),
            };
          } catch (error) {
            if (options?.onError) {
              options.onError("order-fetcher-opensea-listing", error, {
                orderId: detail.orderId,
                additionalInfo: {
                  detail,
                  taker,
                },
              });
            }

            if (!options?.partial) {
              throw new Error(getErrorMessage(error));
            }
          }
        } else if (["seaport-v1.5-partial-okx"].includes(detail.kind)) {
          const order = detail.order as Sdk.SeaportBase.Types.OkxPartialOrder;

          try {
            const result = await axios.post(
              `${this.options?.orderFetcherBaseUrl}/api/okx-listing`,
              {
                okxOrderId: order.okxId,
                orderHash: order.id,
                taker,
                chainId: this.chainId,
                metadata: this.options?.orderFetcherMetadata,
              }
            );

            // Override the details
            details[i] = {
              ...detail,
              kind: "seaport-v1.5",
              order: new Sdk.SeaportV15.Order(this.chainId, result.data.order),
              extraArgs: {
                ...details[i].extraArgs,
                extraData: result.data.extraData,
              },
            };
          } catch (error) {
            if (options?.onError) {
              options.onError("order-fetcher-okx-listing", error, {
                orderId: detail.orderId,
                additionalInfo: {
                  detail,
                  taker,
                },
              });
            }

            if (!options?.partial) {
              throw new Error(getErrorMessage(error));
            }
          }
        }
      })
    );

    const relayer = options?.relayer ?? taker;

    // Direct filling for:
    // - seaport-1.5
    // - alienswap

    if (
      details.length &&
      details.every(
        ({ kind, fees, currency, order }) =>
          kind === "seaport-v1.5" &&
          buyInCurrency === currency &&
          // All orders must have the same currency
          currency === details[0].currency &&
          // All orders must have the same conduit
          (order as Sdk.SeaportV15.Order).params.conduitKey ===
            (details[0].order as Sdk.SeaportV15.Order).params.conduitKey &&
          !fees?.length
      ) &&
      !options?.forceRouter &&
      !options?.relayer &&
      !options?.usePermit
    ) {
      const exchange = new Sdk.SeaportV15.Exchange(this.chainId);

      const conduitKey = (details[0].order as Sdk.SeaportV15.Order).params.conduitKey;
      const conduit = exchange.deriveConduit(conduitKey);

      let approval: FTApproval | undefined;
      if (!isETH(this.chainId, details[0].currency)) {
        approval = {
          currency: details[0].currency,
          amount: details[0].price,
          owner: taker,
          operator: conduit,
          txData: generateFTApprovalTxData(details[0].currency, taker, conduit),
        };
      }

      if (details.length === 1) {
        const order = details[0].order as Sdk.SeaportV15.Order;
        return {
          txs: [
            {
              approvals: approval ? [approval] : [],
              permits: [],
              preSignatures: [],
              txTags: {
                listings: { "seaport-v1.5": 1 },
              },
              txData: await exchange.fillOrderTx(
                taker,
                order,
                {
                  ...order.buildMatching({ amount: details[0].amount }),
                  extraData: details[0].extraArgs?.extraData,
                },
                {
                  ...options,
                  conduitKey,
                }
              ),
              orderIds: [details[0].orderId],
            },
          ],
          success: { [details[0].orderId]: true },
        };
      } else {
        const orders = details.map((d) => d.order as Sdk.SeaportV15.Order);

        return {
          txs: [
            {
              approvals: approval ? [approval] : [],
              permits: [],
              preSignatures: [],
              txTags: {
                listings: { "seaport-v1.5": details.length },
              },
              txData: await exchange.fillOrdersTx(
                taker,
                orders,
                orders.map((order, i) => ({
                  ...order.buildMatching({ amount: details[i].amount }),
                  extraData: details[i].extraArgs?.extraData,
                })),
                {
                  ...options,
                  conduitKey,
                }
              ),
              orderIds: details.map((d) => d.orderId),
            },
          ],
          success: Object.fromEntries(details.map((d) => [d.orderId, true])),
        };
      }
    }

    if (
      details.length &&
      details.every(
        ({ kind, fees, currency, order }) =>
          kind === "alienswap" &&
          buyInCurrency === currency &&
          // All orders must have the same currency
          currency === details[0].currency &&
          // All orders must have the same conduit
          (order as Sdk.Alienswap.Order).params.conduitKey ===
            (details[0].order as Sdk.Alienswap.Order).params.conduitKey &&
          !fees?.length
      ) &&
      !options?.forceRouter &&
      !options?.relayer &&
      !options?.usePermit
    ) {
      const exchange = new Sdk.Alienswap.Exchange(this.chainId);

      const conduitKey = (details[0].order as Sdk.Alienswap.Order).params.conduitKey;
      const conduit = exchange.deriveConduit(conduitKey);

      let approval: FTApproval | undefined;
      if (!isETH(this.chainId, details[0].currency)) {
        approval = {
          currency: details[0].currency,
          amount: details[0].price,
          owner: taker,
          operator: conduit,
          txData: generateFTApprovalTxData(details[0].currency, taker, conduit),
        };
      }

      if (details.length === 1) {
        const order = details[0].order as Sdk.Alienswap.Order;
        return {
          txs: [
            {
              approvals: approval ? [approval] : [],
              permits: [],
              preSignatures: [],
              txTags: {
                listings: { alienswap: 1 },
              },
              txData: await exchange.fillOrderTx(
                taker,
                order,
                order.buildMatching({ amount: details[0].amount }),
                {
                  ...options,
                  conduitKey,
                }
              ),
              orderIds: [details[0].orderId],
            },
          ],
          success: { [details[0].orderId]: true },
        };
      } else {
        const orders = details.map((d) => d.order as Sdk.Alienswap.Order);

        return {
          txs: [
            {
              approvals: approval ? [approval] : [],
              permits: [],
              preSignatures: [],
              txTags: {
                listings: { alienswap: details.length },
              },
              txData: await exchange.fillOrdersTx(
                taker,
                orders,
                orders.map((order, i) => order.buildMatching({ amount: details[i].amount })),
                {
                  ...options,
                  conduitKey,
                }
              ),
              orderIds: details.map((d) => d.orderId),
            },
          ],
          success: Object.fromEntries(details.map((d) => [d.orderId, true])),
        };
      }
    }

    // Keep track of any approvals that might be needed
    const approvals: FTApproval[] = [];

    // Keep track of any FT transfers that need to be performed
    const ftTransferItems: ApprovalProxy.TransferItem[] = [];

    // Split all listings by their kind
    // Supports ETH listings only
    const dittoDetails: ListingDetails[] = [];
    const elementErc721Details: ListingDetails[] = [];
    const elementErc721V2Details: ListingDetails[] = [];
    const elementErc1155Details: ListingDetails[] = [];
    const foundationDetails: ListingDetails[] = [];
    const looksRareV2Details: ListingDetails[] = [];
    const sudoswapDetails: ListingDetails[] = [];
    const sudoswapV2Details: ListingDetails[] = [];
    const midaswapDetails: ListingDetails[] = [];
    const caviarV1Details: ListingDetails[] = [];
    const collectionXyzDetails: ListingDetails[] = [];
    const x2y2Details: ListingDetails[] = [];
    const zoraDetails: ListingDetails[] = [];
    const nftxDetails: ListingDetails[] = [];
    const raribleDetails: ListingDetails[] = [];
    const superRareDetails: ListingDetails[] = [];
    const cryptoPunksDetails: ListingDetails[] = [];
    // Supports ETH and ERC20 listings
    const zeroexV4Erc721Details: PerCurrencyListingDetails = {};
    const zeroexV4Erc1155Details: PerCurrencyListingDetails = {};
    const paymentProcessorDetails: PerCurrencyListingDetails = {};
    const seaportDetails: PerCurrencyListingDetails = {};
    const seaportV14Details: PerCurrencyListingDetails = {};
    const seaportV15Details: PerCurrencyListingDetails = {};
    const alienswapDetails: PerCurrencyListingDetails = {};

    for (const detail of details) {
      // Skip any listings handled in a previous step
      if (success[detail.orderId]) {
        continue;
      }

      const { kind, contractKind, currency } = detail;

      let detailsRef: ListingDetails[];
      switch (kind) {
        case "element": {
          const order = detail.order as Sdk.Element.Order;
          detailsRef = order.isBatchSignedOrder()
            ? elementErc721V2Details
            : contractKind === "erc721"
            ? elementErc721Details
            : elementErc1155Details;
          break;
        }

        case "collectionxyz":
          detailsRef = collectionXyzDetails;
          break;

        case "ditto":
          detailsRef = dittoDetails;
          break;

        case "foundation":
          detailsRef = foundationDetails;
          break;

        case "looks-rare-v2":
          detailsRef = looksRareV2Details;
          break;

        case "seaport":
          if (!seaportDetails[currency]) {
            seaportDetails[currency] = [];
          }
          detailsRef = seaportDetails[currency];
          break;

        case "seaport-v1.4":
          if (!seaportV14Details[currency]) {
            seaportV14Details[currency] = [];
          }
          detailsRef = seaportV14Details[currency];
          break;

        case "seaport-v1.5":
          if (!seaportV15Details[currency]) {
            seaportV15Details[currency] = [];
          }
          detailsRef = seaportV15Details[currency];
          break;

        case "alienswap":
          if (!alienswapDetails[currency]) {
            alienswapDetails[currency] = [];
          }
          detailsRef = alienswapDetails[currency];
          break;

        case "sudoswap":
          detailsRef = sudoswapDetails;
          break;

        case "sudoswap-v2":
          detailsRef = sudoswapV2Details;
          break;

        case "midaswap":
          detailsRef = midaswapDetails;
          break;

        case "caviar-v1":
          detailsRef = caviarV1Details;
          break;

        case "x2y2":
          detailsRef = x2y2Details;
          break;

        case "zeroex-v4":
          if (contractKind === "erc721") {
            if (!zeroexV4Erc721Details[currency]) {
              zeroexV4Erc721Details[currency] = [];
            }
            detailsRef = zeroexV4Erc721Details[currency];
          } else {
            if (!zeroexV4Erc1155Details[currency]) {
              zeroexV4Erc1155Details[currency] = [];
            }
            detailsRef = zeroexV4Erc1155Details[currency];
          }
          break;

        case "zora":
          detailsRef = zoraDetails;
          break;

        case "nftx": {
          detailsRef = nftxDetails;
          break;
        }

        case "rarible": {
          detailsRef = raribleDetails;
          break;
        }

        case "superrare": {
          detailsRef = superRareDetails;
          break;
        }

        case "cryptopunks": {
          detailsRef = cryptoPunksDetails;
          break;
        }

        case "payment-processor": {
          if (!paymentProcessorDetails[currency]) {
            paymentProcessorDetails[currency] = [];
          }
          detailsRef = paymentProcessorDetails[currency];
          break;
        }

        default:
          continue;
      }

      detailsRef.push(detail);
    }

    // Generate router executions
    let executions: {
      info: ExecutionInfo;
      orderIds: string[];
    }[] = [];

    // Keep track of tags for the router execution
    const routerTxTags: TxTags = {
      listings: {},
      bids: {},
      mints: 0,
      swaps: 0,
      feesOnTop: 0,
    };
    const addRouterTags = (orderKind: string, numListings: number, numFeesOnTop: number) => {
      if (!routerTxTags.listings![orderKind]) {
        routerTxTags.listings![orderKind] = 0;
      }
      routerTxTags.listings![orderKind] += numListings;
      routerTxTags.feesOnTop! += numFeesOnTop;
    };

    // Handle Element ERC721 listings
    if (elementErc721Details.length) {
      const orders = elementErc721Details.map((d) => d.order as Sdk.Element.Order);
      const module = this.contracts.elementModule;

      const fees = getFees(elementErc721Details);
      const price = orders.map((order) => order.getTotalPrice()).reduce((a, b) => a.add(b), bn(0));
      const feeAmount = fees.map(({ amount }) => bn(amount)).reduce((a, b) => a.add(b), bn(0));
      const totalPrice = price.add(feeAmount);

      const listingParams = {
        fillTo: taker,
        refundTo: relayer,
        revertIfIncomplete: Boolean(!options?.partial),
        amount: price,
      };

      executions.push({
        info: {
          module: module.address,
          data:
            orders.length === 1
              ? module.interface.encodeFunctionData("acceptETHListingERC721", [
                  orders[0].getRaw(),
                  orders[0].params,
                  listingParams,
                  fees,
                ])
              : module.interface.encodeFunctionData("acceptETHListingsERC721", [
                  orders.map((order) => order.getRaw()),
                  orders.map((order) => order.params),
                  listingParams,
                  fees,
                ]),
          value: totalPrice,
        },
        orderIds: elementErc721Details.map((d) => d.orderId),
      });

      // Track any possibly required swap
      swapDetails.push({
        tokenIn: buyInCurrency,
        tokenOut: Sdk.Common.Addresses.Native[this.chainId],
        tokenOutAmount: totalPrice,
        recipient: module.address,
        refundTo: relayer,
        details: elementErc721Details,
        executionIndex: executions.length - 1,
      });

      addRouterTags("element", orders.length, fees.length);

      // Mark the listings as successfully handled
      for (const { orderId } of elementErc721Details) {
        success[orderId] = true;
      }
    }

    // Handle Element ERC721 listings V2
    if (elementErc721V2Details.length) {
      const orders = elementErc721V2Details.map((d) => d.order as Sdk.Element.Order);
      const module = this.contracts.elementModule;

      const fees = getFees(elementErc721V2Details);
      const price = orders.map((order) => order.getTotalPrice()).reduce((a, b) => a.add(b), bn(0));
      const feeAmount = fees.map(({ amount }) => bn(amount)).reduce((a, b) => a.add(b), bn(0));
      const totalPrice = price.add(feeAmount);

      const listingParams = {
        fillTo: taker,
        refundTo: relayer,
        revertIfIncomplete: Boolean(!options?.partial),
        amount: price,
      };

      executions.push({
        info: {
          module: module.address,
          data:
            orders.length === 1
              ? module.interface.encodeFunctionData("acceptETHListingERC721V2", [
                  orders[0].getRaw(),
                  listingParams,
                  fees,
                ])
              : module.interface.encodeFunctionData("acceptETHListingsERC721V2", [
                  orders.map((order) => order.getRaw()),
                  listingParams,
                  fees,
                ]),
          value: totalPrice,
        },
        orderIds: elementErc721V2Details.map((d) => d.orderId),
      });

      // Track any possibly required swap
      swapDetails.push({
        tokenIn: buyInCurrency,
        tokenOut: Sdk.Common.Addresses.Native[this.chainId],
        tokenOutAmount: totalPrice,
        recipient: module.address,
        refundTo: relayer,
        details: elementErc721V2Details,
        executionIndex: executions.length - 1,
      });

      addRouterTags("element", orders.length, fees.length);

      // Mark the listings as successfully handled
      for (const { orderId } of elementErc721V2Details) {
        success[orderId] = true;
      }
    }

    // Handle Element ERC1155 listings
    if (elementErc1155Details.length) {
      const orders = elementErc1155Details.map((d) => d.order as Sdk.Element.Order);
      const module = this.contracts.elementModule;

      const fees = getFees(elementErc1155Details);
      const price = orders
        .map((order, i) => order.getTotalPrice(elementErc1155Details[i].amount ?? 1))
        .reduce((a, b) => a.add(b), bn(0));
      const feeAmount = fees.map(({ amount }) => bn(amount)).reduce((a, b) => a.add(b), bn(0));
      const totalPrice = price.add(feeAmount);

      const listingParams = {
        fillTo: taker,
        refundTo: relayer,
        revertIfIncomplete: Boolean(!options?.partial),
        amount: price,
      };

      executions.push({
        info: {
          module: module.address,
          data:
            orders.length === 1
              ? module.interface.encodeFunctionData("acceptETHListingERC1155", [
                  orders[0].getRaw(),
                  orders[0].params,
                  elementErc1155Details[0].amount ?? 1,
                  listingParams,
                  fees,
                ])
              : module.interface.encodeFunctionData("acceptETHListingsERC1155", [
                  orders.map((order) => order.getRaw()),
                  orders.map((order) => order.params),
                  elementErc1155Details.map((d) => d.amount ?? 1),
                  listingParams,
                  fees,
                ]),
          value: totalPrice,
        },
        orderIds: elementErc1155Details.map((d) => d.orderId),
      });

      // Track any possibly required swap
      swapDetails.push({
        tokenIn: buyInCurrency,
        tokenOut: Sdk.Common.Addresses.Native[this.chainId],
        tokenOutAmount: totalPrice,
        recipient: module.address,
        refundTo: relayer,
        details: elementErc1155Details,
        executionIndex: executions.length - 1,
      });

      addRouterTags("element", orders.length, fees.length);

      // Mark the listings as successfully handled
      for (const { orderId } of elementErc1155Details) {
        success[orderId] = true;
      }
    }

    // Handle Foundation listings
    if (foundationDetails.length) {
      const orders = foundationDetails.map((d) => d.order as Sdk.Foundation.Order);
      const module = this.contracts.foundationModule;

      const fees = getFees(foundationDetails);
      const price = orders.map((order) => bn(order.params.price)).reduce((a, b) => a.add(b), bn(0));
      const feeAmount = fees.map(({ amount }) => bn(amount)).reduce((a, b) => a.add(b), bn(0));
      const totalPrice = price.add(feeAmount);

      executions.push({
        info: {
          module: module.address,
          data:
            orders.length === 1
              ? module.interface.encodeFunctionData("acceptETHListing", [
                  {
                    ...orders[0].params,
                    token: orders[0].params.contract,
                  },
                  {
                    fillTo: taker,
                    refundTo: relayer,
                    revertIfIncomplete: Boolean(!options?.partial),
                    amount: price,
                  },
                  fees,
                ])
              : module.interface.encodeFunctionData("acceptETHListings", [
                  orders.map((order) => ({
                    ...order.params,
                    token: order.params.contract,
                  })),
                  {
                    fillTo: taker,
                    refundTo: relayer,
                    revertIfIncomplete: Boolean(!options?.partial),
                    amount: price,
                  },
                  fees,
                ]),
          value: totalPrice,
        },
        orderIds: foundationDetails.map((d) => d.orderId),
      });

      // Track any possibly required swap
      swapDetails.push({
        tokenIn: buyInCurrency,
        tokenOut: Sdk.Common.Addresses.Native[this.chainId],
        tokenOutAmount: totalPrice,
        recipient: this.contracts.foundationModule.address,
        refundTo: relayer,
        details: foundationDetails,
        executionIndex: executions.length - 1,
      });

      addRouterTags("foundation", orders.length, fees.length);

      // Mark the listings as successfully handled
      for (const { orderId } of foundationDetails) {
        success[orderId] = true;
      }
    }

    // Handle LooksRareV2 listings
    if (looksRareV2Details.length) {
      const orders = looksRareV2Details.map((d) => d.order as Sdk.LooksRareV2.Order);
      const module = this.contracts.looksRareV2Module;

      const fees = getFees(looksRareV2Details);
      const price = orders.map((order) => bn(order.params.price)).reduce((a, b) => a.add(b), bn(0));
      const feeAmount = fees.map(({ amount }) => bn(amount)).reduce((a, b) => a.add(b), bn(0));
      const totalPrice = price.add(feeAmount);

      executions.push({
        info: {
          module: module.address,
          data:
            orders.length === 1
              ? module.interface.encodeFunctionData("acceptETHListing", [
                  orders[0].params,
                  orders[0].params.signature!,
                  orders[0].params.merkleTree ?? { root: HashZero, proof: [] },
                  {
                    fillTo: taker,
                    refundTo: relayer,
                    revertIfIncomplete: Boolean(!options?.partial),
                    amount: price,
                  },
                  fees,
                ])
              : module.interface.encodeFunctionData("acceptETHListings", [
                  orders.map((order) => order.params),
                  orders.map((order) => order.params.signature!),
                  orders.map((order) => order.params.merkleTree ?? { root: HashZero, proof: [] }),
                  {
                    fillTo: taker,
                    refundTo: relayer,
                    revertIfIncomplete: Boolean(!options?.partial),
                    amount: price,
                  },
                  fees,
                ]),
          value: totalPrice,
        },
        orderIds: looksRareV2Details.map((d) => d.orderId),
      });

      // Track any possibly required swap
      swapDetails.push({
        tokenIn: buyInCurrency,
        tokenOut: Sdk.Common.Addresses.Native[this.chainId],
        tokenOutAmount: totalPrice,
        recipient: module.address,
        refundTo: relayer,
        details: looksRareV2Details,
        executionIndex: executions.length - 1,
      });

      addRouterTags("looks-rare-v2", orders.length, fees.length);

      // Mark the listings as successfully handled
      for (const { orderId } of looksRareV2Details) {
        success[orderId] = true;
      }
    }

    // Handle Seaport listings
    if (Object.keys(seaportDetails).length) {
      const exchange = new Sdk.SeaportV11.Exchange(this.chainId);
      for (const currency of Object.keys(seaportDetails)) {
        const currencyDetails = seaportDetails[currency];

        const orders = currencyDetails.map((d) => d.order as Sdk.SeaportV11.Order);
        const module = this.contracts.seaportModule;

        const fees = getFees(currencyDetails);
        const price = orders
          .map((order, i) =>
            // Seaport orders can be partially-fillable
            bn(order.getMatchingPrice())
              .mul(currencyDetails[i].amount ?? 1)
              .div(order.getInfo()!.amount)
          )
          .reduce((a, b) => a.add(b), bn(0));
        const feeAmount = fees.map(({ amount }) => bn(amount)).reduce((a, b) => a.add(b), bn(0));
        const totalPrice = price.add(feeAmount);

        const currencyIsETH = isETH(this.chainId, currency);
        const buyInCurrencyIsETH = isETH(this.chainId, buyInCurrency);

        executions.push({
          info: {
            module: module.address,
            data:
              orders.length === 1
                ? module.interface.encodeFunctionData(
                    `accept${currencyIsETH ? "ETH" : "ERC20"}Listing`,
                    [
                      {
                        parameters: {
                          ...orders[0].params,
                          totalOriginalConsiderationItems: orders[0].params.consideration.length,
                        },
                        numerator: currencyDetails[0].amount ?? 1,
                        denominator: orders[0].getInfo()!.amount,
                        signature: orders[0].params.signature,
                        extraData: await exchange.getExtraData(orders[0]),
                      },
                      {
                        fillTo: taker,
                        refundTo: relayer,
                        revertIfIncomplete: Boolean(!options?.partial),
                        amount: price,
                        // Only needed for ERC20 listings
                        token: currency,
                      },
                      fees,
                    ]
                  )
                : module.interface.encodeFunctionData(
                    `accept${currencyIsETH ? "ETH" : "ERC20"}Listings`,
                    [
                      await Promise.all(
                        orders.map(async (order, i) => {
                          const totalAmount = order.getInfo()!.amount;
                          const filledAmount = currencyDetails[i].amount ?? 1;

                          const orderData = {
                            parameters: {
                              ...order.params,
                              totalOriginalConsiderationItems: order.params.consideration.length,
                            },
                            numerator: filledAmount,
                            denominator: totalAmount,
                            signature: order.params.signature,
                            extraData: await exchange.getExtraData(order),
                          };

                          if (currencyIsETH) {
                            return {
                              order: orderData,
                              price: bn(orders[i].getMatchingPrice())
                                .mul(filledAmount)
                                .div(totalAmount),
                            };
                          } else {
                            return orderData;
                          }
                        })
                      ),
                      {
                        fillTo: taker,
                        refundTo: relayer,
                        revertIfIncomplete: Boolean(!options?.partial),
                        amount: price,
                        // Only needed for ERC20 listings
                        token: currency,
                      },
                      fees,
                    ]
                  ),
            value: buyInCurrencyIsETH && currencyIsETH ? totalPrice : 0,
          },
          orderIds: currencyDetails.map((d) => d.orderId),
        });

        // Track any possibly required swap
        swapDetails.push({
          tokenIn: buyInCurrency,
          tokenOut: currency,
          tokenOutAmount: totalPrice,
          recipient: module.address,
          refundTo: relayer,
          details: currencyDetails,
          executionIndex: executions.length - 1,
        });

        addRouterTags("seaport", orders.length, fees.length);

        // Mark the listings as successfully handled
        for (const { orderId } of currencyDetails) {
          success[orderId] = true;
        }
      }
    }

    // Handle Seaport V1.4 listings
    if (Object.keys(seaportV14Details).length) {
      const exchange = new Sdk.SeaportV14.Exchange(this.chainId);
      for (const currency of Object.keys(seaportV14Details)) {
        const currencyDetails = seaportV14Details[currency];

        const orders = currencyDetails.map((d) => d.order as Sdk.SeaportV14.Order);
        const module = this.contracts.seaportV14Module;

        const fees = getFees(currencyDetails);
        const price = orders
          .map((order, i) =>
            // Seaport orders can be partially-fillable
            bn(order.getMatchingPrice())
              .mul(currencyDetails[i].amount ?? 1)
              .div(order.getInfo()!.amount)
          )
          .reduce((a, b) => a.add(b), bn(0));
        const feeAmount = fees.map(({ amount }) => bn(amount)).reduce((a, b) => a.add(b), bn(0));
        const totalPrice = price.add(feeAmount);

        const currencyIsETH = isETH(this.chainId, currency);
        const buyInCurrencyIsETH = isETH(this.chainId, buyInCurrency);

        executions.push({
          info: {
            module: module.address,
            data:
              orders.length === 1
                ? module.interface.encodeFunctionData(
                    `accept${currencyIsETH ? "ETH" : "ERC20"}Listing`,
                    [
                      {
                        parameters: {
                          ...orders[0].params,
                          totalOriginalConsiderationItems: orders[0].params.consideration.length,
                        },
                        numerator: currencyDetails[0].amount ?? 1,
                        denominator: orders[0].getInfo()!.amount,
                        signature: orders[0].params.signature,
                        extraData: await exchange.getExtraData(orders[0], {
                          amount: currencyDetails[0].amount ?? 1,
                        }),
                      },
                      {
                        fillTo: taker,
                        refundTo: relayer,
                        revertIfIncomplete: Boolean(!options?.partial),
                        amount: price,
                        // Only needed for ERC20 listings
                        token: currency,
                      },
                      fees,
                    ]
                  )
                : module.interface.encodeFunctionData(
                    `accept${currencyIsETH ? "ETH" : "ERC20"}Listings`,
                    [
                      await Promise.all(
                        orders.map(async (order, i) => {
                          const totalAmount = order.getInfo()!.amount;
                          const filledAmount = currencyDetails[i].amount ?? 1;

                          const orderData = {
                            parameters: {
                              ...order.params,
                              totalOriginalConsiderationItems: order.params.consideration.length,
                            },
                            numerator: filledAmount,
                            denominator: totalAmount,
                            signature: order.params.signature,
                            extraData: await exchange.getExtraData(orders[0], {
                              amount: filledAmount,
                            }),
                          };

                          if (currencyIsETH) {
                            return {
                              order: orderData,
                              price: bn(orders[i].getMatchingPrice())
                                .mul(filledAmount)
                                .div(totalAmount),
                            };
                          } else {
                            return orderData;
                          }
                        })
                      ),
                      {
                        fillTo: taker,
                        refundTo: relayer,
                        revertIfIncomplete: Boolean(!options?.partial),
                        amount: price,
                        // Only needed for ERC20 listings
                        token: currency,
                      },
                      fees,
                    ]
                  ),
            value: buyInCurrencyIsETH && currencyIsETH ? totalPrice : 0,
          },
          orderIds: currencyDetails.map((d) => d.orderId),
        });

        // Track any possibly required swap
        swapDetails.push({
          tokenIn: buyInCurrency,
          tokenOut: currency,
          tokenOutAmount: totalPrice,
          recipient: module.address,
          refundTo: relayer,
          details: currencyDetails,
          executionIndex: executions.length - 1,
        });

        addRouterTags("seaport-v1.4", orders.length, fees.length);

        // Mark the listings as successfully handled
        for (const { orderId } of currencyDetails) {
          success[orderId] = true;
        }
      }
    }

    // Handle Seaport V1.5 listings
    if (Object.keys(seaportV15Details).length) {
      const exchange = new Sdk.SeaportV15.Exchange(this.chainId);
      for (const currency of Object.keys(seaportV15Details)) {
        const currencyDetails = seaportV15Details[currency];

        const orders = currencyDetails.map((d) => d.order as Sdk.SeaportV15.Order);
        const module = this.contracts.seaportV15Module;

        const fees = getFees(currencyDetails);
        const price = orders
          .map((order, i) =>
            // Seaport orders can be partially-fillable
            bn(order.getMatchingPrice())
              .mul(currencyDetails[i].amount ?? 1)
              .div(order.getInfo()!.amount)
          )
          .reduce((a, b) => a.add(b), bn(0));
        const feeAmount = fees.map(({ amount }) => bn(amount)).reduce((a, b) => a.add(b), bn(0));
        const totalPrice = price.add(feeAmount);

        const currencyIsETH = isETH(this.chainId, currency);
        const buyInCurrencyIsETH = isETH(this.chainId, buyInCurrency);

        executions.push({
          info: {
            module: module.address,
            data:
              orders.length === 1
                ? module.interface.encodeFunctionData(
                    `accept${currencyIsETH ? "ETH" : "ERC20"}Listing`,
                    [
                      {
                        parameters: {
                          ...orders[0].params,
                          totalOriginalConsiderationItems: orders[0].params.consideration.length,
                        },
                        numerator: currencyDetails[0].amount ?? 1,
                        denominator: orders[0].getInfo()!.amount,
                        signature: orders[0].params.signature,
                        extraData: await exchange.getExtraData(orders[0], {
                          amount: currencyDetails[0].amount ?? 1,
                          extraData: currencyDetails[0].extraArgs?.extraData,
                        }),
                      },
                      {
                        fillTo: taker,
                        refundTo: relayer,
                        revertIfIncomplete: Boolean(!options?.partial),
                        amount: price,
                        // Only needed for ERC20 listings
                        token: currency,
                      },
                      fees,
                    ]
                  )
                : module.interface.encodeFunctionData(
                    `accept${currencyIsETH ? "ETH" : "ERC20"}Listings`,
                    [
                      await Promise.all(
                        orders.map(async (order, i) => {
                          const totalAmount = order.getInfo()!.amount;
                          const filledAmount = currencyDetails[i].amount ?? 1;

                          const orderData = {
                            parameters: {
                              ...order.params,
                              totalOriginalConsiderationItems: order.params.consideration.length,
                            },
                            numerator: filledAmount,
                            denominator: totalAmount,
                            signature: order.params.signature,
                            extraData: await exchange.getExtraData(order, {
                              amount: filledAmount,
                              extraData: currencyDetails[i].extraArgs?.extraData,
                            }),
                          };

                          if (currencyIsETH) {
                            return {
                              order: orderData,
                              price: bn(orders[i].getMatchingPrice())
                                .mul(filledAmount)
                                .div(totalAmount),
                            };
                          } else {
                            return orderData;
                          }
                        })
                      ),
                      {
                        fillTo: taker,
                        refundTo: relayer,
                        revertIfIncomplete: Boolean(!options?.partial),
                        amount: price,
                        // Only needed for ERC20 listings
                        token: currency,
                      },
                      fees,
                    ]
                  ),
            value: buyInCurrencyIsETH && currencyIsETH ? totalPrice : 0,
          },
          orderIds: currencyDetails.map((d) => d.orderId),
        });

        // Track any possibly required swap
        swapDetails.push({
          tokenIn: buyInCurrency,
          tokenOut: currency,
          tokenOutAmount: totalPrice,
          recipient: module.address,
          refundTo: relayer,
          details: currencyDetails,
          executionIndex: executions.length - 1,
        });

        addRouterTags("seaport-v1.5", orders.length, fees.length);

        // Mark the listings as successfully handled
        for (const { orderId } of currencyDetails) {
          success[orderId] = true;
        }
      }
    }

    // Handle Alienswap listings
    if (Object.keys(alienswapDetails).length) {
      const exchange = new Sdk.Alienswap.Exchange(this.chainId);
      for (const currency of Object.keys(alienswapDetails)) {
        const currencyDetails = alienswapDetails[currency];

        const orders = currencyDetails.map((d) => d.order as Sdk.Alienswap.Order);
        const module = this.contracts.alienswapModule;

        const fees = getFees(currencyDetails);
        const price = orders
          .map((order, i) =>
            bn(order.getMatchingPrice())
              .mul(currencyDetails[i].amount ?? 1)
              .div(order.getInfo()!.amount)
          )
          .reduce((a, b) => a.add(b), bn(0));
        const feeAmount = fees.map(({ amount }) => bn(amount)).reduce((a, b) => a.add(b), bn(0));
        const totalPrice = price.add(feeAmount);

        const currencyIsETH = isETH(this.chainId, currency);
        const buyInCurrencyIsETH = isETH(this.chainId, buyInCurrency);

        executions.push({
          info: {
            module: module.address,
            data:
              orders.length === 1
                ? module.interface.encodeFunctionData(
                    `accept${currencyIsETH ? "ETH" : "ERC20"}Listing`,
                    [
                      {
                        parameters: {
                          ...orders[0].params,
                          totalOriginalConsiderationItems: orders[0].params.consideration.length,
                        },
                        numerator: currencyDetails[0].amount ?? 1,
                        denominator: orders[0].getInfo()!.amount,
                        signature: orders[0].params.signature,
                        extraData: await exchange.getExtraData(orders[0], {
                          amount: currencyDetails[0].amount ?? 1,
                        }),
                      },
                      {
                        fillTo: taker,
                        refundTo: relayer,
                        revertIfIncomplete: Boolean(!options?.partial),
                        amount: price,
                        // Only needed for ERC20 listings
                        token: currency,
                      },
                      fees,
                    ]
                  )
                : module.interface.encodeFunctionData(
                    `accept${currencyIsETH ? "ETH" : "ERC20"}Listings`,
                    [
                      await Promise.all(
                        orders.map(async (order, i) => {
                          const totalAmount = order.getInfo()!.amount;
                          const filledAmount = currencyDetails[i].amount ?? 1;

                          const orderData = {
                            parameters: {
                              ...order.params,
                              totalOriginalConsiderationItems: order.params.consideration.length,
                            },
                            numerator: filledAmount,
                            denominator: totalAmount,
                            signature: order.params.signature,
                            extraData: await exchange.getExtraData(orders[0], {
                              amount: filledAmount,
                            }),
                          };

                          if (currencyIsETH) {
                            return {
                              order: orderData,
                              price: bn(orders[i].getMatchingPrice())
                                .mul(filledAmount)
                                .div(totalAmount),
                            };
                          } else {
                            return orderData;
                          }
                        })
                      ),
                      {
                        fillTo: taker,
                        refundTo: relayer,
                        revertIfIncomplete: Boolean(!options?.partial),
                        amount: price,
                        // Only needed for ERC20 listings
                        token: currency,
                      },
                      fees,
                    ]
                  ),
            value: buyInCurrencyIsETH && currencyIsETH ? totalPrice : 0,
          },
          orderIds: currencyDetails.map((d) => d.orderId),
        });

        // Track any possibly required swap
        swapDetails.push({
          tokenIn: buyInCurrency,
          tokenOut: currency,
          tokenOutAmount: totalPrice,
          recipient: module.address,
          refundTo: relayer,
          details: currencyDetails,
          executionIndex: executions.length - 1,
        });

        addRouterTags("alienswap", orders.length, fees.length);

        // Mark the listings as successfully handled
        for (const { orderId } of currencyDetails) {
          success[orderId] = true;
        }
      }
    }

    // Handle Collection listings
    if (collectionXyzDetails.length) {
      const ordersAndTokens = collectionXyzDetails.map(
        (d) =>
          ({ order: d.order, tokenId: d.tokenId } as {
            order: Sdk.CollectionXyz.Order;
            tokenId: string;
          })
      );
      const module = this.contracts.collectionXyzModule;

      const fees = getFees(collectionXyzDetails);
      const price = ordersAndTokens
        .map(({ order, tokenId }) =>
          bn(
            order.params.extra.prices[
              // Handle multiple listings from the same pool
              ordersAndTokens
                .filter((ot) => ot.order.params.pool === order.params.pool)
                .findIndex((ot) => ot.tokenId === tokenId)
            ]
          )
        )
        .reduce((a, b) => a.add(b), bn(0));
      const feeAmount = fees.map(({ amount }) => bn(amount)).reduce((a, b) => a.add(b), bn(0));
      const totalPrice = price.add(feeAmount);

      const isERC20 = buyInCurrency !== Sdk.Common.Addresses.Native[this.chainId];
      const functionName = `buyWith${isERC20 ? "ERC20" : "ETH"}`;
      const listingParams = isERC20
        ? {
            fillTo: taker,
            refundTo: relayer,
            revertIfIncomplete: Boolean(!options?.partial),
            token: buyInCurrency,
            amount: price,
          }
        : {
            fillTo: taker,
            refundTo: relayer,
            revertIfIncomplete: Boolean(!options?.partial),
            amount: price,
          };

      executions.push({
        info: {
          module: module.address,
          data: module.interface.encodeFunctionData(functionName, [
            collectionXyzDetails.map((d) => (d.order as Sdk.CollectionXyz.Order).params.pool),
            collectionXyzDetails.map((d) => ({
              nftId: d.tokenId,
              // Unused for buying from pools
              proof: [],
              proofFlags: [],
              externalFilterContext: [],
            })),
            Math.floor(Date.now() / 1000) + 10 * 60,
            listingParams,
            fees,
          ]),
          value: isERC20 ? 0 : totalPrice,
        },
        orderIds: collectionXyzDetails.map((d) => d.orderId),
      });

      // Track any possibly required swap
      swapDetails.push({
        tokenIn: buyInCurrency,
        tokenOut: Sdk.Common.Addresses.Native[this.chainId],
        tokenOutAmount: totalPrice,
        recipient: module.address,
        refundTo: relayer,
        details: collectionXyzDetails,
        executionIndex: executions.length - 1,
      });

      addRouterTags("collectionxyz", ordersAndTokens.length, fees.length);

      // Mark the listings as successfully handled
      for (const { orderId } of collectionXyzDetails) {
        success[orderId] = true;
      }
    }

    // Handle Ditto listings
    if (dittoDetails.length) {
      const orders = dittoDetails.map((d) => d.order as Sdk.Ditto.Order);
      const router = new Sdk.Ditto.Router(this.chainId);
      const module = this.contracts.dittoModule;

      const fees = getFees(dittoDetails);
      const price = orders
        .map((order) => bn(order.params.expectedTokenAmount))
        .reduce((a, b) => a.add(b), bn(0));
      const feeAmount = fees.map(({ amount }) => bn(amount)).reduce((a, b) => a.add(b), bn(0));
      const totalPrice = price.add(feeAmount);

      // Add executions
      for (let i = 0; i < orders.length; i++) {
        executions.push({
          info: {
            module: module.address,
            data: router.fillBuyOrderTx(taker, orders[i]).data,
            value: totalPrice,
          },
          orderIds: [dittoDetails[i].orderId],
        });
      }

      // Track any possibly required swap
      swapDetails.push({
        tokenIn: buyInCurrency,
        tokenOut: Sdk.Common.Addresses.Native[this.chainId],
        tokenOutAmount: totalPrice,
        recipient: module.address,
        refundTo: relayer,
        details: dittoDetails,
        executionIndex: executions.length - 1,
      });

      addRouterTags("ditto", orders.length, fees.length);

      // Mark the listings as successfully handled
      for (const { orderId } of dittoDetails) {
        success[orderId] = true;
      }
    }

    // Handle Sudoswap listings
    if (sudoswapDetails.length) {
      const orders = sudoswapDetails.map((d) => d.order as Sdk.Sudoswap.Order);
      const module = this.contracts.sudoswapModule;

      const fees = getFees(sudoswapDetails);
      const price = orders
        .map((order) =>
          bn(
            order.params.extra.prices[
              // Handle multiple listings from the same pool
              orders
                .filter((o) => o.params.pair === order.params.pair)
                .findIndex((o) => o.params.tokenId === order.params.tokenId)
            ]
          )
        )
        .reduce((a, b) => a.add(b), bn(0));
      const feeAmount = fees.map(({ amount }) => bn(amount)).reduce((a, b) => a.add(b), bn(0));
      const totalPrice = price.add(feeAmount);

      executions.push({
        info: {
          module: module.address,
          data: module.interface.encodeFunctionData("buyWithETH", [
            sudoswapDetails.map((d) => (d.order as Sdk.Sudoswap.Order).params.pair),
            sudoswapDetails.map((d) => d.tokenId),
            Math.floor(Date.now() / 1000) + 10 * 60,
            {
              fillTo: taker,
              refundTo: relayer,
              revertIfIncomplete: Boolean(!options?.partial),
              amount: price,
            },
            fees,
          ]),
          value: totalPrice,
        },
        orderIds: sudoswapDetails.map((d) => d.orderId),
      });

      // Track any possibly required swap
      swapDetails.push({
        tokenIn: buyInCurrency,
        tokenOut: Sdk.Common.Addresses.Native[this.chainId],
        tokenOutAmount: totalPrice,
        recipient: module.address,
        refundTo: relayer,
        details: sudoswapDetails,
        executionIndex: executions.length - 1,
      });

      addRouterTags("sudoswap", orders.length, fees.length);

      // Mark the listings as successfully handled
      for (const { orderId } of sudoswapDetails) {
        success[orderId] = true;
      }
    }

    // Handle Sudoswap V2 listings
    if (sudoswapV2Details.length) {
      const orders = sudoswapV2Details.map((d) => ({
        order: d.order as Sdk.SudoswapV2.Order,
        amount: d.amount,
        contractKind: d.contractKind,
      }));
      const module = this.contracts.sudoswapV2Module;

      const fees = getFees(sudoswapV2Details);
      const price = orders
        .map(({ order, amount, contractKind }) =>
          bn(
            // Handle multiple listings from the same pool
            contractKind === "erc721"
              ? // For ERC721, each order from the same pool gets a different price
                order.params.extra.prices[
                  orders
                    .map(({ order }) => order)
                    .filter((o) => o.params.pair === order.params.pair)
                    .findIndex((o) => o.params.tokenId === order.params.tokenId)
                ]
              : // For ERC1155, each amount from the same pool gets a different price
                order.params.extra.prices
                  .slice(0, Number(amount ?? 1))
                  .reduce((a, b) => a.add(b), bn(0))
          )
        )
        .reduce((a, b) => a.add(b), bn(0));
      const feeAmount = fees.map(({ amount }) => bn(amount)).reduce((a, b) => a.add(b), bn(0));
      const totalPrice = price.add(feeAmount);

      executions.push({
        info: {
          module: module.address,
          data: module.interface.encodeFunctionData("buyWithETH", [
            sudoswapV2Details.map((d) => (d.order as Sdk.SudoswapV2.Order).params.pair),
            sudoswapV2Details.map((d) => (d.contractKind === "erc721" ? d.tokenId : d.amount ?? 1)),
            {
              fillTo: taker,
              refundTo: relayer,
              revertIfIncomplete: Boolean(!options?.partial),
              amount: price,
            },
            fees,
          ]),
          value: totalPrice,
        },
        orderIds: sudoswapV2Details.map((d) => d.orderId),
      });

      // Track any possibly required swap
      swapDetails.push({
        tokenIn: buyInCurrency,
        tokenOut: Sdk.Common.Addresses.Native[this.chainId],
        tokenOutAmount: totalPrice,
        recipient: module.address,
        refundTo: relayer,
        details: sudoswapV2Details,
        executionIndex: executions.length - 1,
      });

      addRouterTags("sudoswap-v2", orders.length, fees.length);

      // Mark the listings as successfully handled
      for (const { orderId } of sudoswapV2Details) {
        success[orderId] = true;
      }
    }

    // Handle Midaswap listings
    if (midaswapDetails.length) {
      const orders = midaswapDetails.map((d) => ({
        order: d.order as Sdk.Midaswap.Order,
        amount: d.amount,
        contractKind: d.contractKind,
      }));
      const module = this.contracts.midaswapModule;

      const fees = getFees(midaswapDetails);

      // Group orders by LP token id
      const lpTokenIdsMap: { [lpTokenId: string]: Sdk.Midaswap.Order[] } = {};
      for (const { order } of orders) {
        if (!lpTokenIdsMap[order.params.lpTokenId]) {
          lpTokenIdsMap[order.params.lpTokenId] = [];
        }
        lpTokenIdsMap[order.params.lpTokenId].push(order);
      }

      // Accumulate
      let price = bn(0);
      Object.keys(lpTokenIdsMap).forEach((lpTokenId) => {
        price = lpTokenIdsMap[lpTokenId][0].params.extra.prices
          .slice(0, lpTokenIdsMap[lpTokenId].length)
          .reduce((a, b) => bn(a).add(bn(b)), bn(0))
          .add(price);
      });
      const feeAmount = fees.map(({ amount }) => bn(amount)).reduce((a, b) => a.add(b), bn(0));
      const totalPrice = price.add(feeAmount);

      executions.push({
        info: {
          module: module.address,
          data: module.interface.encodeFunctionData("buyWithETH", [
            midaswapDetails.map((d) => (d.order as Sdk.Midaswap.Order).params.tokenX),
            midaswapDetails.map((d) => d.tokenId),
            {
              fillTo: taker,
              refundTo: relayer,
              revertIfIncomplete: Boolean(!options?.partial),
              amount: price,
            },
            fees,
          ]),
          value: totalPrice,
        },
        orderIds: midaswapDetails.map((d) => d.orderId),
      });

      // Track any possibly required swap
      swapDetails.push({
        tokenIn: buyInCurrency,
        tokenOut: Sdk.Common.Addresses.Native[this.chainId],
        tokenOutAmount: totalPrice,
        recipient: module.address,
        refundTo: relayer,
        details: midaswapDetails,
        executionIndex: executions.length - 1,
      });

      addRouterTags("midaswap", orders.length, fees.length);

      // Mark the listings as successfully handled
      for (const { orderId } of midaswapDetails) {
        success[orderId] = true;
      }
    }

    // Handle Caviar V1 listings
    if (caviarV1Details.length) {
      const orders = caviarV1Details.map((d) => ({
        order: d.order as Sdk.CaviarV1.Order,
        amount: d.amount,
        contractKind: d.contractKind,
      }));

      const module = this.contracts.caviarV1Module;
      const fees = getFees(caviarV1Details);
      const feeAmount = fees.map(({ amount }) => bn(amount)).reduce((a, b) => a.add(b), bn(0));
      const price = orders
        .map(({ order }) =>
          bn(
            order.params.extra.prices[
              orders
                .map(({ order }) => order)
                .filter((o) => o.params.pool === order.params.pool)
                .findIndex((o) => o.params.tokenId === order.params.tokenId)
            ]
          )
        )
        .reduce((a, b) => a.add(b), bn(0));
      const totalPrice = price.add(feeAmount);

      executions.push({
        info: {
          module: module.address,
          data: module.interface.encodeFunctionData("buyWithETH", [
            caviarV1Details.map((d) => (d.order as Sdk.CaviarV1.Order).params.pool),
            caviarV1Details.map((d) => d.tokenId),
            {
              fillTo: taker,
              refundTo: relayer,
              revertIfIncomplete: Boolean(!options?.partial),
              amount: price,
            },
            fees,
          ]),
          value: totalPrice,
        },
        orderIds: caviarV1Details.map((d) => d.orderId),
      });

      // Track any possibly required swap
      swapDetails.push({
        tokenIn: buyInCurrency,
        tokenOut: Sdk.Common.Addresses.Native[this.chainId],
        tokenOutAmount: totalPrice,
        recipient: module.address,
        refundTo: relayer,
        details: caviarV1Details,
        executionIndex: executions.length - 1,
      });

      addRouterTags("caviar-v1", orders.length, fees.length);

      // Mark the listings as successfully handled
      for (const { orderId } of caviarV1Details) {
        success[orderId] = true;
      }
    }

    // Handle NFTX listings
    if (nftxDetails.length) {
      const module = this.contracts.nftxZeroExModule;

      // Aggregate same-pool orders
      const perPoolOrders: { [pool: string]: Sdk.Nftx.Order[] } = {};
      for (const details of nftxDetails) {
        try {
          const order = details.order as Sdk.Nftx.Order;

          if (!perPoolOrders[order.params.pool]) {
            perPoolOrders[order.params.pool] = [];
          }

          // Attach the ZeroEx calldata
          const index = perPoolOrders[order.params.pool].length;
          const { swapCallData, price } = await order.getQuote(index + 1, 500, this.provider);
          order.params.swapCallData = swapCallData;
          order.params.price = price.toString();

          perPoolOrders[order.params.pool].push(order);
        } catch (error) {
          if (options?.onError) {
            await options.onError("nftx-listing", error, {
              orderId: details.orderId,
              additionalInfo: { detail: details, taker },
            });
          }

          if (!options?.partial) {
            throw new Error(getErrorMessage(error));
          }
        }
      }

      const aggregatedOrders = Object.entries(perPoolOrders).map(([pool, orders]) => ({
        vaultId: perPoolOrders[pool][0].params.vaultId,
        collection: perPoolOrders[pool][0].params.collection,
        specificIds: perPoolOrders[pool].map((o) => o.params.specificIds![0]),
        amount: perPoolOrders[pool].length,
        path: perPoolOrders[pool][0].params.path,
        // Need to use the price and swap calldata of the last order
        swapCallData: perPoolOrders[pool][orders.length - 1].params.swapCallData,
        price: perPoolOrders[pool][orders.length - 1].params.price,
      }));

      // Consider the updated prices (fetched above from 0x)
      const fees = getFees(nftxDetails);
      const price = aggregatedOrders.map((order) => order.price).reduce((a, b) => a.add(b), bn(0));
      const feeAmount = fees.map(({ amount }) => bn(amount)).reduce((a, b) => a.add(b), bn(0));
      const totalPrice = price.add(feeAmount);

      executions.push({
        info: {
          module: module.address,
          data: module.interface.encodeFunctionData("buyWithETH", [
            aggregatedOrders,
            {
              fillTo: taker,
              refundTo: relayer,
              revertIfIncomplete: Boolean(!options?.partial),
              amount: price,
            },
            fees,
          ]),
          value: totalPrice,
        },
        orderIds: nftxDetails.map((d) => d.orderId),
      });

      // Track any possibly required swap
      swapDetails.push({
        tokenIn: buyInCurrency,
        tokenOut: Sdk.Common.Addresses.Native[this.chainId],
        tokenOutAmount: totalPrice,
        recipient: module.address,
        refundTo: relayer,
        details: nftxDetails,
        executionIndex: executions.length - 1,
      });

      addRouterTags("nftx", nftxDetails.length, fees.length);

      // Mark the listings as successfully handled
      for (const { orderId } of nftxDetails) {
        success[orderId] = true;
      }
    }

    // Handle X2Y2 listings
    if (x2y2Details.length) {
      const orders = x2y2Details.map((d) => d.order as Sdk.X2Y2.Order);
      const module = this.contracts.x2y2Module;

      const fees = getFees(x2y2Details);
      // TODO: Only consider successfully-handled orders
      const price = orders.map((order) => bn(order.params.price)).reduce((a, b) => a.add(b), bn(0));
      const feeAmount = fees.map(({ amount }) => bn(amount)).reduce((a, b) => a.add(b), bn(0));
      const totalPrice = price.add(feeAmount);

      const exchange = new Sdk.X2Y2.Exchange(this.chainId, String(this.options?.x2y2ApiKey));
      if (orders.length === 1) {
        try {
          executions.push({
            info: {
              module: module.address,
              data: module.interface.encodeFunctionData("acceptETHListing", [
                // Fetch X2Y2-signed input
                exchange.contract.interface.decodeFunctionData(
                  "run",
                  await exchange.fetchInput(
                    // For X2Y2, the module acts as the taker proxy
                    module.address,
                    orders[0],
                    {
                      source: options?.source,
                      tokenId: x2y2Details[0].tokenId,
                    }
                  )
                ).input,
                {
                  fillTo: taker,
                  refundTo: relayer,
                  revertIfIncomplete: Boolean(!options?.partial),
                  amount: price,
                },
                fees,
              ]),
              value: totalPrice,
            },
            orderIds: [x2y2Details[0].orderId],
          });

          // Track any possibly required swap
          swapDetails.push({
            tokenIn: buyInCurrency,
            tokenOut: Sdk.Common.Addresses.Native[this.chainId],
            tokenOutAmount: totalPrice,
            recipient: module.address,
            refundTo: relayer,
            details: x2y2Details,
            executionIndex: executions.length - 1,
          });

          // Mark the listing as successfully handled
          success[x2y2Details[0].orderId] = true;
        } catch (error) {
          if (options?.onError) {
            await options.onError("x2y2-listing", error, {
              orderId: x2y2Details[0].orderId,
              additionalInfo: { detail: x2y2Details[0], taker },
              // eslint-disable-next-line @typescript-eslint/no-explicit-any
              isUnrecoverable: (error as any).response?.data?.errors?.some((e: { code: number }) =>
                Sdk.X2Y2.Helpers.UnrecoverableErrorCodes.includes(e.code)
              ),
            });
          }

          if (!options?.partial) {
            throw new Error(getErrorMessage(error));
          }
        }
      } else {
        const inputs: (string | undefined)[] = await Promise.all(
          orders.map(async (order, i) =>
            // Fetch X2Y2-signed input
            exchange
              .fetchInput(
                // For X2Y2, the module acts as the taker proxy
                module.address,
                order,
                {
                  source: options?.source,
                  tokenId: x2y2Details[i].tokenId,
                }
              )
              .then(
                (input) =>
                  // Decode the input from the X2Y2 API response
                  exchange.contract.interface.decodeFunctionData("run", input).input
              )
              .catch(async (error) => {
                if (options?.onError) {
                  await options.onError("x2y2-listing", error, {
                    orderId: x2y2Details[i].orderId,
                    additionalInfo: { detail: x2y2Details[i], taker },
                  });
                }

                if (!options?.partial) {
                  throw new Error(getErrorMessage(error));
                }
              })
          )
        );

        if (inputs.some(Boolean)) {
          executions.push({
            info: {
              module: module.address,
              data: module.interface.encodeFunctionData("acceptETHListings", [
                inputs.filter(Boolean),
                {
                  fillTo: taker,
                  refundTo: relayer,
                  revertIfIncomplete: Boolean(!options?.partial),
                  amount: price,
                },
                fees,
              ]),
              value: totalPrice,
            },
            orderIds: x2y2Details.filter((_, i) => inputs[i]).map((d) => d.orderId),
          });

          // Track any possibly required swap
          swapDetails.push({
            tokenIn: buyInCurrency,
            tokenOut: Sdk.Common.Addresses.Native[this.chainId],
            tokenOutAmount: totalPrice,
            recipient: module.address,
            refundTo: relayer,
            details: x2y2Details,
            executionIndex: executions.length - 1,
          });

          addRouterTags("x2y2", orders.length, fees.length);

          for (let i = 0; i < x2y2Details.length; i++) {
            if (inputs[i]) {
              // Mark the listing as successfully handled
              success[x2y2Details[i].orderId] = true;
            }
          }
        }
      }
    }

    // Handle ZeroExV4 ERC721 listings
    if (Object.keys(zeroexV4Erc721Details).length) {
      const exchange = new Sdk.ZeroExV4.Exchange(this.chainId, String(this.options?.cbApiKey));
      for (const currency of Object.keys(zeroexV4Erc721Details)) {
        const currencyDetails = zeroexV4Erc721Details[currency];

        let orders = currencyDetails.map((d) => d.order as Sdk.ZeroExV4.Order);
        const module = this.contracts.zeroExV4Module;

        const unsuccessfulCbIds: string[] = [];
        for (const [i, order] of orders.entries()) {
          const cbId = order.params.cbOrderId;
          if (cbId) {
            // Release the order's signature
            await exchange.releaseOrder(taker, order).catch(async (error) => {
              if (options?.onError) {
                await options.onError("zeroex-v4-erc721-listing", error, {
                  orderId: currencyDetails[i].orderId,
                  additionalInfo: { detail: currencyDetails[i], taker },
                });
              }

              if (!options?.partial) {
                throw new Error(getErrorMessage(error));
              } else {
                unsuccessfulCbIds.push(cbId);
              }
            });
          }
        }
        // Remove any orders that were unsuccessfully released
        if (unsuccessfulCbIds.length) {
          orders = orders.filter((order) => !unsuccessfulCbIds.includes(order.params.cbOrderId!));
        }

        if (orders.length) {
          const fees = getFees(currencyDetails);
          const price = orders
            .map((order) =>
              bn(order.params.erc20TokenAmount).add(
                // For ZeroExV4, the fees are not included in the price
                // TODO: Add order method to get the price including the fees
                order.getFeeAmount()
              )
            )
            .reduce((a, b) => a.add(b), bn(0));
          const feeAmount = fees.map(({ amount }) => bn(amount)).reduce((a, b) => a.add(b), bn(0));
          const totalPrice = price.add(feeAmount);

          const currencyIsETH = isETH(this.chainId, currency);
          const buyInCurrencyIsETH = isETH(this.chainId, buyInCurrency);

          executions.push({
            info: {
              module: module.address,
              data:
                orders.length === 1
                  ? module.interface.encodeFunctionData(
                      `accept${currencyIsETH ? "ETH" : "ERC20"}ListingERC721`,
                      [
                        orders[0].getRaw(),
                        orders[0].params,
                        {
                          fillTo: taker,
                          refundTo: relayer,
                          revertIfIncomplete: Boolean(!options?.partial),
                          amount: price,
                          // Only needed for ERC20 listings
                          token: currency,
                        },
                        fees,
                      ]
                    )
                  : this.contracts.zeroExV4Module.interface.encodeFunctionData(
                      `accept${currencyIsETH ? "ETH" : "ERC20"}ListingsERC721`,
                      [
                        orders.map((order) => order.getRaw()),
                        orders.map((order) => order.params),
                        {
                          fillTo: taker,
                          refundTo: relayer,
                          revertIfIncomplete: Boolean(!options?.partial),
                          amount: price,
                          // Only needed for ERC20 listings
                          token: currency,
                        },
                        fees,
                      ]
                    ),
              value: buyInCurrencyIsETH && currencyIsETH ? totalPrice : 0,
            },
            orderIds: currencyDetails.map((d) => d.orderId),
          });

          // Track any possibly required swap
          swapDetails.push({
            tokenIn: buyInCurrency,
            tokenOut: currency,
            tokenOutAmount: totalPrice,
            recipient: module.address,
            refundTo: relayer,
            details: currencyDetails,
            executionIndex: executions.length - 1,
          });

          addRouterTags("zeroex-v4", orders.length, fees.length);

          // Mark the listings as successfully handled
          for (const { orderId } of currencyDetails) {
            success[orderId] = true;
          }
        }
      }
    }

    // Handle ZeroExV4 ERC1155 listings
    if (Object.keys(zeroexV4Erc1155Details).length) {
      const exchange = new Sdk.ZeroExV4.Exchange(this.chainId, String(this.options?.cbApiKey));
      for (const currency of Object.keys(zeroexV4Erc1155Details)) {
        const currencyDetails = zeroexV4Erc1155Details[currency];

        let orders = currencyDetails.map((d) => d.order as Sdk.ZeroExV4.Order);
        const module = this.contracts.zeroExV4Module;

        const unsuccessfulCbIds: string[] = [];
        for (const [i, order] of orders.entries()) {
          const cbId = order.params.cbOrderId;
          if (cbId) {
            // Release the order's signature
            await exchange.releaseOrder(taker, order).catch(async (error) => {
              if (options?.onError) {
                await options.onError("zeroex-v4-erc1155-listing", error, {
                  orderId: currencyDetails[i].orderId,
                  additionalInfo: { detail: currencyDetails[i], taker },
                });
              }

              if (!options?.partial) {
                throw new Error(getErrorMessage(error));
              } else {
                unsuccessfulCbIds.push(cbId);
              }
            });
          }
        }
        // Remove any orders that were unsuccessfully released
        if (unsuccessfulCbIds.length) {
          orders = orders.filter((order) => !unsuccessfulCbIds.includes(order.params.cbOrderId!));
        }

        if (orders.length) {
          const fees = getFees(currencyDetails);
          const price = orders
            .map((order, i) =>
              bn(order.params.erc20TokenAmount)
                // For ZeroExV4, the fees are not included in the price
                // TODO: Add order method to get the price including the fees
                .add(order.getFeeAmount())
                .mul(currencyDetails[i].amount ?? 1)
                // Round up
                // TODO: ZeroExV4 ERC1155 orders are partially-fillable
                .add(bn(order.params.nftAmount ?? 1).sub(1))
                .div(order.params.nftAmount ?? 1)
            )
            .reduce((a, b) => a.add(b), bn(0));
          const feeAmount = fees.map(({ amount }) => bn(amount)).reduce((a, b) => a.add(b), bn(0));
          const totalPrice = price.add(feeAmount);

          const currencyIsETH = isETH(this.chainId, currency);
          const buyInCurrencyIsETH = isETH(this.chainId, buyInCurrency);

          executions.push({
            info: {
              module: module.address,
              data:
                orders.length === 1
                  ? module.interface.encodeFunctionData(
                      `accept${currencyIsETH ? "ETH" : "ERC20"}ListingERC1155`,
                      [
                        orders[0].getRaw(),
                        orders[0].params,
                        currencyDetails[0].amount ?? 1,
                        {
                          fillTo: taker,
                          refundTo: relayer,
                          revertIfIncomplete: Boolean(!options?.partial),
                          amount: price,
                          // Only needed for ERC20 listings
                          token: currency,
                        },
                        fees,
                      ]
                    )
                  : this.contracts.zeroExV4Module.interface.encodeFunctionData(
                      `accept${currencyIsETH ? "ETH" : "ERC20"}ListingsERC1155`,
                      [
                        orders.map((order) => order.getRaw()),
                        orders.map((order) => order.params),
                        currencyDetails.map((d) => d.amount ?? 1),
                        {
                          fillTo: taker,
                          refundTo: relayer,
                          revertIfIncomplete: Boolean(!options?.partial),
                          amount: price,
                          // Only needed for ERC20 listings
                          token: currency,
                        },
                        fees,
                      ]
                    ),
              value: buyInCurrencyIsETH && currencyIsETH ? totalPrice : 0,
            },
            orderIds: currencyDetails.map((d) => d.orderId),
          });

          // Track any possibly required swap
          swapDetails.push({
            tokenIn: buyInCurrency,
            tokenOut: currency,
            tokenOutAmount: totalPrice,
            recipient: module.address,
            refundTo: relayer,
            details: currencyDetails,
            executionIndex: executions.length - 1,
          });

          addRouterTags("zeroex-v4", orders.length, fees.length);

          // Mark the listings as successfully handled
          for (const { orderId } of currencyDetails) {
            success[orderId] = true;
          }
        }
      }
    }

    // Handle Zora listings
    if (zoraDetails.length) {
      const orders = zoraDetails.map((d) => d.order as Sdk.Zora.Order);
      const module = this.contracts.zoraModule;

      const fees = getFees(zoraDetails);
      const price = orders
        .map((order) => bn(order.params.askPrice))
        .reduce((a, b) => a.add(b), bn(0));
      const feeAmount = fees.map(({ amount }) => bn(amount)).reduce((a, b) => a.add(b), bn(0));
      const totalPrice = price.add(feeAmount);

      executions.push({
        info: {
          module: module.address,
          data:
            orders.length === 1
              ? module.interface.encodeFunctionData("acceptETHListing", [
                  {
                    collection: orders[0].params.tokenContract,
                    tokenId: orders[0].params.tokenId,
                    currency: orders[0].params.askCurrency,
                    amount: orders[0].params.askPrice,
                    finder: taker,
                  },
                  {
                    fillTo: taker,
                    refundTo: relayer,
                    revertIfIncomplete: Boolean(!options?.partial),
                    amount: price,
                  },
                  fees,
                ])
              : module.interface.encodeFunctionData("acceptETHListings", [
                  orders.map((order) => ({
                    collection: order.params.tokenContract,
                    tokenId: order.params.tokenId,
                    currency: order.params.askCurrency,
                    amount: order.params.askPrice,
                    finder: taker,
                  })),
                  {
                    fillTo: taker,
                    refundTo: relayer,
                    revertIfIncomplete: Boolean(!options?.partial),
                    amount: price,
                  },
                  fees,
                ]),
          value: totalPrice,
        },
        orderIds: zoraDetails.map((d) => d.orderId),
      });

      // Track any possibly required swap
      swapDetails.push({
        tokenIn: buyInCurrency,
        tokenOut: Sdk.Common.Addresses.Native[this.chainId],
        tokenOutAmount: totalPrice,
        recipient: module.address,
        refundTo: relayer,
        details: zoraDetails,
        executionIndex: executions.length - 1,
      });

      addRouterTags("zora", orders.length, fees.length);

      // Mark the listings as successfully handled
      for (const { orderId } of zoraDetails) {
        success[orderId] = true;
      }
    }

    // Handle Rarible listings
    if (raribleDetails.length) {
      const orders = raribleDetails.map((d) => d.order as Sdk.Rarible.Order);
      const module = this.contracts.raribleModule;

      const fees = getFees(raribleDetails);
      const price = orders
        .map((order) => bn(order.params.take.value))
        .reduce((a, b) => a.add(b), bn(0));
      const feeAmount = fees.map(({ amount }) => bn(amount)).reduce((a, b) => a.add(b), bn(0));
      const totalPrice = price.add(feeAmount);

      executions.push({
        info: {
          module: module.address,
          data:
            orders.length === 1
              ? module.interface.encodeFunctionData("acceptETHListing", [
                  encodeForMatchOrders(orders[0].params),
                  orders[0].params.signature,
                  encodeForMatchOrders(
                    orders[0].buildMatching(module.address, {
                      amount: raribleDetails[0].amount,
                    })
                  ),
                  "0x",
                  {
                    fillTo: taker,
                    refundTo: relayer,
                    revertIfIncomplete: Boolean(!options?.partial),
                    amount: price,
                  },
                  fees,
                ])
              : module.interface.encodeFunctionData("acceptETHListings", [
                  orders.map((order) => encodeForMatchOrders(order.params)),
                  orders.map((order) => order.params.signature),
                  orders.map((order, index) =>
                    encodeForMatchOrders(
                      order.buildMatching(module.address, {
                        amount: raribleDetails[index].amount,
                      })
                    )
                  ),
                  "0x",
                  {
                    fillTo: taker,
                    refundTo: relayer,
                    revertIfIncomplete: Boolean(!options?.partial),
                    amount: price,
                  },
                  fees,
                ]),
          value: totalPrice,
        },
        orderIds: raribleDetails.map((d) => d.orderId),
      });

      // Track any possibly required swap
      swapDetails.push({
        tokenIn: buyInCurrency,
        tokenOut: Sdk.Common.Addresses.Native[this.chainId],
        tokenOutAmount: totalPrice,
        recipient: module.address,
        refundTo: relayer,
        details: raribleDetails,
        executionIndex: executions.length - 1,
      });

      addRouterTags("rarible", orders.length, fees.length);

      // Mark the listings as successfully handled
      for (const { orderId } of raribleDetails) {
        success[orderId] = true;
      }
    }

    // Handle SuperRare listings
    if (superRareDetails.length) {
      const orders = superRareDetails.map((d) => d.order as Sdk.SuperRare.Order);
      const module = this.contracts.superRareModule;

      // 3% charged on top of the price within the order
      const percentageOnTop = 3;

      const fees = getFees(superRareDetails);
      const price = orders.map((order) => bn(order.params.price)).reduce((a, b) => a.add(b), bn(0));
      const feeAmount = fees.map(({ amount }) => bn(amount)).reduce((a, b) => a.add(b), bn(0));
      const totalPrice = price.add(price.mul(percentageOnTop).div(100)).add(feeAmount);

      executions.push({
        info: {
          module: module.address,
          data:
            orders.length === 1
              ? module.interface.encodeFunctionData("acceptETHListing", [
                  {
                    ...orders[0].params,
                    token: orders[0].params.contract,
                    priceWithFees: bn(orders[0].params.price).add(
                      bn(orders[0].params.price).mul(percentageOnTop).div(100)
                    ),
                  },
                  {
                    fillTo: taker,
                    refundTo: relayer,
                    revertIfIncomplete: Boolean(!options?.partial),
                    amount: price.add(price.mul(percentageOnTop).div(100)),
                  },
                  fees,
                ])
              : module.interface.encodeFunctionData("acceptETHListings", [
                  orders.map((order) => ({
                    ...order.params,
                    token: order.params.contract,
                    priceWithFees: bn(orders[0].params.price).add(
                      bn(orders[0].params.price).mul(percentageOnTop).div(100)
                    ),
                  })),
                  {
                    fillTo: taker,
                    refundTo: relayer,
                    revertIfIncomplete: Boolean(!options?.partial),
                    amount: price.add(price.mul(percentageOnTop).div(100)),
                  },
                  fees,
                ]),
          value: totalPrice,
        },
        orderIds: superRareDetails.map((d) => d.orderId),
      });

      // Track any possibly required swap
      swapDetails.push({
        tokenIn: buyInCurrency,
        tokenOut: Sdk.Common.Addresses.Native[this.chainId],
        tokenOutAmount: totalPrice,
        recipient: this.contracts.superRareModule.address,
        refundTo: relayer,
        details: superRareDetails,
        executionIndex: executions.length - 1,
      });

      addRouterTags("superrare", orders.length, fees.length);

      // Mark the listings as successfully handled
      for (const { orderId } of superRareDetails) {
        success[orderId] = true;
      }
    }

    // Handle CryptoPunks listings
    if (cryptoPunksDetails.length) {
      const orders = cryptoPunksDetails.map((d) => d.order as Sdk.CryptoPunks.Order);
      const module = this.contracts.cryptoPunksModule;
      const fees = getFees(cryptoPunksDetails);

      const price = orders.map((order) => bn(order.params.price)).reduce((a, b) => a.add(b), bn(0));
      const feeAmount = fees.map(({ amount }) => bn(amount)).reduce((a, b) => a.add(b), bn(0));
      const totalPrice = price.add(feeAmount);

      executions.push({
        info: {
          module: module.address,
          data: module.interface.encodeFunctionData("batchBuyPunksWithETH", [
            orders.map((order) => ({
              buyer: taker,
              price: order.params.price,
              punkIndex: order.params.tokenId,
            })),
            {
              fillTo: taker,
              refundTo: relayer,
              revertIfIncomplete: Boolean(!options?.partial),
              amount: price,
            },
            fees,
          ]),
          value: totalPrice,
        },
        orderIds: cryptoPunksDetails.map((d) => d.orderId),
      });

      // Track any possibly required swap
      swapDetails.push({
        tokenIn: buyInCurrency,
        tokenOut: Sdk.Common.Addresses.Native[this.chainId],
        tokenOutAmount: totalPrice,
        recipient: module.address,
        refundTo: relayer,
        details: cryptoPunksDetails,
        executionIndex: executions.length - 1,
      });

      addRouterTags("cryptopunks", orders.length, fees.length);

      // Mark the listings as successfully handled
      for (const { orderId } of cryptoPunksDetails) {
        success[orderId] = true;
      }
    }

    // Handle PaymentProcessor listings
    if (Object.keys(paymentProcessorDetails).length) {
      for (const currency of Object.keys(paymentProcessorDetails)) {
        const currencyDetails = paymentProcessorDetails[currency];

        const orders = currencyDetails.map((d) => d.order as Sdk.PaymentProcessor.Order);
        const module = this.contracts.paymentProcessorModule;

        const fees = getFees(currencyDetails);
        const price = orders
          .map((order) => bn(order.params.price))
          .reduce((a, b) => a.add(b), bn(0));
        const feeAmount = fees.map(({ amount }) => bn(amount)).reduce((a, b) => a.add(b), bn(0));
        const totalPrice = price.add(feeAmount);

        const currencyIsETH = isETH(this.chainId, currency);
        const buyInCurrencyIsETH = isETH(this.chainId, buyInCurrency);

        executions.push({
          info: {
            module: module.address,
            data: module.interface.encodeFunctionData(
              `accept${currencyIsETH ? "ETH" : "ERC20"}Listings`,
              [
                orders.map((order) =>
                  order.getMatchedOrder(
                    order.buildMatching({
                      taker: module.address,
                      takerMasterNonce: "0",
                    })
                  )
                ),
                orders.map((order) => order.params),
                {
                  fillTo: taker,
                  refundTo: relayer,
                  revertIfIncomplete: Boolean(!options?.partial),
                  amount: price,
                  // Only needed for ERC20 listings
                  token: currency,
                },
                fees,
              ]
            ),
            value: buyInCurrencyIsETH && currencyIsETH ? totalPrice : 0,
          },
          orderIds: currencyDetails.map((d) => d.orderId),
        });

        // Track any possibly required swap
        swapDetails.push({
          tokenIn: buyInCurrency,
          tokenOut: currency,
          tokenOutAmount: totalPrice,
          recipient: module.address,
          refundTo: relayer,
          details: currencyDetails,
          executionIndex: executions.length - 1,
        });

        addRouterTags("payment-processor", currencyDetails.length, fees.length);

        // Mark the listings as successfully handled
        for (const { orderId } of currencyDetails) {
          success[orderId] = true;
        }
      }
    }

    // Handle any needed swaps

    const successfulSwapInfos: SwapInfo[] = [];
    const unsuccessfulDependentExecutionIndexes: number[] = [];
    const unsuccessfulDependentTxIndexes: number[] = [];
    if (swapDetails.length) {
      // Aggregate any swap details for the same token pair
      const aggregatedSwapDetails = swapDetails.reduce((perPoolDetails, current) => {
        const { tokenOut, tokenIn } = current;

        let pool: string;
        if (isETH(this.chainId, tokenIn) && isWETH(this.chainId, tokenOut)) {
          pool = `${tokenIn}:${tokenOut}`;
        } else if (isWETH(this.chainId, tokenIn) && isETH(this.chainId, tokenOut)) {
          pool = `${tokenIn}:${tokenOut}`;
        } else {
          const normalizedTokenIn = isETH(this.chainId, tokenIn)
            ? Sdk.Common.Addresses.WNative[this.chainId]
            : tokenIn;
          const normalizedTokenOut = isETH(this.chainId, tokenOut)
            ? Sdk.Common.Addresses.WNative[this.chainId]
            : tokenOut;
          pool = `${normalizedTokenIn}:${normalizedTokenOut}`;
        }

        if (!perPoolDetails[pool]) {
          perPoolDetails[pool] = [];
        }
        perPoolDetails[pool].push(current);

        return perPoolDetails;
      }, {} as PerPoolSwapDetails);

      // For each token pair, generate a swap info
      for (const swapDetails of Object.values(aggregatedSwapDetails)) {
        // All swap details for this pool will have the same out and in tokens
        const { tokenIn, tokenOut } = swapDetails[0];

        const transfers = swapDetails.map((s) => {
          return {
            recipient: s.recipient,
            amount: s.tokenOutAmount,
            // Unwrap if the out token is ETH
            toETH: isETH(this.chainId, s.tokenOut),
          };
        });

        const totalAmountOut = swapDetails
          .map((order) => bn(order.tokenOutAmount))
          .reduce((a, b) => a.add(b), bn(0));

        const swapProvider = options?.swapProvider ?? "uniswap";
        const swapModule =
          swapProvider === "uniswap" ? this.contracts.swapModule : this.contracts.oneInchSwapModule;

        try {
          // Only generate a swap if the in token is different from the out token
          let inAmount = totalAmountOut.toString();
          if (tokenIn !== tokenOut) {
            const swapInfo = await generateSwapInfo(
              this.chainId,
              this.provider,
              swapProvider,
              tokenIn,
              tokenOut,
              totalAmountOut,
              {
                module: swapModule,
                transfers,
                refundTo: relayer,
                revertIfIncomplete: Boolean(!options?.partial),
              }
            );

            successfulSwapInfos.push(swapInfo);

            // Update the in amount
            inAmount = swapInfo.amountIn.toString();
          }

          if (!isETH(this.chainId, tokenIn)) {
            const conduitController = new Sdk.SeaportBase.ConduitController(this.chainId);
            const conduit = conduitController.deriveConduit(
              Sdk.SeaportBase.Addresses.ReservoirConduitKey[this.chainId]
            );

            approvals.push({
              currency: tokenIn,
              amount: inAmount,
              owner: relayer,
              operator: conduit,
              txData: generateFTApprovalTxData(tokenIn, relayer, conduit),
            });

            if (tokenIn !== tokenOut) {
              // The swap module will take care of handling additional transfers
              ftTransferItems.push({
                items: [
                  {
                    itemType: ApprovalProxy.ItemType.ERC20,
                    token: tokenIn,
                    identifier: 0,
                    amount: inAmount,
                  },
                ],
                recipient: swapModule.address,
              });
            } else {
              // Split based on the individual transfers
              ftTransferItems.push(
                ...transfers.map((t) => ({
                  items: [
                    {
                      itemType: ApprovalProxy.ItemType.ERC20,
                      token: tokenIn,
                      identifier: 0,
                      amount: t.amount,
                    },
                  ],
                  recipient: t.recipient,
                }))
              );
            }
          }
        } catch (error) {
          // Since the swap execution generation failed, we should also skip the associated fill executions
          await Promise.all(
            swapDetails.map(async (s) => {
              for (const detail of s.details) {
                success[detail.orderId] = false;
                txs.forEach((tx) => {
                  tx.orderIds = tx.orderIds.filter((orderId) => orderId !== detail.orderId);
                });

                if (options?.onError) {
                  await options.onError("swap-generation", error, {
                    orderId: detail.orderId,
                    additionalInfo: { detail, taker },
                  });
                }
              }

              if (s.executionIndex !== undefined) {
                unsuccessfulDependentExecutionIndexes.push(s.executionIndex);
              }
              if (s.txIndex !== undefined) {
                unsuccessfulDependentTxIndexes.push(s.txIndex);
              }
            })
          );

          if (!options?.partial) {
            throw new Error(getErrorMessage(error));
          }
        }
      }
    }

    // Filter out any executions / txs / order ids that depend on failed swaps
    executions = executions.filter((_, i) => !unsuccessfulDependentExecutionIndexes.includes(i));
    txs = txs.filter((_, i) => !unsuccessfulDependentTxIndexes.includes(i));

    routerTxTags.swaps! += successfulSwapInfos.length;

    if (executions.length || successfulSwapInfos.length) {
      // Prepend any swap executions
      executions = [
        ...mergeSwapInfos(this.chainId, successfulSwapInfos).map((info) => ({
          info: info.execution,
          orderIds: [],
        })),
        ...executions,
      ];

      // If the buy-in currency is not ETH then we won't need any `value` fields
      if (buyInCurrency !== Sdk.Common.Addresses.Native[this.chainId]) {
        executions.forEach((e) => {
          e.info.value = 0;
        });
      }

      if (options?.usePermit) {
        const supportedPermitCurrencies = Sdk.Common.Addresses.Usdc[this.chainId] ?? [];
        if (!supportedPermitCurrencies.includes(buyInCurrency)) {
          throw new Error("Buying with permit not supported");
        }

        // The swap execution should always be the first tx in the list
        txs = [
          {
            approvals: [],
            preSignatures: [],
            txTags: routerTxTags,
            permits: await new PermitHandler(this.chainId, this.provider).generate(
              relayer,
              Addresses.PermitProxy[this.chainId],
              {
                kind: "with-transfers",
                transferItems: ftTransferItems,
              }
            ),
            txData: {
              from: relayer,
              ...{
                to: this.contracts.router.address,
                data:
                  this.contracts.router.interface.encodeFunctionData("execute", [
                    executions.map((e) => e.info),
                  ]) + generateSourceBytes(options?.source),
                value: executions
                  .map((e) => bn(e.info.value))
                  .reduce((a, b) => a.add(b))
                  .toHexString(),
              },
            },
            orderIds: executions.map((e) => e.orderIds).flat(),
          },
          ...txs,
        ];
      } else {
        // Filter out any duplicate approvals
        const uniqueApprovals: { [id: string]: FTApproval } = {};
        for (const approval of approvals) {
          const id = approval.owner + approval.currency + approval.txData;
          if (!uniqueApprovals[id]) {
            uniqueApprovals[id] = approval;
          }
        }

        // The swap execution should always be the first tx in the list
        txs = [
          {
            approvals: Object.values(uniqueApprovals),
            permits: [],
            preSignatures: [],
            txTags: routerTxTags,
            txData: {
              from: relayer,
              ...(ftTransferItems.length
                ? {
                    to: this.contracts.approvalProxy.address,
                    data:
                      this.contracts.approvalProxy.interface.encodeFunctionData(
                        "bulkTransferWithExecute",
                        [
                          ftTransferItems,
                          executions.map((e) => e.info),
                          Sdk.SeaportBase.Addresses.ReservoirConduitKey[this.chainId],
                        ]
                      ) + generateSourceBytes(options?.source),
                  }
                : {
                    to: this.contracts.router.address,
                    data:
                      this.contracts.router.interface.encodeFunctionData("execute", [
                        executions.map((e) => e.info),
                      ]) + generateSourceBytes(options?.source),
                    value: executions
                      .map((e) => bn(e.info.value))
                      .reduce((a, b) => a.add(b))
                      .toHexString(),
                  }),
            },
            orderIds: executions.map((e) => e.orderIds).flat(),
          },
          ...txs,
        ];
      }
    }

    return {
      txs,
      success,
    };
  }

  // Fill multiple bids in a single transaction
  public async fillBidsTx(
    details: BidDetails[],
    taker: string,
    options?: {
      // Fill source for attribution
      source?: string;
      // Skip any errors (either off-chain or on-chain)
      partial?: boolean;
      // Force filling via the approval proxy
      forceApprovalProxy?: boolean;
      // Needed for filling Blur orders
      blurAuth?: {
        accessToken: string;
      };
      // Callback for handling errors
      onError?: (
        kind: string,
        // eslint-disable-next-line @typescript-eslint/no-explicit-any
        error: any,
        data: {
          orderId: string;
          // eslint-disable-next-line @typescript-eslint/no-explicit-any
          additionalInfo: any;
          isUnrecoverable?: boolean;
        }
      ) => Promise<void>;
    }
  ): Promise<FillBidsResult> {
    // Assume the bid details are consistent with the underlying order object

    // When filling a single order in partial mode, propagate any errors back directly
    if (options?.partial && details.length === 1) {
      options.partial = false;
    }

    const txs: FillBidsResult["txs"][0][] = [];
    const success: { [orderId: string]: boolean } = {};
    const getFees = (ownDetail: BidDetails) =>
      (ownDetail.fees ?? []).filter(
        ({ amount, recipient }) =>
          // Skip zero amounts and/or recipients
          bn(amount).gt(0) && recipient !== AddressZero
      );

    // CASE 1
    // Handle orders which require/support special handling such as direct filling

    const blurDetails = details.filter((d) => d.source === "blur.io");
    if (blurDetails.length) {
      try {
        // We'll have one transaction per contract
        const result: {
          [contract: string]: {
            from: string;
            to: string;
            data: string;
            value: string;
            path: { contract: string; tokenId: string }[];
            errors: { tokenId: string; reason: string }[];
          };
        } = await axios
          .post(`${this.options?.orderFetcherBaseUrl}/api/blur-offer`, {
            taker,
            tokens: blurDetails.map((d) => ({
              contract: d.contract,
              tokenId: d.tokenId,
              price: d.price,
            })),
            authToken: options?.blurAuth?.accessToken,
          })
          .then((response) => response.data.calldata);

        for (const [contract, data] of Object.entries(result)) {
          const successfulBlurDetails: BidDetails[] = [];
          for (const { tokenId } of data.path) {
            const detail = blurDetails.find(
              (d) => d.contract === contract && d.tokenId === tokenId
            );
            if (detail) {
              successfulBlurDetails.push(detail);
            }
          }

          // Expose errors
          for (const { tokenId, reason } of data.errors) {
            if (options?.onError) {
              const detail = blurDetails.find(
                (d) => d.contract === contract && d.tokenId === tokenId
              );
              if (detail) {
                await options.onError("order-fetcher-blur-offers", new Error(reason), {
                  orderId: detail.orderId,
                  additionalInfo: { detail, taker, contract },
                });
              }
            }
          }

          // If we have at least one Blur detail, we should go ahead with the calldata returned by Blur
          if (successfulBlurDetails.length) {
            // Mark the orders handled by Blur as successful
            const orderIds: string[] = [];
            for (const d of successfulBlurDetails) {
              success[d.orderId] = true;
              orderIds.push(d.orderId);
            }

            txs.push({
              approvals: [],
              txTags: {
                bids: { blur: blurDetails.length },
              },
              txData: {
                from: data.from,
                to: data.to,
                data: data.data + generateSourceBytes(options?.source),
                value: data.value,
              },
              preSignatures: [],
              orderIds,
            });
          }
        }
      } catch (error) {
        if (options?.onError) {
          for (const detail of blurDetails) {
            if (!success[detail.orderId]) {
              await options.onError("order-fetcher-blur-offers", error, {
                orderId: detail.orderId,
                additionalInfo: { detail, taker },
              });
            }
          }
        }

        if (!options?.partial) {
          throw new Error(getErrorMessage(error));
        }
      }
    }

    // Check if we still have any Blur bids for which we didn't properly generate calldata
    if (blurDetails.find((d) => !success[d.orderId])) {
      if (!options?.partial) {
        throw new Error("Could not fetch calldata for all Blur bids");
      }
    }

    // Fill PaymentProcessor offers directly
    const paymentProcessorDetails = details.filter((d) => d.kind === "payment-processor");
    if (paymentProcessorDetails.length) {
      const exchange = new Sdk.PaymentProcessor.Exchange(this.chainId);
      const operator = exchange.contract.address;

      const orders: Sdk.PaymentProcessor.Order[] = [];
      const takeOrders: Sdk.PaymentProcessor.Order[] = [];
      const preSignatures: PreSignature[] = [];

      const approvals: NFTApproval[] = [];
      for (const detail of paymentProcessorDetails) {
        const order = detail.order as Sdk.PaymentProcessor.Order;
        const takerOrder = order.buildMatching({
          tokenId: detail.tokenId,
          taker,
          takerMasterNonce: await exchange.getMasterNonce(this.provider, taker),
        });

        orders.push(order);
        takeOrders.push(takerOrder);

        const signData = takerOrder.getSignatureData();
        preSignatures.push({
          kind: "payment-processor-take-order",
          signer: taker,
          data: signData,
          uniqueId: `${takerOrder.params.tokenAddress}-${takerOrder.params.tokenId}-${takerOrder.params.price}`,
        });

        // Generate approval
        approvals.push({
          orderIds: [detail.orderId],
          contract: takerOrder.params.tokenAddress,
          owner: taker,
          operator,
          txData: generateNFTApprovalTxData(takerOrder.params.tokenAddress, taker, operator),
        });

        success[detail.orderId] = true;
      }

      txs.push({
        approvals: uniqBy(approvals, ({ txData: { from, to, data } }) => `${from}-${to}-${data}`),
        preSignatures,
        txTags: {
          bids: { "payment-processor": orders.length },
        },
        txData: exchange.fillOrdersTx(taker, orders, takeOrders, options),
        orderIds: paymentProcessorDetails.map((d) => d.orderId),
      });
    }

    // Fill PaymentProcessorV2 offers directly
    if (details.some(({ kind }) => kind === "payment-processor-v2")) {
<<<<<<< HEAD
      const paymentProcessorV2Details = details.filter(
        ({ kind }) => kind === "payment-processor-v2"
      );
      const exchange = new Sdk.PaymentProcessorV2.Exchange(this.chainId);
      const operator = exchange.contract.address;
      const orders: Sdk.PaymentProcessorV2.Order[] = paymentProcessorV2Details.map(
        (c) => c.order as Sdk.PaymentProcessorV2.Order
      );
      const allFees = paymentProcessorV2Details.map((c) => getFees(c));
      const approvals: NFTApproval[] = [];
      for (const { orderId, contract } of paymentProcessorV2Details) {
=======
      const ppv2Details = details.filter(({ kind }) => kind === "payment-processor-v2");

      const exchange = new Sdk.PaymentProcessorV2.Exchange(this.chainId);
      const operator = exchange.contract.address;

      const orders: Sdk.PaymentProcessorV2.Order[] = ppv2Details.map(
        (c) => c.order as Sdk.PaymentProcessorV2.Order
      );

      const approvals: NFTApproval[] = [];
      for (const { orderId, contract } of ppv2Details) {
>>>>>>> 22cdf331
        approvals.push({
          orderIds: [orderId],
          contract: contract,
          owner: taker,
          operator,
          txData: generateNFTApprovalTxData(contract, taker, operator),
        });
      }

      txs.push({
        approvals,
        txTags: {
          listings: { "payment-processor-v2": orders.length },
        },
        preSignatures: [],
        txData: exchange.fillOrdersTx(
          taker,
<<<<<<< HEAD
          orders,
          orders.map((c, i) => {
            return {
              taker,
              amount: details[i].amount ?? 1,
            };
          }),
          options,
          allFees.map((c) => c[0])
        ),
        orderIds: paymentProcessorV2Details.map((d) => d.orderId),
      });

      for (const { orderId } of paymentProcessorV2Details) {
=======
        }),
        orderIds: ppv2Details.map((d) => d.orderId),
      });

      for (const { orderId } of ppv2Details) {
>>>>>>> 22cdf331
        success[orderId] = true;
      }
    }

    // CASE 2
    // Handle exchanges which do have a router module implemented by filling through the router

    // Step 1
    // Handle approvals and permits

    // Keep track of any approvals that might be needed
    const approvals: NFTApproval[] = [];

    // Keep track of any NFT transfers that need to be performed
    const nftTransferItems: ApprovalProxy.TransferItem[] = [];

    for (let i = 0; i < details.length; i++) {
      const detail = details[i];
      if (success[detail.orderId]) {
        continue;
      }

      if (!(details.length === 1 && !options?.forceApprovalProxy)) {
        const contract = detail.contract;
        const owner = taker;
        const conduitController = new Sdk.SeaportBase.ConduitController(this.chainId);
        const operator = conduitController.deriveConduit(
          Sdk.SeaportBase.Addresses.ReservoirConduitKey[this.chainId]
        );

        // Generate approval
        approvals.push({
          orderIds: [detail.orderId],
          contract,
          owner,
          operator,
          txData: generateNFTApprovalTxData(contract, owner, operator),
        });
      }

      // Generate permit item
      let module: Contract;
      switch (detail.kind) {
        case "looks-rare-v2": {
          module = this.contracts.looksRareV2Module;
          break;
        }

        case "seaport": {
          module = this.contracts.seaportModule;
          break;
        }

        case "seaport-v1.4": {
          module = this.contracts.seaportV14Module;
          break;
        }

        case "seaport-v1.5":
        case "seaport-v1.5-partial": {
          module = this.contracts.seaportV15Module;
          break;
        }

        case "alienswap": {
          module = this.contracts.alienswapModule;
          break;
        }

        case "sudoswap": {
          module = this.contracts.sudoswapModule;
          break;
        }

        case "sudoswap-v2": {
          module = this.contracts.sudoswapV2Module;
          break;
        }

        case "midaswap": {
          module = this.contracts.midaswapModule;
          break;
        }

        case "caviar-v1": {
          module = this.contracts.caviarV1Module;
          break;
        }

        case "collectionxyz": {
          module = this.contracts.collectionXyzModule;
          break;
        }

        case "ditto": {
          module = this.contracts.dittoModule;
          break;
        }

        case "nftx": {
          module = this.contracts.nftxModule;
          break;
        }

        case "x2y2": {
          module = this.contracts.x2y2Module;
          break;
        }

        case "zeroex-v4": {
          module = this.contracts.zeroExV4Module;
          break;
        }

        case "element": {
          module = this.contracts.elementModule;
          break;
        }

        case "rarible": {
          module = this.contracts.raribleModule;
          break;
        }

        case "payment-processor": {
          module = this.contracts.paymentProcessorModule;
          break;
        }

        default: {
          continue;
        }
      }

      nftTransferItems.push({
        items: [
          {
            itemType:
              detail.contractKind === "erc721"
                ? ApprovalProxy.ItemType.ERC721
                : ApprovalProxy.ItemType.ERC1155,
            token: detail.contract,
            identifier: detail.tokenId,
            amount: detail.amount ?? 1,
          },
        ],
        recipient: module.address,
      });
    }

    // Step 2
    // Handle calldata generation

    // Generate router executions
    const executionsWithDetails: {
      detail: BidDetails;
      execution: ExecutionInfo;
    }[] = [];

    // Keep track of tags for the router execution
    const routerTxTags: TxTags = {
      listings: {},
      bids: {},
      mints: 0,
      swaps: 0,
      feesOnTop: 0,
    };
    const addRouterTags = (orderKind: string, numBids: number, numFeesOnTop: number) => {
      if (!routerTxTags.bids![orderKind]) {
        routerTxTags.bids![orderKind] = 0;
      }
      routerTxTags.bids![orderKind] += numBids;
      routerTxTags.feesOnTop! += numFeesOnTop;
    };

    // We aggregate all protected offers and fill them together
    const protectedSeaportV15Offers: {
      detail: BidDetails;
      order: Sdk.SeaportV15.Order;
      fees: Fee[];
      criteriaResolvers: Sdk.SeaportBase.Types.CriteriaResolver[];
      extraData: string;
    }[] = [];

    for (let i = 0; i < details.length; i++) {
      const detail = details[i];
      if (success[detail.orderId]) {
        continue;
      }

      const fees = getFees(detail);

      if (detail.kind !== "seaport-v1.5-partial") {
        addRouterTags(detail.kind, 1, fees.length);
      }

      switch (detail.kind) {
        case "looks-rare-v2": {
          const order = detail.order as Sdk.LooksRareV2.Order;
          const module = this.contracts.looksRareV2Module;

          executionsWithDetails.push({
            detail,
            execution: {
              module: module.address,
              data: module.interface.encodeFunctionData(
                detail.contractKind === "erc721" ? "acceptERC721Offer" : "acceptERC1155Offer",
                [
                  order.params,
                  order.buildMatching(
                    // The module acts as the taker proxy
                    module.address,
                    { tokenId: detail.tokenId }
                  ).additionalParameters,
                  order.params.signature!,
                  order.params.merkleTree ?? { root: HashZero, proof: [] },
                  {
                    fillTo: taker,
                    refundTo: taker,
                    revertIfIncomplete: Boolean(!options?.partial),
                  },
                  fees,
                ]
              ),
              value: 0,
            },
          });

          success[detail.orderId] = true;

          break;
        }

        case "seaport": {
          const order = detail.order as Sdk.SeaportV11.Order;
          const module = this.contracts.seaportModule;

          const matchParams = order.buildMatching({
            tokenId: detail.tokenId,
            amount: detail.amount ?? 1,
            ...(detail.extraArgs ?? {}),
          });

          const exchange = new Sdk.SeaportV11.Exchange(this.chainId);
          executionsWithDetails.push({
            detail,
            execution: {
              module: module.address,
              data: module.interface.encodeFunctionData(
                detail.contractKind === "erc721" ? "acceptERC721Offer" : "acceptERC1155Offer",
                [
                  {
                    parameters: {
                      ...order.params,
                      totalOriginalConsiderationItems: order.params.consideration.length,
                    },
                    numerator: matchParams.amount ?? 1,
                    denominator: order.getInfo()!.amount,
                    signature: order.params.signature,
                    extraData: await exchange.getExtraData(order),
                  },
                  matchParams.criteriaResolvers ?? [],
                  {
                    fillTo: taker,
                    refundTo: taker,
                    revertIfIncomplete: Boolean(!options?.partial),
                  },
                  fees,
                ]
              ),
              value: 0,
            },
          });

          success[detail.orderId] = true;

          break;
        }

        case "seaport-v1.4": {
          const order = detail.order as Sdk.SeaportV14.Order;
          const module = this.contracts.seaportV14Module;

          const matchParams = order.buildMatching({
            tokenId: detail.tokenId,
            amount: detail.amount ?? 1,
            ...(detail.extraArgs ?? {}),
          });

          const exchange = new Sdk.SeaportV14.Exchange(this.chainId);
          executionsWithDetails.push({
            detail,
            execution: {
              module: module.address,
              data: module.interface.encodeFunctionData(
                detail.contractKind === "erc721" ? "acceptERC721Offer" : "acceptERC1155Offer",
                [
                  {
                    parameters: {
                      ...order.params,
                      totalOriginalConsiderationItems: order.params.consideration.length,
                    },
                    numerator: matchParams.amount ?? 1,
                    denominator: order.getInfo()!.amount,
                    signature: order.params.signature,
                    extraData: await exchange.getExtraData(order, matchParams),
                  },
                  matchParams.criteriaResolvers ?? [],
                  {
                    fillTo: taker,
                    refundTo: taker,
                    revertIfIncomplete: Boolean(!options?.partial),
                  },
                  fees,
                ]
              ),
              value: 0,
            },
          });

          success[detail.orderId] = true;

          break;
        }

        case "seaport-v1.5": {
          const order = detail.order as Sdk.SeaportV15.Order;
          const module = this.contracts.seaportV15Module;

          const matchParams = order.buildMatching({
            tokenId: detail.tokenId,
            amount: detail.amount ?? 1,
            ...(detail.extraArgs ?? {}),
          });

          const exchange = new Sdk.SeaportV15.Exchange(this.chainId);
          executionsWithDetails.push({
            detail,
            execution: {
              module: module.address,
              data: module.interface.encodeFunctionData(
                detail.contractKind === "erc721" ? "acceptERC721Offer" : "acceptERC1155Offer",
                [
                  {
                    parameters: {
                      ...order.params,
                      totalOriginalConsiderationItems: order.params.consideration.length,
                    },
                    numerator: matchParams.amount ?? 1,
                    denominator: order.getInfo()!.amount,
                    signature: order.params.signature,
                    extraData: await exchange.getExtraData(order, matchParams),
                  },
                  matchParams.criteriaResolvers ?? [],
                  {
                    fillTo: taker,
                    refundTo: taker,
                    revertIfIncomplete: Boolean(!options?.partial),
                  },
                  fees,
                ]
              ),
              value: 0,
            },
          });

          success[detail.orderId] = true;

          break;
        }

        case "seaport-v1.5-partial": {
          const order = detail.order as Sdk.SeaportBase.Types.OpenseaPartialOrder;
          const module = this.contracts.seaportV15Module;

          try {
            const result = await axios.post(`${this.options?.orderFetcherBaseUrl}/api/offer`, {
              orderHash: order.id,
              contract: order.contract,
              tokenId: order.tokenId,
              taker: detail.isProtected ? taker : detail.owner ?? taker,
              chainId: this.chainId,
              protocolVersion: "v1.5",
              unitPrice: order.unitPrice,
              isProtected: detail.isProtected,
              openseaApiKey: this.options?.openseaApiKey,
              metadata: this.options?.orderFetcherMetadata,
            });

            const fullOrder = new Sdk.SeaportV15.Order(this.chainId, result.data.order);
            if (detail.isProtected) {
              protectedSeaportV15Offers.push({
                detail,
                order: fullOrder,
                fees,
                criteriaResolvers: result.data.criteriaResolvers ?? [],
                extraData: result.data.extraData,
              });
            } else {
              executionsWithDetails.push({
                detail,
                execution: {
                  module: module.address,
                  data: module.interface.encodeFunctionData(
                    detail.contractKind === "erc721" ? "acceptERC721Offer" : "acceptERC1155Offer",
                    [
                      {
                        parameters: {
                          ...fullOrder.params,
                          totalOriginalConsiderationItems: fullOrder.params.consideration.length,
                        },
                        numerator: detail.amount ?? 1,
                        denominator: fullOrder.getInfo()!.amount,
                        signature: fullOrder.params.signature,
                        extraData: result.data.extraData,
                      },
                      result.data.criteriaResolvers ?? [],
                      {
                        fillTo: taker,
                        refundTo: taker,
                        revertIfIncomplete: Boolean(!options?.partial),
                      },
                      fees,
                    ]
                  ),
                  value: 0,
                },
              });
            }

            success[detail.orderId] = true;
          } catch (error) {
            if (options?.onError) {
              options.onError("order-fetcher-opensea-offer", error, {
                orderId: detail.orderId,
                additionalInfo: {
                  detail,
                  taker,
                },
              });
            }

            if (!options?.partial) {
              throw new Error(getErrorMessage(error));
            }
          }

          break;
        }

        case "alienswap": {
          const order = detail.order as Sdk.Alienswap.Order;
          const module = this.contracts.alienswapModule;

          const matchParams = order.buildMatching({
            tokenId: detail.tokenId,
            amount: detail.amount ?? 1,
            ...(detail.extraArgs ?? {}),
          });

          const exchange = new Sdk.Alienswap.Exchange(this.chainId);
          executionsWithDetails.push({
            detail,
            execution: {
              module: module.address,
              data: module.interface.encodeFunctionData(
                detail.contractKind === "erc721" ? "acceptERC721Offer" : "acceptERC1155Offer",
                [
                  {
                    parameters: {
                      ...order.params,
                      totalOriginalConsiderationItems: order.params.consideration.length,
                    },
                    numerator: matchParams.amount ?? 1,
                    denominator: order.getInfo()!.amount,
                    signature: order.params.signature,
                    extraData: await exchange.getExtraData(order),
                  },
                  matchParams.criteriaResolvers ?? [],
                  {
                    fillTo: taker,
                    refundTo: taker,
                    revertIfIncomplete: Boolean(!options?.partial),
                  },
                  fees,
                ]
              ),
              value: 0,
            },
          });

          success[detail.orderId] = true;

          break;
        }

        case "sudoswap": {
          const order = detail.order as Sdk.Sudoswap.Order;
          const module = this.contracts.sudoswapModule;

          executionsWithDetails.push({
            detail,
            execution: {
              module: module.address,
              data: module.interface.encodeFunctionData("sell", [
                order.params.pair,
                detail.tokenId,
                bn(order.params.extra.prices[0]).sub(
                  // Take into account the protocol fee of 0.5%
                  bn(order.params.extra.prices[0]).mul(50).div(10000)
                ),
                Math.floor(Date.now() / 1000) + 10 * 60,
                {
                  fillTo: taker,
                  refundTo: taker,
                  revertIfIncomplete: Boolean(!options?.partial),
                },
                fees,
              ]),
              value: 0,
            },
          });

          success[detail.orderId] = true;

          break;
        }

        case "sudoswap-v2": {
          const order = detail.order as Sdk.SudoswapV2.Order;
          const module = this.contracts.sudoswapV2Module;

          executionsWithDetails.push({
            detail,
            execution: {
              module: module.address,
              data: module.interface.encodeFunctionData("sell", [
                order.params.pair,
                detail.contractKind === "erc721" ? detail.tokenId : detail.amount ?? 1,
                bn(order.params.extra.prices[0]).sub(
                  // Take into account the protocol fee of 0.5%
                  bn(order.params.extra.prices[0]).mul(50).div(10000)
                ),
                {
                  fillTo: taker,
                  refundTo: taker,
                  revertIfIncomplete: Boolean(!options?.partial),
                },
                fees,
              ]),
              value: 0,
            },
          });

          success[detail.orderId] = true;

          break;
        }

        case "midaswap": {
          const order = detail.order as Sdk.Midaswap.Order;
          const module = this.contracts.midaswapModule;

          executionsWithDetails.push({
            detail,
            execution: {
              module: module.address,
              data: module.interface.encodeFunctionData("sell", [
                order.params.tokenX,
                Sdk.Common.Addresses.Native[this.chainId],
                detail.tokenId,
                {
                  fillTo: taker,
                  refundTo: taker,
                  revertIfIncomplete: Boolean(!options?.partial),
                },
                fees,
              ]),
              value: 0,
            },
          });

          success[detail.orderId] = true;

          break;
        }

        case "caviar-v1": {
          const order = detail.order as Sdk.CaviarV1.Order;
          const module = this.contracts.caviarV1Module;

          executionsWithDetails.push({
            detail,
            execution: {
              module: module.address,
              data: module.interface.encodeFunctionData("sell", [
                order.params.pool,
                detail.tokenId,
                bn(order.params.extra.prices[0]),
                detail.extraArgs.stolenProof,
                {
                  fillTo: taker,
                  refundTo: taker,
                  revertIfIncomplete: Boolean(!options?.partial),
                },
                fees,
              ]),
              value: 0,
            },
          });

          success[detail.orderId] = true;

          break;
        }

        case "collectionxyz": {
          const order = detail.order as Sdk.CollectionXyz.Order;
          const module = this.contracts.collectionXyzModule;

          const acceptedSet = detail.extraArgs.tokenIds as string[];
          const { proof, proofFlags } =
            // acceptedSet === [] for unfiltered pools
            acceptedSet.length === 0
              ? { proof: [], proofFlags: [] }
              : new TokenIDs(acceptedSet.map(BigInt)).proof([BigInt(detail.tokenId)]);

          executionsWithDetails.push({
            detail,
            execution: {
              module: module.address,
              data: module.interface.encodeFunctionData("sell", [
                order.params.pool,
                // Single id, no need to sort
                { nftId: detail.tokenId, proof, proofFlags, externalFilterContext: [] },
                bn(order.params.extra.prices[0]).sub(
                  // Take into account any fees
                  bn(order.params.extra.prices[0])
                    .mul(detail.extraArgs?.totalFeeBps ?? 0)
                    .div(10000)
                ),
                Math.floor(Date.now() / 1000) + 10 * 60,
                {
                  fillTo: taker,
                  refundTo: taker,
                  revertIfIncomplete: Boolean(!options?.partial),
                },
                fees,
              ]),
              value: 0,
            },
          });

          success[detail.orderId] = true;

          break;
        }

        case "ditto": {
          const order = detail.order as Sdk.Ditto.Order;
          const module = this.contracts.dittoswapModule;
          const router = new Sdk.Ditto.Router(this.chainId);

          executionsWithDetails.push({
            detail,
            execution: {
              module: module.address,
              data: router.fillSellOrderTx(taker, order).data,
              value: 0,
            },
          });

          success[detail.orderId] = true;

          break;
        }

        case "x2y2": {
          const order = detail.order as Sdk.X2Y2.Order;
          const module = this.contracts.x2y2Module;

          try {
            const exchange = new Sdk.X2Y2.Exchange(this.chainId, String(this.options?.x2y2ApiKey));
            executionsWithDetails.push({
              detail,
              execution: {
                module: module.address,
                data: module.interface.encodeFunctionData(
                  detail.contractKind === "erc721" ? "acceptERC721Offer" : "acceptERC1155Offer",
                  [
                    exchange.contract.interface.decodeFunctionData(
                      "run",
                      await exchange.fetchInput(
                        // For X2Y2, the module acts as the taker proxy
                        module.address,
                        order,
                        {
                          tokenId: detail.tokenId,
                          source: options?.source,
                        }
                      )
                    ).input,
                    {
                      fillTo: taker,
                      refundTo: taker,
                      revertIfIncomplete: Boolean(!options?.partial),
                    },
                    fees,
                  ]
                ),
                value: 0,
              },
            });

            success[detail.orderId] = true;
          } catch (error) {
            if (options?.onError) {
              options.onError("x2y2-offer", error, {
                orderId: detail.orderId,
                additionalInfo: {
                  detail,
                  taker,
                },
                // eslint-disable-next-line @typescript-eslint/no-explicit-any
                isUnrecoverable: (error as any).response?.data?.errors?.some(
                  (e: { code: number }) => Sdk.X2Y2.Helpers.UnrecoverableErrorCodes.includes(e.code)
                ),
              });
            }

            if (!options?.partial) {
              throw new Error(getErrorMessage(error));
            }
          }

          break;
        }

        case "zeroex-v4": {
          const order = detail.order as Sdk.ZeroExV4.Order;
          const module = this.contracts.zeroExV4Module;

          try {
            // Retrieve the order's signature
            if (order.params.cbOrderId) {
              await new Sdk.ZeroExV4.Exchange(
                this.chainId,
                String(this.options?.cbApiKey)
              ).releaseOrder(taker, order);
            }

            if (detail.contractKind === "erc721") {
              executionsWithDetails.push({
                detail,
                execution: {
                  module: module.address,
                  data: module.interface.encodeFunctionData("acceptERC721Offer", [
                    order.getRaw(),
                    order.params,
                    {
                      fillTo: taker,
                      refundTo: taker,
                      revertIfIncomplete: Boolean(!options?.partial),
                    },
                    detail.tokenId,
                    fees,
                  ]),
                  value: 0,
                },
              });
            } else {
              executionsWithDetails.push({
                detail,
                execution: {
                  module: module.address,
                  data: module.interface.encodeFunctionData("acceptERC1155Offer", [
                    order.getRaw(),
                    order.params,
                    detail.amount ?? 1,
                    {
                      fillTo: taker,
                      refundTo: taker,
                      revertIfIncomplete: Boolean(!options?.partial),
                    },
                    detail.tokenId,
                    fees,
                  ]),
                  value: 0,
                },
              });
            }

            success[detail.orderId] = true;
          } catch (error) {
            if (options?.onError) {
              options.onError("zeroex-v4-offer", error, {
                orderId: detail.orderId,
                additionalInfo: {
                  detail,
                  taker,
                },
              });
            }

            if (!options?.partial) {
              throw new Error(getErrorMessage(error));
            }
          }

          break;
        }

        case "element": {
          const order = detail.order as Sdk.Element.Order;
          const module = this.contracts.elementModule;

          if (detail.contractKind === "erc721") {
            executionsWithDetails.push({
              detail,
              execution: {
                module: module.address,
                data: module.interface.encodeFunctionData("acceptERC721Offer", [
                  order.getRaw(),
                  order.params,
                  {
                    fillTo: taker,
                    refundTo: taker,
                    revertIfIncomplete: Boolean(!options?.partial),
                  },
                  detail.tokenId,
                  fees,
                ]),
                value: 0,
              },
            });
          } else {
            executionsWithDetails.push({
              detail,
              execution: {
                module: module.address,
                data: module.interface.encodeFunctionData("acceptERC1155Offer", [
                  order.getRaw(),
                  order.params,
                  detail.amount ?? 1,
                  {
                    fillTo: taker,
                    refundTo: taker,
                    revertIfIncomplete: Boolean(!options?.partial),
                  },
                  detail.tokenId,
                  fees,
                ]),
                value: 0,
              },
            });
          }

          success[detail.orderId] = true;

          break;
        }

        case "nftx": {
          const order = detail.order as Sdk.Nftx.Order;

          // Can't use the ZeroEx module here since it only supports single-swaps
          // and here we potentially need multiple swaps for the same token pair,
          // considering the price impact the first swaps have on the next ones.
          const module = this.contracts.nftxModule;

          const tokenId = detail.tokenId;
          order.params.specificIds = [tokenId];

          // Cover the case where the path is missing
          order.params.path = order.params.path.length
            ? order.params.path
            : [order.params.pool, Sdk.Common.Addresses.WNative[this.chainId]];

          executionsWithDetails.push({
            detail,
            execution: {
              module: module.address,
              data: module.interface.encodeFunctionData("sell", [
                [order.params],
                {
                  fillTo: taker,
                  refundTo: taker,
                  revertIfIncomplete: Boolean(!options?.partial),
                },
                fees,
              ]),
              value: 0,
            },
          });

          success[detail.orderId] = true;

          break;
        }

        case "rarible": {
          const order = detail.order as Sdk.Rarible.Order;
          const module = this.contracts.raribleModule;

          const matchParams = order.buildMatching(module.address, {
            tokenId: detail.tokenId,
            assetClass: detail.contractKind.toUpperCase(),
            ...(detail.extraArgs || {}),
          });

          executionsWithDetails.push({
            detail,
            execution: {
              module: module.address,
              data: module.interface.encodeFunctionData(
                detail.contractKind === "erc721" ? "acceptERC721Offer" : "acceptERC1155Offer",
                [
                  encodeForMatchOrders(order.params),
                  order.params.signature,
                  encodeForMatchOrders(matchParams),
                  "0x",
                  {
                    fillTo: taker,
                    refundTo: taker,
                    revertIfIncomplete: Boolean(!options?.partial),
                  },
                  fees,
                ]
              ),
              value: 0,
            },
          });

          success[detail.orderId] = true;

          break;
        }

        case "payment-processor": {
          const order = detail.order as Sdk.PaymentProcessor.Order;
          const module = this.contracts.paymentProcessorModule;

          const takerOrder = order.buildMatching({
            taker: module.address,
            takerMasterNonce: "0",
            tokenId: order.params.collectionLevelOffer ? detail.tokenId : undefined,
            maxRoyaltyFeeNumerator: detail.extraArgs?.maxRoyaltyFeeNumerator ?? "0",
          });
          const matchedOrder = order.getMatchedOrder(takerOrder);

          executionsWithDetails.push({
            detail,
            execution: {
              module: module.address,
              data: module.interface.encodeFunctionData("acceptOffers", [
                [matchedOrder],
                [order.params],
                {
                  fillTo: taker,
                  refundTo: taker,
                  revertIfIncomplete: Boolean(!options?.partial),
                },
                fees,
              ]),
              value: 0,
            },
          });

          success[detail.orderId] = true;

          break;
        }
      }
    }

    // Permits have to be pre-executed
    const preTxs: {
      kind: "permit";
      txData: TxData;
      orderIds: string[];
    }[] = [];

    const detailsWithPermits = details.filter((d) => d.permit && success[d.orderId]);
    const permitHandler = new PermitHandler(this.chainId, this.provider);
    if (detailsWithPermits.length) {
      const permitExecution = permitHandler.getRouterExecution(
        detailsWithPermits.map((d) => d.permit!)
      );

      preTxs.push({
        kind: "permit",
        txData: {
          from: taker,
          to: this.contracts.router.address,
          data:
            this.contracts.router.interface.encodeFunctionData("execute", [[permitExecution]]) +
            generateSourceBytes(options?.source),
        },
        orderIds: detailsWithPermits.map((d) => d.orderId),
      });
    }

    // Batch fill all protected offers in a single transaction
    if (protectedSeaportV15Offers.length) {
      const approvals: NFTApproval[] = [];
      const batch: {
        orders: Sdk.SeaportBase.Types.AdvancedOrder[];
        criteriaResolvers: Sdk.SeaportBase.Types.CriteriaResolver[];
        fulfillments: Sdk.SeaportBase.Types.MatchOrdersFulfillment[];
      } = {
        orders: [],
        criteriaResolvers: [],
        fulfillments: [],
      };

      for (let i = 0; i < protectedSeaportV15Offers.length; i++) {
        const { detail, order, fees, criteriaResolvers, extraData } = protectedSeaportV15Offers[i];

        const contract = detail.contract;
        const owner = taker;
        const operator = new Sdk.SeaportBase.ConduitController(this.chainId).deriveConduit(
          Sdk.SeaportBase.Addresses.OpenseaConduitKey[this.chainId]
        );

        const { order: counterOrder, fulfillments } = constructOfferCounterOrderAndFulfillments(
          order.params,
          taker,
          {
            counter: await new Sdk.SeaportV15.Exchange(this.chainId).getCounter(
              this.provider,
              taker
            ),
            tips: fees,
            tokenId: detail.tokenId,
          }
        );

        batch.orders.push(
          {
            parameters: {
              ...order.params,
              totalOriginalConsiderationItems: order.params.consideration.length,
            },
            signature: order.params.signature!,
            extraData,
            numerator: String(detail.amount ?? 1),
            denominator: order.params.consideration[0].startAmount,
          },
          {
            parameters: counterOrder.parameters,
            signature: counterOrder.signature,
            extraData: "0x",
            numerator: String(detail.amount ?? 1),
            denominator: order.params.consideration[0].startAmount,
          }
        );

        // All `orderIndex` fields must be adjusted
        batch.criteriaResolvers.push(
          ...criteriaResolvers.map((cr) => ({
            ...cr,
            orderIndex: cr.orderIndex + i * 2,
          }))
        );
        batch.fulfillments.push(
          ...fulfillments.map((f) => ({
            offerComponents: f.offerComponents.map((c) => ({
              ...c,
              orderIndex: c.orderIndex + i * 2,
            })),
            considerationComponents: f.considerationComponents.map((c) => ({
              ...c,
              orderIndex: c.orderIndex + i * 2,
            })),
          }))
        );

        approvals.push({
          orderIds: [detail.orderId],
          contract,
          owner,
          operator,
          txData: generateNFTApprovalTxData(contract, owner, operator),
        });
      }

      const calldata = new Interface(SeaportV15Abi).encodeFunctionData("matchAdvancedOrders", [
        batch.orders,
        batch.criteriaResolvers,
        batch.fulfillments,
        taker,
      ]);

      // Fill directly
      txs.push({
        txTags: {
          bids: { "seaport-v1.5": protectedSeaportV15Offers.length },
        },
        txData: {
          from: taker,
          to: Sdk.SeaportV15.Addresses.Exchange[this.chainId],
          data: calldata + generateSourceBytes(options?.source),
        },
        // Ensure approvals are unique
        approvals: uniqBy(
          // TODO: Exclude approvals for unsuccessful items
          approvals,
          ({ txData: { from, to, data } }) => `${from}-${to}-${data}`
        ),
        preSignatures: [],
        orderIds: protectedSeaportV15Offers.map(({ detail }) => detail.orderId),
      });
    }

    if (executionsWithDetails.length === 1 && !options?.forceApprovalProxy) {
      const execution = executionsWithDetails[0].execution;
      const detail = executionsWithDetails[0].detail;
      const routerLevelTxData = this.contracts.router.interface.encodeFunctionData("execute", [
        [execution],
      ]);

      // Use the on-received ERC721/ERC1155 hooks for approval-less bid filling
      if (detail.contractKind === "erc721") {
        txs.push({
          txData: {
            from: taker,
            to: detail.contract,
            data:
              new Interface(ERC721Abi).encodeFunctionData(
                "safeTransferFrom(address,address,uint256,bytes)",
                [taker, execution.module, detail.tokenId, routerLevelTxData]
              ) + generateSourceBytes(options?.source),
          },
          txTags: routerTxTags,
          approvals: [],
          preSignatures: [],
          orderIds: [detail.orderId],
        });
      } else {
        txs.push({
          txData: {
            from: taker,
            to: detail.contract,
            data:
              new Interface(ERC1155Abi).encodeFunctionData(
                "safeTransferFrom(address,address,uint256,uint256,bytes)",
                [taker, execution.module, detail.tokenId, detail.amount ?? 1, routerLevelTxData]
              ) + generateSourceBytes(options?.source),
          },
          txTags: routerTxTags,
          approvals: [],
          preSignatures: [],
          orderIds: [detail.orderId],
        });
      }
    } else if (executionsWithDetails.length >= 1) {
      txs.push({
        txData: {
          from: taker,
          to: this.contracts.approvalProxy.address,
          data:
            this.contracts.approvalProxy.interface.encodeFunctionData("bulkTransferWithExecute", [
              nftTransferItems,
              [...executionsWithDetails.map(({ execution }) => execution)],
              Sdk.SeaportBase.Addresses.ReservoirConduitKey[this.chainId],
            ]) + generateSourceBytes(options?.source),
        },
        txTags: routerTxTags,
        // Ensure approvals are unique
        approvals: uniqBy(
          // TODO: Exclude approvals for unsuccessful items
          approvals,
          ({ txData: { from, to, data } }) => `${from}-${to}-${data}`
        ),
        preSignatures: [],
        orderIds: executionsWithDetails.map(({ detail }) => detail.orderId),
      });
    }

    if (!txs.length) {
      throw new Error("Could not fill any of the requested orders");
    }

    return {
      preTxs,
      txs,
      success,
    };
  }

  public async transfersTx(
    transferItem: ApprovalProxy.TransferItem,
    sender: string
  ): Promise<TransfersResult> {
    const useOpenseaTransferHelper = Sdk.Common.Addresses.OpenseaTransferHelper[this.chainId];

    const conduitKey = useOpenseaTransferHelper
      ? Sdk.SeaportBase.Addresses.OpenseaConduitKey[this.chainId]
      : Sdk.SeaportBase.Addresses.ReservoirConduitKey[this.chainId];
    const conduit = new ConduitController(this.chainId).deriveConduit(conduitKey);

    const approvals = transferItem.items.map((item) => ({
      orderIds: [],
      contract: item.token,
      owner: sender,
      operator: conduit,
      txData: generateNFTApprovalTxData(item.token, sender, conduit),
    }));
    // Ensure approvals are unique
    const uniqueApprovals = uniqBy(
      approvals,
      ({ txData: { from, to, data } }) => `${from}-${to}-${data}`
    );

    if (useOpenseaTransferHelper) {
      return {
        txs: [
          {
            approvals: uniqueApprovals,
            txData: {
              from: sender,
              to: Sdk.Common.Addresses.OpenseaTransferHelper[this.chainId],
              data: new Interface(OpenseaTransferHelperAbi).encodeFunctionData("bulkTransfer", [
                [
                  {
                    ...transferItem,
                    items: transferItem.items.map((item) => ({
                      ...item,
                      validateERC721Receiver: true,
                    })),
                  },
                ],
                conduitKey,
              ]),
            },
          },
        ],
      };
    } else {
      return {
        txs: [
          {
            approvals: uniqueApprovals,
            txData: {
              from: sender,
              to: Addresses.ApprovalProxy[this.chainId],
              data: this.contracts.approvalProxy.interface.encodeFunctionData(
                "bulkTransferWithExecute",
                [[transferItem], [], conduitKey]
              ),
            },
          },
        ],
      };
    }
  }
}<|MERGE_RESOLUTION|>--- conflicted
+++ resolved
@@ -377,6 +377,14 @@
     let txs: FillListingsResult["txs"][0][] = [];
     const success: { [orderId: string]: boolean } = {};
 
+    // Keep track of any swaps that need to be executed
+    const swapDetails: SwapDetail[] = [];
+
+    // When filling a single order in partial mode, propagate any errors back directly
+    if (options?.partial && details.length === 1) {
+      options.partial = false;
+    }
+
     const getFees = (ownDetails: ListingDetails[]) =>
       // TODO: Should not split the local fees among all executions
       ownDetails
@@ -386,14 +394,6 @@
             // Skip zero amounts and/or recipients
             bn(amount).gt(0) && recipient !== AddressZero
         );
-
-    // Keep track of any swaps that need to be executed
-    const swapDetails: SwapDetail[] = [];
-
-    // When filling a single order in partial mode, propagate any errors back directly
-    if (options?.partial && details.length === 1) {
-      options.partial = false;
-    }
 
     // We don't have a module for Manifold listings
     if (details.some(({ kind }) => kind === "manifold")) {
@@ -447,43 +447,25 @@
         throw new Error("Relayer not supported for PaymentProcessorV2 orders");
       }
 
-<<<<<<< HEAD
-      const paymentProcessorV2Details = details.filter(
-        ({ kind }) => kind === "payment-processor-v2"
-      );
+      const ppv2Details = details.filter(({ kind }) => kind === "payment-processor-v2");
 
       const exchange = new Sdk.PaymentProcessorV2.Exchange(this.chainId);
       const operator = exchange.contract.address;
-      const orders: Sdk.PaymentProcessorV2.Order[] = paymentProcessorV2Details.map(
-=======
-      const ppv2Details = details.filter(({ kind }) => kind === "payment-processor-v2");
-
-      const exchange = new Sdk.PaymentProcessorV2.Exchange(this.chainId);
-      const operator = exchange.contract.address;
+
+      const allFees = ppv2Details.map((c) => getFees([c]));
 
       const orders: Sdk.PaymentProcessorV2.Order[] = ppv2Details.map(
->>>>>>> 22cdf331
         (c) => c.order as Sdk.PaymentProcessorV2.Order
       );
 
-      const allFees = paymentProcessorV2Details.map((c) => getFees([c]));
-
       const useSweepCollection =
-<<<<<<< HEAD
-        paymentProcessorV2Details.length > 1 &&
-        paymentProcessorV2Details.every((c) => c.contract === details[0].contract) &&
-        paymentProcessorV2Details.every((c) => c.currency === details[0].currency) &&
-        paymentProcessorV2Details.every((c) => (c.fees ? c.fees.length === 0 : true)) &&
-        orders.every((c) => !c.isPartial());
-
-      for (const detail of paymentProcessorV2Details) {
-=======
         ppv2Details.length > 1 &&
         ppv2Details.every((c) => c.contract === details[0].contract) &&
-        ppv2Details.every((c) => c.currency === details[0].currency);
+        ppv2Details.every((c) => c.currency === details[0].currency) &&
+        ppv2Details.every((c) => (c.fees ? c.fees.length === 0 : true)) &&
+        orders.every((c) => !c.isPartial());
 
       for (const detail of ppv2Details) {
->>>>>>> 22cdf331
         const order = detail.order as Sdk.PaymentProcessorV2.Order;
         if (buyInCurrency !== Sdk.Common.Addresses.Native[this.chainId]) {
           swapDetails.push({
@@ -499,11 +481,7 @@
       }
 
       const approvals: FTApproval[] = [];
-<<<<<<< HEAD
-      for (const { currency, price } of paymentProcessorV2Details) {
-=======
       for (const { currency, price } of ppv2Details) {
->>>>>>> 22cdf331
         if (!isETH(this.chainId, currency)) {
           approvals.push({
             currency,
@@ -522,13 +500,8 @@
             listings: { "payment-processor-v2": orders.length },
           },
           preSignatures: [],
-<<<<<<< HEAD
-          txData: exchange.sweepCollectionTx(taker, orders, options),
-          orderIds: paymentProcessorV2Details.map((d) => d.orderId),
-=======
           txData: exchange.sweepCollectionTx(taker, orders),
           orderIds: ppv2Details.map((d) => d.orderId),
->>>>>>> 22cdf331
         });
       } else {
         txs.push({
@@ -540,30 +513,20 @@
           preSignatures: [],
           txData: exchange.fillOrdersTx(
             taker,
-<<<<<<< HEAD
             orders,
             orders.map((c, i) => {
               return {
                 taker,
-                amount: paymentProcessorV2Details[i].amount ?? 1,
+                amount: ppv2Details[i].amount ?? 1,
               };
             }),
-            options,
-            allFees.map((c) => c[0])
+            { fees: allFees.map((c) => c[0]) }
           ),
-          orderIds: paymentProcessorV2Details.map((d) => d.orderId),
-        });
-      }
-
-      for (const { orderId } of paymentProcessorV2Details) {
-=======
-          }),
           orderIds: ppv2Details.map((d) => d.orderId),
         });
       }
 
       for (const { orderId } of ppv2Details) {
->>>>>>> 22cdf331
         success[orderId] = true;
       }
     }
@@ -3644,12 +3607,6 @@
 
     const txs: FillBidsResult["txs"][0][] = [];
     const success: { [orderId: string]: boolean } = {};
-    const getFees = (ownDetail: BidDetails) =>
-      (ownDetail.fees ?? []).filter(
-        ({ amount, recipient }) =>
-          // Skip zero amounts and/or recipients
-          bn(amount).gt(0) && recipient !== AddressZero
-      );
 
     // CASE 1
     // Handle orders which require/support special handling such as direct filling
@@ -3755,6 +3712,13 @@
       }
     }
 
+    const getFees = (ownDetail: BidDetails) =>
+      (ownDetail.fees ?? []).filter(
+        ({ amount, recipient }) =>
+          // Skip zero amounts and/or recipients
+          bn(amount).gt(0) && recipient !== AddressZero
+      );
+
     // Fill PaymentProcessor offers directly
     const paymentProcessorDetails = details.filter((d) => d.kind === "payment-processor");
     if (paymentProcessorDetails.length) {
@@ -3810,19 +3774,6 @@
 
     // Fill PaymentProcessorV2 offers directly
     if (details.some(({ kind }) => kind === "payment-processor-v2")) {
-<<<<<<< HEAD
-      const paymentProcessorV2Details = details.filter(
-        ({ kind }) => kind === "payment-processor-v2"
-      );
-      const exchange = new Sdk.PaymentProcessorV2.Exchange(this.chainId);
-      const operator = exchange.contract.address;
-      const orders: Sdk.PaymentProcessorV2.Order[] = paymentProcessorV2Details.map(
-        (c) => c.order as Sdk.PaymentProcessorV2.Order
-      );
-      const allFees = paymentProcessorV2Details.map((c) => getFees(c));
-      const approvals: NFTApproval[] = [];
-      for (const { orderId, contract } of paymentProcessorV2Details) {
-=======
       const ppv2Details = details.filter(({ kind }) => kind === "payment-processor-v2");
 
       const exchange = new Sdk.PaymentProcessorV2.Exchange(this.chainId);
@@ -3831,10 +3782,10 @@
       const orders: Sdk.PaymentProcessorV2.Order[] = ppv2Details.map(
         (c) => c.order as Sdk.PaymentProcessorV2.Order
       );
+      const allFees = ppv2Details.map((c) => getFees(c));
 
       const approvals: NFTApproval[] = [];
       for (const { orderId, contract } of ppv2Details) {
->>>>>>> 22cdf331
         approvals.push({
           orderIds: [orderId],
           contract: contract,
@@ -3852,7 +3803,6 @@
         preSignatures: [],
         txData: exchange.fillOrdersTx(
           taker,
-<<<<<<< HEAD
           orders,
           orders.map((c, i) => {
             return {
@@ -3860,20 +3810,12 @@
               amount: details[i].amount ?? 1,
             };
           }),
-          options,
-          allFees.map((c) => c[0])
+          { fees: allFees.map((c) => c[0]) }
         ),
-        orderIds: paymentProcessorV2Details.map((d) => d.orderId),
-      });
-
-      for (const { orderId } of paymentProcessorV2Details) {
-=======
-        }),
         orderIds: ppv2Details.map((d) => d.orderId),
       });
 
       for (const { orderId } of ppv2Details) {
->>>>>>> 22cdf331
         success[orderId] = true;
       }
     }
