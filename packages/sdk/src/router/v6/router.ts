--- conflicted
+++ resolved
@@ -363,120 +363,8 @@
       ) => Promise<void>;
     }
   ): Promise<FillListingsResult> {
-    let defaultDetails: ListingDetails[] = [];
-    const groupedDetails: ListingDetails[][] = [];
-
-    let unprocessedDetails = details.filter((c) => !["payment-processor"].includes(c.kind));
-    const paymentProcessorDetails = details.filter((c) => ["payment-processor"].includes(c.kind));
-    const blockedPaymentProcessorDetails: ListingDetails[] = [];
-    const allowedPaymentProcessorDetails: ListingDetails[] = [];
-
-    if (paymentProcessorDetails.length && unprocessedDetails.length === 0) {
-      unprocessedDetails = paymentProcessorDetails;
-    } else {
-      // for cross-exchange listings, we need to split them if the router is blocked by ERC721-C
-      for (const paymentProcessorDetail of paymentProcessorDetails) {
-        const order = paymentProcessorDetail.order as Sdk.PaymentProcessor.Order;
-        try {
-          // check module is allowed
-          const isAllowed = await order.isTransferAllowed(
-            this.provider,
-            paymentProcessorDetail.contract,
-            Addresses.PaymentProcessorModule[this.chainId],
-            Addresses.PaymentProcessorModule[this.chainId],
-            Sdk.PaymentProcessor.Addresses.Exchange[this.chainId]
-          );
-          if (!isAllowed) {
-            blockedPaymentProcessorDetails.push(paymentProcessorDetail);
-          } else {
-            allowedPaymentProcessorDetails.push(paymentProcessorDetail);
-          }
-        } catch {
-          // not ERC721-C
-          allowedPaymentProcessorDetails.push(paymentProcessorDetail);
-        }
-      }
-    }
-
-<<<<<<< HEAD
-    if (blockedPaymentProcessorDetails.length) {
-      // direct fill
-      groupedDetails.push(blockedPaymentProcessorDetails);
-    }
-
-    if (allowedPaymentProcessorDetails.length) {
-      defaultDetails = [...allowedPaymentProcessorDetails];
-    }
-
-    defaultDetails = [...defaultDetails, ...unprocessedDetails];
-
-    if (defaultDetails.length) {
-      groupedDetails.push(defaultDetails);
-    }
-
-    const txs: {
-      approvals: FTApproval[];
-      permits: { kind: "erc20"; data: PermitWithTransfers }[];
-      preSignatures: PreSignature[];
-      txData: TxData;
-      orderIds: string[];
-    }[] = [];
-    const success: { [orderId: string]: boolean } = {};
-
-    for (const splitedDetails of groupedDetails) {
-      const result = await this._fillListingsTx(splitedDetails, taker, buyInCurrency, options);
-      // append results
-      for (const tx of result.txs) {
-        txs.push(tx);
-      }
-      for (const orderId of Object.keys(result.success)) {
-        success[orderId] = result.success[orderId];
-      }
-    }
-    return {
-      txs,
-      success,
-    };
-  }
-
-  private async _fillListingsTx(
-    details: ListingDetails[],
-    taker: string,
-    buyInCurrency = Sdk.Common.Addresses.Native[this.chainId],
-    options?: {
-      source?: string;
-      // Force filling through the router (where possible)
-      forceRouter?: boolean;
-      // Skip any errors (either off-chain or on-chain)
-      partial?: boolean;
-      // Wallet used for relaying the fill transaction
-      relayer?: string;
-      // Needed for filling Blur orders
-      blurAuth?: {
-        accessToken: string;
-      };
-      // Use permit instead of approvals (only works for USDC)
-      usePermit?: boolean;
-      swapProvider?: "uniswap" | "1inch";
-      // Callback for handling errors
-      onError?: (
-        kind: string,
-        // eslint-disable-next-line @typescript-eslint/no-explicit-any
-        error: any,
-        data: {
-          orderId: string;
-          // eslint-disable-next-line @typescript-eslint/no-explicit-any
-          additionalInfo: any;
-          isUnrecoverable?: boolean;
-        }
-      ) => Promise<void>;
-    }
-  ): Promise<FillListingsResult> {
     // Assume the listing details are consistent with the underlying order object
-    const txs: {
-=======
     let txs: {
->>>>>>> a75b3e0e
       approvals: FTApproval[];
       permits: { kind: "erc20"; data: PermitWithTransfers }[];
       preSignatures: PreSignature[];
