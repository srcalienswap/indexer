import { Interface } from "@ethersproject/abi";
import { Provider } from "@ethersproject/abstract-provider";
import { AddressZero } from "@ethersproject/constants";
import { Contract } from "@ethersproject/contracts";
import axios from "axios";

import * as Addresses from "./addresses";
import * as ApprovalProxy from "./approval-proxy";

import {
  BidDetails,
  ExecutionInfo,
  Fee,
  FTApproval,
  FillBidsResult,
  FillListingsResult,
  ListingDetails,
  ListingFillDetails,
  NFTApproval,
  PerCurrencyListingDetails,
  PerPoolSwapDetails,
  SwapDetail,
} from "./types";
import { generateSwapExecutions } from "./uniswap";
import { generateFTApprovalTxData, generateNFTApprovalTxData, isETH, isWETH } from "./utils";
import * as Sdk from "../../index";
import { encodeForMatchOrders } from "../../rarible/utils";
import { TxData, bn, generateSourceBytes, getErrorMessage, uniqBy } from "../../utils";

// Tokens
import ERC721Abi from "../../common/abis/Erc721.json";
import ERC1155Abi from "../../common/abis/Erc1155.json";
// Router
import RouterAbi from "./abis/ReservoirV6_0_1.json";
// Misc
import ApprovalProxyAbi from "./abis/ApprovalProxy.json";
// Modules
import ElementModuleAbi from "./abis/ElementModule.json";
import FoundationModuleAbi from "./abis/FoundationModule.json";
import LooksRareModuleAbi from "./abis/LooksRareModule.json";
import NFTXModuleAbi from "./abis/NFTXModule.json";
import RaribleModuleAbi from "./abis/RaribleModule.json";
import SeaportModuleAbi from "./abis/SeaportModule.json";
import SeaportV14ModuleAbi from "./abis/SeaportV14Module.json";
import SudoswapModuleAbi from "./abis/SudoswapModule.json";
import SwapModuleAbi from "./abis/SwapModule.json";
import X2Y2ModuleAbi from "./abis/X2Y2Module.json";
import ZeroExV4ModuleAbi from "./abis/ZeroExV4Module.json";
import ZoraModuleAbi from "./abis/ZoraModule.json";

type SetupOptions = {
  x2y2ApiKey?: string;
  cbApiKey?: string;
  orderFetcherBaseUrl?: string;
  orderFetcherApiKey?: string;
};

export class Router {
  public chainId: number;
  public provider: Provider;
  public options?: SetupOptions;

  public contracts: { [name: string]: Contract };

  constructor(chainId: number, provider: Provider, options?: SetupOptions) {
    this.chainId = chainId;
    this.provider = provider;
    this.options = options;

    this.contracts = {
      // Initialize router
      router: new Contract(Addresses.Router[chainId], RouterAbi, provider),
      // Initialize approval proxy
      approvalProxy: new Contract(
        Addresses.ApprovalProxy[chainId] ?? AddressZero,
        ApprovalProxyAbi,
        provider
      ),
      // Initialize modules
      elementModule: new Contract(
        Addresses.ElementModule[chainId] ?? AddressZero,
        ElementModuleAbi,
        provider
      ),
      foundationModule: new Contract(
        Addresses.FoundationModule[chainId] ?? AddressZero,
        FoundationModuleAbi,
        provider
      ),
      looksRareModule: new Contract(
        Addresses.LooksRareModule[chainId] ?? AddressZero,
        LooksRareModuleAbi,
        provider
      ),
      seaportModule: new Contract(
        Addresses.SeaportModule[chainId] ?? AddressZero,
        SeaportModuleAbi,
        provider
      ),
      seaportV14Module: new Contract(
        Addresses.SeaportV14Module[chainId] ?? AddressZero,
        SeaportV14ModuleAbi,
        provider
      ),
      sudoswapModule: new Contract(
        Addresses.SudoswapModule[chainId] ?? AddressZero,
        SudoswapModuleAbi,
        provider
      ),
      x2y2Module: new Contract(
        Addresses.X2Y2Module[chainId] ?? AddressZero,
        X2Y2ModuleAbi,
        provider
      ),
      zeroExV4Module: new Contract(
        Addresses.ZeroExV4Module[chainId] ?? AddressZero,
        ZeroExV4ModuleAbi,
        provider
      ),
      zoraModule: new Contract(
        Addresses.ZoraModule[chainId] ?? AddressZero,
        ZoraModuleAbi,
        provider
      ),
      nftxModule: new Contract(
        Addresses.NFTXModule[chainId] ?? AddressZero,
        NFTXModuleAbi,
        provider
      ),
      raribleModule: new Contract(
        Addresses.RaribleModule[chainId] ?? AddressZero,
        RaribleModuleAbi,
        provider
      ),
      swapModule: new Contract(
        Addresses.SwapModule[chainId] ?? AddressZero,
        SwapModuleAbi,
        provider
      ),
    };
  }

  public async fillListingsTx(
    details: ListingDetails[],
    taker: string,
    buyInCurrency = Sdk.Common.Addresses.Eth[this.chainId],
    options?: {
      source?: string;
      // Will be split among all listings to get filled
      globalFees?: Fee[];
      // Force filling through the router (where possible)
      forceRouter?: boolean;
      // Skip any errors (either off-chain or on-chain)
      partial?: boolean;
      // Any extra data relevant when filling natively
      // eslint-disable-next-line @typescript-eslint/no-explicit-any
      directFillingData?: any;
      // Wallet used for relaying the fill transaction
      relayer?: string;
      // Needed for filling Blur orders
      blurAuth?: {
        accessToken: string;
      };
      // Callback for handling recoverable errors
      onRecoverableError?: (
        kind: string,
        // eslint-disable-next-line @typescript-eslint/no-explicit-any
        error: any,
        data: {
          orderId: string;
          // eslint-disable-next-line @typescript-eslint/no-explicit-any
          additionalInfo: any;
        }
      ) => Promise<void>;
    }
  ): Promise<FillListingsResult> {
    // Assume the listing details are consistent with the underlying order object

    // When filling a single order in partial mode, propagate any errors back directly
    if (options?.partial && details.length === 1) {
      options.partial = false;
    }

    // TODO: Add Universe router module
    if (details.some(({ kind }) => kind === "universe")) {
      if (options?.relayer) {
        throw new Error("Relayer not supported for Universe orders");
      }

      if (details.length > 1) {
        throw new Error("Universe sweeping is not supported");
      } else {
        if (options?.globalFees?.length) {
          throw new Error("Fees not supported for Universe orders");
        }

        const detail = details[0];

        let approval: FTApproval | undefined;
        if (!isETH(this.chainId, detail.currency)) {
          approval = {
            currency: detail.currency,
            amount: detail.price,
            owner: taker,
            operator: Sdk.Universe.Addresses.Exchange[this.chainId],
            txData: generateFTApprovalTxData(
              detail.currency,
              taker,
              Sdk.Universe.Addresses.Exchange[this.chainId]
            ),
          };
        }

        const order = detail.order as Sdk.Universe.Order;
        const exchange = new Sdk.Universe.Exchange(this.chainId);
        return {
          txs: [
            {
              approvals: approval ? [approval] : [],
              txData: await exchange.fillOrderTx(taker, order, {
                amount: Number(detail.amount),
                source: options?.source,
              }),
              orderIds: [detail.orderId],
            },
          ],
          success: { [detail.orderId]: true },
        };
      }
    }

    // TODO: Add Cryptopunks router module
    if (details.some(({ kind }) => kind === "cryptopunks")) {
      if (options?.relayer) {
        throw new Error("Relayer not supported for Cryptopunks orders");
      }

      if (details.length > 1) {
        throw new Error("Cryptopunks sweeping is not supported");
      } else {
        if (options?.globalFees?.length) {
          throw new Error("Fees not supported for Cryptopunks orders");
        }

        const detail = details[0];

        const order = detail.order as Sdk.CryptoPunks.Order;
        const exchange = new Sdk.CryptoPunks.Exchange(this.chainId);
        return {
          txs: [
            {
              approvals: [],
              txData: exchange.fillListingTx(taker, order, options),
              orderIds: [detail.orderId],
            },
          ],
          success: { [detail.orderId]: true },
        };
      }
    }

    // TODO: Add Infinity router module
    if (details.some(({ kind }) => kind === "infinity")) {
      if (options?.relayer) {
        throw new Error("Relayer not supported for Infinity orders");
      }

      if (details.length > 1) {
        throw new Error("Infinity sweeping is not supported");
      } else {
        if (options?.globalFees?.length) {
          throw new Error("Fees not supported for Infinity orders");
        }

        const detail = details[0];

        let approval: FTApproval | undefined;
        if (!isETH(this.chainId, detail.currency)) {
          approval = {
            currency: detail.currency,
            amount: detail.price,
            owner: taker,
            operator: Sdk.Infinity.Addresses.Exchange[this.chainId],
            txData: generateFTApprovalTxData(
              detail.currency,
              taker,
              Sdk.Infinity.Addresses.Exchange[this.chainId]
            ),
          };
        }

        const order = detail.order as Sdk.Infinity.Order;
        const exchange = new Sdk.Infinity.Exchange(this.chainId);

        if (options?.directFillingData) {
          return {
            txs: [
              {
                approvals: approval ? [approval] : [],
                txData: exchange.takeOrdersTx(taker, [
                  {
                    order,
                    tokens: options.directFillingData,
                  },
                ]),
                orderIds: [detail.orderId],
              },
            ],
            success: { [detail.orderId]: true },
          };
        }
        return {
          txs: [
            {
              approvals: approval ? [approval] : [],
              txData: exchange.takeMultipleOneOrdersTx(taker, [order]),
              orderIds: [detail.orderId],
            },
          ],
          success: { [detail.orderId]: true },
        };
      }
    }

    // TODO: Add Flow router module
    if (details.some(({ kind }) => kind === "flow")) {
      if (options?.relayer) {
        throw new Error("Relayer not supported for Flow orders");
      }

      if (details.length > 1) {
        throw new Error("Flow sweeping is not supported");
      } else {
        if (options?.globalFees?.length) {
          throw new Error("Fees not supported for Flow orders");
        }

        const detail = details[0];

        let approval: FTApproval | undefined;
        if (!isETH(this.chainId, detail.currency)) {
          approval = {
            currency: detail.currency,
            amount: detail.price,
            owner: taker,
            operator: Sdk.Flow.Addresses.Exchange[this.chainId],
            txData: generateNFTApprovalTxData(
              detail.currency,
              taker,
              Sdk.Flow.Addresses.Exchange[this.chainId]
            ),
          };
        }

        const order = detail.order as Sdk.Flow.Order;
        const exchange = new Sdk.Flow.Exchange(this.chainId);

        if (options?.directFillingData) {
          return {
            txs: [
              {
                approvals: approval ? [approval] : [],
                txData: exchange.takeOrdersTx(taker, [
                  {
                    order,
                    tokens: options.directFillingData,
                  },
                ]),
                orderIds: [detail.orderId],
              },
            ],
            success: { [detail.orderId]: true },
          };
        }
        return {
          txs: [
            {
              approvals: approval ? [approval] : [],
              txData: exchange.takeMultipleOneOrdersTx(taker, [order]),
              orderIds: [detail.orderId],
            },
          ],
          success: { [detail.orderId]: true },
        };
      }
    }

    // TODO: Add Manifold router module
    if (details.some(({ kind }) => kind === "manifold")) {
      if (options?.relayer) {
        throw new Error("Relayer not supported for Manifold orders");
      }

      if (details.length > 1) {
        throw new Error("Manifold sweeping is not supported");
      } else {
        if (options?.globalFees?.length) {
          throw new Error("Fees not supported for Manifold orders");
        }

        const detail = details[0];

        const order = detail.order as Sdk.Manifold.Order;
        const exchange = new Sdk.Manifold.Exchange(this.chainId);

        const amountFilled = Number(detail.amount) ?? 1;
        const orderPrice = bn(order.params.details.initialAmount).mul(amountFilled).toString();

        return {
          txs: [
            {
              approvals: [],
              txData: exchange.fillOrderTx(
                taker,
                Number(order.params.id),
                amountFilled,
                orderPrice,
                options
              ),
              orderIds: [detail.orderId],
            },
          ],
          success: { [detail.orderId]: true },
        };
      }
    }

<<<<<<< HEAD
    // TODO: Add LooksRareV2 router module
    if (details.some(({ kind }) => kind === "looks-rare-v2")) {
      if (options?.relayer) {
        throw new Error("Relayer not supported for LooksRareV2 orders");
      }

      if (details.length > 1) {
        throw new Error("LooksRareV2 sweeping is not supported");
      } else {
        if (options?.globalFees?.length) {
          throw new Error("Fees not supported for LooksRareV2 orders");
        }

        const detail = details[0];

        const order = detail.order as Sdk.LooksRareV2.Order;
        const exchange = new Sdk.LooksRareV2.Exchange(this.chainId);
        const matchOrder = order.buildMatching(taker);

        return {
          txs: [
            {
              approvals: [],
              permits: [],
              txData: exchange.fillOrderTx(taker, order, matchOrder),
              orderIds: [detail.orderId],
            },
          ],
          success: { [detail.orderId]: true },
        };
      }
    }

    // TODO: Add SuperRare router module
    if (details.some(({ kind }) => kind === "superrare")) {
=======
    if (details.some(({ kind }) => kind === "blur")) {
>>>>>>> 82bdde97
      if (options?.relayer) {
        throw new Error("Relayer not supported for Blur orders");
      }
    }

    const txs: {
      approvals: FTApproval[];
      txData: TxData;
      orderIds: string[];
    }[] = [];
    const success: { [orderId: string]: boolean } = {};

    // Filling Blur listings is extremely tricky since they explicitly designed
    // their contracts so that it is not possible to fill indirectly (eg. via a
    // router contract). Given these restriction, we might need to use multiple
    // transactions: one for BLUR / OS / LR / X2Y2 orders (what Blur supports),
    // and another one for the rest of the orders (which Blur doesn't support).
    // For orders that Blur supports we use the calldata fetched from their API
    // while for the others we generate the calldata by ourselves. This is only
    // relevant if the orders to fill include a Blur order.

    // Extract any Blur-compatible listings
    const blurCompatibleListings: ListingDetails[] = [];
    if (details.find((d) => d.source === "blur.io")) {
      for (let i = 0; i < details.length; i++) {
        const detail = details[i];
        if (
          detail.contractKind === "erc721" &&
          ["blur.io", "opensea.io", "looksrare.org", "x2y2.io"].includes(detail.source!)
        ) {
          blurCompatibleListings.push(detail);
        }
      }
    }

    // Generate calldata for the above Blur-compatible listings
    if (blurCompatibleListings.length) {
      const url = `${this.options?.orderFetcherBaseUrl}/api/blur-listing`;

      try {
        // We'll have one transaction per contract
        const result: {
          [contract: string]: {
            from: string;
            to: string;
            data: string;
            value: string;
            path: { contract: string; tokenId: string }[];
            errors: { tokenId: string; reason: string }[];
          };
        } = await axios
          .post(
            url,
            {
              taker,
              tokens: blurCompatibleListings.map((d) => ({
                contract: d.contract,
                tokenId: d.tokenId,
                price: d.price,
                isFlagged: d.isFlagged,
              })),
              authToken: options?.blurAuth?.accessToken,
            },
            {
              headers: {
                "X-Api-Key": this.options?.orderFetcherApiKey,
              },
            }
          )
          .then((response) => response.data.calldata);

        for (const [contract, data] of Object.entries(result)) {
          const successfulBlurCompatibleListings: ListingDetails[] = [];
          for (const { tokenId } of data.path) {
            const listing = blurCompatibleListings.find(
              (d) => d.contract === contract && d.tokenId === tokenId
            );
            if (listing) {
              successfulBlurCompatibleListings.push(listing);
            }
          }

          // Expose errors
          for (const { tokenId, reason } of data.errors) {
            if (options?.onRecoverableError) {
              const listing = blurCompatibleListings.find(
                (d) => d.contract === contract && d.tokenId === tokenId
              );
              if (listing) {
                await options.onRecoverableError("order-fetcher-blur-listings", new Error(reason), {
                  orderId: listing.orderId,
                  additionalInfo: { detail: listing, taker, url },
                });
              }
            }
          }

          // If we have at least one Blur listing, we should go ahead with the calldata returned by Blur
          if (successfulBlurCompatibleListings.find((d) => d.source === "blur.io")) {
            // Mark the orders handled by Blur as successful
            const orderIds: string[] = [];
            for (const d of successfulBlurCompatibleListings) {
              success[d.orderId] = true;
              orderIds.push(d.orderId);
            }

            txs.push({
              approvals: [],
              txData: {
                from: data.from,
                to: data.to,
                data: data.data + generateSourceBytes(options?.source),
                value: data.value,
              },
              orderIds,
            });
          }
        }
      } catch (error) {
        if (options?.onRecoverableError) {
          for (const detail of details) {
            if (detail.source === "blur.io" && !success[detail.orderId]) {
              await options.onRecoverableError("order-fetcher-blur-listings", error, {
                orderId: detail.orderId,
                additionalInfo: { detail, taker, url },
              });
            }
          }
        }

        if (!options?.partial) {
          throw new Error(getErrorMessage(error));
        }
      }
    }

    // Check if we still have any Blur listings for which we didn't properly generate calldata
    if (details.find((d) => d.source === "blur.io" && !success[d.orderId])) {
      if (!options?.partial) {
        throw new Error("Could not fetch calldata for all Blur listings");
      }
    }

    // Return early if all listings were covered by Blur
    if (details.every((d) => success[d.orderId])) {
      return {
        txs,
        success,
      };
    }

    // Handle partial seaport orders:
    // - fetch the full order data for each partial order (concurrently)
    // - remove any partial order from the details

    await Promise.all(
      details.map(async (detail, i) => {
        if (detail.kind === "seaport-partial") {
          const order = detail.order as Sdk.SeaportBase.Types.PartialOrder;

          let url = `${this.options?.orderFetcherBaseUrl}/api/listing`;
          url += `?contract=${detail.contract}`;
          url += `&tokenId=${detail.tokenId}`;
          url += order.unitPrice ? `&unitPrice=${order.unitPrice}` : "";
          url += `&orderHash=${order.id}`;
          url += `&taker=${taker}`;
          url += `&chainId=${this.chainId}`;
          url += "&protocolVersion=v1.1";

          try {
            const result = await axios.get(url, {
              headers: {
                "X-Api-Key": this.options?.orderFetcherApiKey,
              },
            });

            // Override the details
            const fullOrder = new Sdk.SeaportV11.Order(this.chainId, result.data.order);
            details[i] = {
              ...detail,
              kind: "seaport",
              order: fullOrder,
            };
          } catch (error) {
            if (options?.onRecoverableError) {
              options.onRecoverableError("order-fetcher-opensea-listing", error, {
                orderId: detail.orderId,
                additionalInfo: {
                  detail,
                  taker,
                  url,
                },
              });
            }

            if (!options?.partial) {
              throw new Error(getErrorMessage(error));
            }
          }
        }
      })
    );

    await Promise.all(
      details.map(async (detail, i) => {
        if (detail.kind === "seaport-v1.4-partial") {
          const order = detail.order as Sdk.SeaportBase.Types.PartialOrder;

          let url = `${this.options?.orderFetcherBaseUrl}/api/listing`;
          url += `?contract=${detail.contract}`;
          url += `&tokenId=${detail.tokenId}`;
          url += order.unitPrice ? `&unitPrice=${order.unitPrice}` : "";
          url += `&orderHash=${order.id}`;
          url += `&taker=${taker}`;
          url += `&chainId=${this.chainId}`;
          url += "&protocolVersion=v1.4";

          try {
            const result = await axios.get(url, {
              headers: {
                "X-Api-Key": this.options?.orderFetcherApiKey,
              },
            });

            // Override the details
            const fullOrder = new Sdk.SeaportV14.Order(this.chainId, result.data.order);
            details[i] = {
              ...detail,
              kind: "seaport-v1.4",
              order: fullOrder,
            };
          } catch (error) {
            if (options?.onRecoverableError) {
              options.onRecoverableError("order-fetcher-opensea-listing", error, {
                orderId: detail.orderId,
                additionalInfo: {
                  detail,
                  taker,
                  url,
                },
              });
            }

            if (!options?.partial) {
              throw new Error(getErrorMessage(error));
            }
          }
        }
      })
    );

    const relayer = options?.relayer ?? taker;

    // If all orders are Seaport, then fill on Seaport directly
    // TODO: Directly fill for other exchanges as well

    if (
      details.every(
        ({ kind, fees, currency, order }) =>
          kind === "seaport" &&
          buyInCurrency === currency &&
          // All orders must have the same currency and conduit
          currency === details[0].currency &&
          (order as Sdk.SeaportV11.Order).params.conduitKey ===
            (details[0].order as Sdk.SeaportV11.Order).params.conduitKey &&
          !fees?.length
      ) &&
      !options?.globalFees?.length &&
      !options?.forceRouter &&
      !options?.relayer
    ) {
      const exchange = new Sdk.SeaportV11.Exchange(this.chainId);

      const conduit = exchange.deriveConduit(
        (details[0].order as Sdk.SeaportV11.Order).params.conduitKey
      );

      let approval: FTApproval | undefined;
      if (!isETH(this.chainId, details[0].currency)) {
        approval = {
          currency: details[0].currency,
          amount: details[0].price,
          owner: taker,
          operator: conduit,
          txData: generateFTApprovalTxData(details[0].currency, taker, conduit),
        };
      }

      if (details.length === 1) {
        const order = details[0].order as Sdk.SeaportV11.Order;
        return {
          txs: [
            {
              approvals: approval ? [approval] : [],
              txData: await exchange.fillOrderTx(
                taker,
                order,
                order.buildMatching({ amount: details[0].amount }),
                {
                  ...options,
                  ...options?.directFillingData,
                }
              ),
              orderIds: [details[0].orderId],
            },
          ],
          success: { [details[0].orderId]: true },
        };
      } else {
        const orders = details.map((d) => d.order as Sdk.SeaportV11.Order);
        return {
          txs: [
            {
              approvals: approval ? [approval] : [],
              txData: await exchange.fillOrdersTx(
                taker,
                orders,
                orders.map((order, i) => order.buildMatching({ amount: details[i].amount })),
                {
                  ...options,
                  ...options?.directFillingData,
                }
              ),
              orderIds: details.map((d) => d.orderId),
            },
          ],
          success: Object.fromEntries(details.map((d) => [d.orderId, true])),
        };
      }
    }

    if (
      details.every(
        ({ kind, fees, currency, order }) =>
          kind === "seaport-v1.4" &&
          buyInCurrency === currency &&
          // All orders must have the same currency and conduit
          currency === details[0].currency &&
          (order as Sdk.SeaportV14.Order).params.conduitKey ===
            (details[0].order as Sdk.SeaportV14.Order).params.conduitKey &&
          !fees?.length
      ) &&
      !options?.globalFees?.length &&
      !options?.forceRouter &&
      !options?.relayer
    ) {
      const exchange = new Sdk.SeaportV14.Exchange(this.chainId);

      const conduit = exchange.deriveConduit(
        (details[0].order as Sdk.SeaportV11.Order).params.conduitKey
      );

      let approval: FTApproval | undefined;
      if (!isETH(this.chainId, details[0].currency)) {
        approval = {
          currency: details[0].currency,
          amount: details[0].price,
          owner: taker,
          operator: conduit,
          txData: generateFTApprovalTxData(details[0].currency, taker, conduit),
        };
      }

      if (details.length === 1) {
        const order = details[0].order as Sdk.SeaportV14.Order;
        return {
          txs: [
            {
              approvals: approval ? [approval] : [],
              txData: await exchange.fillOrderTx(
                taker,
                order,
                order.buildMatching({ amount: details[0].amount }),
                {
                  ...options,
                  ...options?.directFillingData,
                }
              ),
              orderIds: [details[0].orderId],
            },
          ],
          success: { [details[0].orderId]: true },
        };
      } else {
        const orders = details.map((d) => d.order as Sdk.SeaportV14.Order);
        return {
          txs: [
            {
              approvals: approval ? [approval] : [],
              txData: await exchange.fillOrdersTx(
                taker,
                orders,
                orders.map((order, i) => order.buildMatching({ amount: details[i].amount })),
                {
                  ...options,
                  ...options?.directFillingData,
                }
              ),
              orderIds: details.map((d) => d.orderId),
            },
          ],
          success: Object.fromEntries(details.map((d) => [d.orderId, true])),
        };
      }
    }

    const getFees = (ownDetails: ListingFillDetails[]) => [
      // Global fees
      ...(options?.globalFees ?? [])
        .filter(
          ({ amount, recipient }) =>
            // Skip zero amounts and/or recipients
            bn(amount).gt(0) && recipient !== AddressZero
        )
        .map(({ recipient, amount }) => ({
          recipient,
          // The fees are averaged over the number of listings to fill
          // TODO: Also take into account the quantity filled for ERC1155
          amount: bn(amount).mul(ownDetails.length).div(details.length),
        })),
      // Local fees
      // TODO: Should not split the local fees among all executions
      ...ownDetails.flatMap(({ fees }) =>
        (fees ?? []).filter(
          ({ amount, recipient }) =>
            // Skip zero amounts and/or recipients
            bn(amount).gt(0) && recipient !== AddressZero
        )
      ),
    ];

    // Keep track of any approvals that might be needed
    const approvals: FTApproval[] = [];

    // Keep track of any FT transfers that need to be performed
    const ftTransferItems: ApprovalProxy.TransferItem[] = [];

    // Keep track of which order ids were handled
    const orderIds: string[] = [];

    // Split all listings by their kind
    const elementErc721Details: ListingDetails[] = [];
    const elementErc721V2Details: ListingDetails[] = [];
    const elementErc1155Details: ListingDetails[] = [];
    const foundationDetails: ListingDetails[] = [];
    const looksRareDetails: ListingDetails[] = [];
    // Only `seaport` and `seaport-v1.4` support non-ETH listings
    const seaportDetails: PerCurrencyListingDetails = {};
    const seaportV14Details: PerCurrencyListingDetails = {};
    const sudoswapDetails: ListingDetails[] = [];
    const x2y2Details: ListingDetails[] = [];
    const zeroexV4Erc721Details: ListingDetails[] = [];
    const zeroexV4Erc1155Details: ListingDetails[] = [];
    const zoraDetails: ListingDetails[] = [];
    const nftxDetails: ListingDetails[] = [];
    const raribleDetails: ListingDetails[] = [];
    const superRareDetails: ListingDetails[] = [];

    for (const detail of details) {
      // Skip any listings handled in a previous step
      if (success[detail.orderId]) {
        continue;
      }

      const { kind, contractKind, currency } = detail;

      let detailsRef: ListingDetails[];
      switch (kind) {
        case "element": {
          const order = detail.order as Sdk.Element.Order;
          detailsRef = order.isBatchSignedOrder()
            ? elementErc721V2Details
            : contractKind === "erc721"
            ? elementErc721Details
            : elementErc1155Details;
          break;
        }

        case "foundation":
          detailsRef = foundationDetails;
          break;

        case "looks-rare":
          detailsRef = looksRareDetails;
          break;

        case "seaport":
          if (!seaportDetails[currency]) {
            seaportDetails[currency] = [];
          }
          detailsRef = seaportDetails[currency];
          break;

        case "seaport-v1.4":
          if (!seaportV14Details[currency]) {
            seaportV14Details[currency] = [];
          }
          detailsRef = seaportV14Details[currency];
          break;

        case "sudoswap":
          detailsRef = sudoswapDetails;
          break;

        case "x2y2":
          detailsRef = x2y2Details;
          break;

        case "zeroex-v4":
          detailsRef = contractKind === "erc721" ? zeroexV4Erc721Details : zeroexV4Erc1155Details;
          break;

        case "zora":
          detailsRef = zoraDetails;
          break;

        case "nftx": {
          detailsRef = nftxDetails;
          break;
        }

        case "rarible": {
          detailsRef = raribleDetails;
          break;
        }

        case "superrare": {
          detailsRef = superRareDetails;
          break;
        }

        default:
          continue;
      }

      detailsRef.push(detail);
    }

    // Generate router executions
    let executions: ExecutionInfo[] = [];
    const swapDetails: SwapDetail[] = [];

    // Handle Element ERC721 listings
    if (elementErc721Details.length) {
      const orders = elementErc721Details.map((d) => d.order as Sdk.Element.Order);
      const module = this.contracts.elementModule;

      const fees = getFees(elementErc721Details);
      const price = orders.map((order) => order.getTotalPrice()).reduce((a, b) => a.add(b), bn(0));
      const feeAmount = fees.map(({ amount }) => bn(amount)).reduce((a, b) => a.add(b), bn(0));
      const totalPrice = price.add(feeAmount);

      const listingParams = {
        fillTo: taker,
        refundTo: relayer,
        revertIfIncomplete: Boolean(!options?.partial),
        amount: price,
      };

      executions.push({
        module: module.address,
        data:
          orders.length === 1
            ? module.interface.encodeFunctionData("acceptETHListingERC721", [
                orders[0].getRaw(),
                orders[0].params,
                listingParams,
                fees,
              ])
            : module.interface.encodeFunctionData("acceptETHListingsERC721", [
                orders.map((order) => order.getRaw()),
                orders.map((order) => order.params),
                listingParams,
                fees,
              ]),
        value: totalPrice,
      });

      // Track any possibly required swap
      swapDetails.push({
        tokenIn: buyInCurrency,
        tokenOut: Sdk.Common.Addresses.Eth[this.chainId],
        tokenOutAmount: totalPrice,
        recipient: module.address,
        refundTo: relayer,
        details: elementErc721Details,
        executionIndex: executions.length - 1,
      });

      // Mark the listings as successfully handled
      for (const { orderId } of elementErc721Details) {
        success[orderId] = true;
        orderIds.push(orderId);
      }
    }

    // Handle Element ERC721 listings V2
    if (elementErc721V2Details.length) {
      const orders = elementErc721V2Details.map((d) => d.order as Sdk.Element.Order);
      const module = this.contracts.elementModule;

      const fees = getFees(elementErc721V2Details);
      const price = orders.map((order) => order.getTotalPrice()).reduce((a, b) => a.add(b), bn(0));
      const feeAmount = fees.map(({ amount }) => bn(amount)).reduce((a, b) => a.add(b), bn(0));
      const totalPrice = price.add(feeAmount);

      const listingParams = {
        fillTo: taker,
        refundTo: relayer,
        revertIfIncomplete: Boolean(!options?.partial),
        amount: price,
      };

      executions.push({
        module: module.address,
        data:
          orders.length === 1
            ? module.interface.encodeFunctionData("acceptETHListingERC721V2", [
                orders[0].getRaw(),
                listingParams,
                fees,
              ])
            : module.interface.encodeFunctionData("acceptETHListingsERC721V2", [
                orders.map((order) => order.getRaw()),
                listingParams,
                fees,
              ]),
        value: totalPrice,
      });

      // Track any possibly required swap
      swapDetails.push({
        tokenIn: buyInCurrency,
        tokenOut: Sdk.Common.Addresses.Eth[this.chainId],
        tokenOutAmount: totalPrice,
        recipient: module.address,
        refundTo: relayer,
        details: elementErc721V2Details,
        executionIndex: executions.length - 1,
      });

      // Mark the listings as successfully handled
      for (const { orderId } of elementErc721V2Details) {
        success[orderId] = true;
        orderIds.push(orderId);
      }
    }

    // Handle Element ERC1155 listings
    if (elementErc1155Details.length) {
      const orders = elementErc1155Details.map((d) => d.order as Sdk.Element.Order);
      const module = this.contracts.elementModule;

      const fees = getFees(elementErc1155Details);
      const price = orders
        .map((order, i) => order.getTotalPrice(elementErc1155Details[i].amount ?? 1))
        .reduce((a, b) => a.add(b), bn(0));
      const feeAmount = fees.map(({ amount }) => bn(amount)).reduce((a, b) => a.add(b), bn(0));
      const totalPrice = price.add(feeAmount);

      const listingParams = {
        fillTo: taker,
        refundTo: relayer,
        revertIfIncomplete: Boolean(!options?.partial),
        amount: price,
      };

      executions.push({
        module: module.address,
        data:
          orders.length === 1
            ? module.interface.encodeFunctionData("acceptETHListingERC1155", [
                orders[0].getRaw(),
                orders[0].params,
                elementErc1155Details[0].amount ?? 1,
                listingParams,
                fees,
              ])
            : module.interface.encodeFunctionData("acceptETHListingsERC1155", [
                orders.map((order) => order.getRaw()),
                orders.map((order) => order.params),
                elementErc1155Details.map((d) => d.amount ?? 1),
                listingParams,
                fees,
              ]),
        value: totalPrice,
      });

      // Track any possibly required swap
      swapDetails.push({
        tokenIn: buyInCurrency,
        tokenOut: Sdk.Common.Addresses.Eth[this.chainId],
        tokenOutAmount: totalPrice,
        recipient: module.address,
        refundTo: relayer,
        details: elementErc1155Details,
        executionIndex: executions.length - 1,
      });

      // Mark the listings as successfully handled
      for (const { orderId } of elementErc1155Details) {
        success[orderId] = true;
        orderIds.push(orderId);
      }
    }

    // Handle Foundation listings
    if (foundationDetails.length) {
      const orders = foundationDetails.map((d) => d.order as Sdk.Foundation.Order);
      const module = this.contracts.foundationModule;

      const fees = getFees(foundationDetails);
      const price = orders.map((order) => bn(order.params.price)).reduce((a, b) => a.add(b), bn(0));
      const feeAmount = fees.map(({ amount }) => bn(amount)).reduce((a, b) => a.add(b), bn(0));
      const totalPrice = price.add(feeAmount);

      executions.push({
        module: module.address,
        data:
          orders.length === 1
            ? module.interface.encodeFunctionData("acceptETHListing", [
                {
                  ...orders[0].params,
                  token: orders[0].params.contract,
                },
                {
                  fillTo: taker,
                  refundTo: relayer,
                  revertIfIncomplete: Boolean(!options?.partial),
                  amount: price,
                },
                fees,
              ])
            : module.interface.encodeFunctionData("acceptETHListings", [
                orders.map((order) => ({
                  ...order.params,
                  token: order.params.contract,
                })),
                {
                  fillTo: taker,
                  refundTo: relayer,
                  revertIfIncomplete: Boolean(!options?.partial),
                  amount: price,
                },
                fees,
              ]),
        value: totalPrice,
      });

      // Track any possibly required swap
      swapDetails.push({
        tokenIn: buyInCurrency,
        tokenOut: Sdk.Common.Addresses.Eth[this.chainId],
        tokenOutAmount: totalPrice,
        recipient: this.contracts.foundationModule.address,
        refundTo: relayer,
        details: foundationDetails,
        executionIndex: executions.length - 1,
      });

      // Mark the listings as successfully handled
      for (const { orderId } of foundationDetails) {
        success[orderId] = true;
        orderIds.push(orderId);
      }
    }

    // Handle LooksRare listings
    if (looksRareDetails.length) {
      const orders = looksRareDetails.map((d) => d.order as Sdk.LooksRare.Order);
      const module = this.contracts.looksRareModule;

      const fees = getFees(looksRareDetails);
      const price = orders.map((order) => bn(order.params.price)).reduce((a, b) => a.add(b), bn(0));
      const feeAmount = fees.map(({ amount }) => bn(amount)).reduce((a, b) => a.add(b), bn(0));
      const totalPrice = price.add(feeAmount);

      executions.push({
        module: module.address,
        data:
          orders.length === 1
            ? module.interface.encodeFunctionData("acceptETHListing", [
                orders[0].buildMatching(
                  // For LooksRare, the module acts as the taker proxy
                  module.address
                ),
                orders[0].params,
                {
                  fillTo: taker,
                  refundTo: relayer,
                  revertIfIncomplete: Boolean(!options?.partial),
                  amount: price,
                },
                fees,
              ])
            : module.interface.encodeFunctionData("acceptETHListings", [
                orders.map((order) =>
                  order.buildMatching(
                    // For LooksRare, the module acts as the taker proxy
                    module.address
                  )
                ),
                orders.map((order) => order.params),
                {
                  fillTo: taker,
                  refundTo: relayer,
                  revertIfIncomplete: Boolean(!options?.partial),
                  amount: price,
                },
                fees,
              ]),
        value: totalPrice,
      });

      // Track any possibly required swap
      swapDetails.push({
        tokenIn: buyInCurrency,
        tokenOut: Sdk.Common.Addresses.Eth[this.chainId],
        tokenOutAmount: totalPrice,
        recipient: module.address,
        refundTo: relayer,
        details: looksRareDetails,
        executionIndex: executions.length - 1,
      });

      // Mark the listings as successfully handled
      for (const { orderId } of looksRareDetails) {
        success[orderId] = true;
        orderIds.push(orderId);
      }
    }

    // Handle Seaport listings
    if (Object.keys(seaportDetails).length) {
      const exchange = new Sdk.SeaportV11.Exchange(this.chainId);
      for (const currency of Object.keys(seaportDetails)) {
        const currencyDetails = seaportDetails[currency];

        const orders = currencyDetails.map((d) => d.order as Sdk.SeaportV11.Order);
        const module = this.contracts.seaportModule;

        const fees = getFees(currencyDetails);
        const price = orders
          .map((order, i) =>
            // Seaport orders can be partially-fillable
            bn(order.getMatchingPrice())
              .mul(currencyDetails[i].amount ?? 1)
              .div(order.getInfo()!.amount)
          )
          .reduce((a, b) => a.add(b), bn(0));
        const feeAmount = fees.map(({ amount }) => bn(amount)).reduce((a, b) => a.add(b), bn(0));
        const totalPrice = price.add(feeAmount);

        const currencyIsETH = isETH(this.chainId, currency);
        const buyInCurrencyIsETH = isETH(this.chainId, buyInCurrency);
        executions.push({
          module: module.address,
          data:
            orders.length === 1
              ? module.interface.encodeFunctionData(
                  `accept${currencyIsETH ? "ETH" : "ERC20"}Listing`,
                  [
                    {
                      parameters: {
                        ...orders[0].params,
                        totalOriginalConsiderationItems: orders[0].params.consideration.length,
                      },
                      numerator: currencyDetails[0].amount ?? 1,
                      denominator: orders[0].getInfo()!.amount,
                      signature: orders[0].params.signature,
                      extraData: await exchange.getExtraData(orders[0]),
                    },
                    {
                      fillTo: taker,
                      refundTo: relayer,
                      revertIfIncomplete: Boolean(!options?.partial),
                      amount: price,
                      // Only needed for ERC20 listings
                      token: currency,
                    },
                    fees,
                  ]
                )
              : module.interface.encodeFunctionData(
                  `accept${currencyIsETH ? "ETH" : "ERC20"}Listings`,
                  [
                    await Promise.all(
                      orders.map(async (order, i) => {
                        const totalAmount = order.getInfo()!.amount;
                        const filledAmount = currencyDetails[i].amount ?? 1;

                        const orderData = {
                          parameters: {
                            ...order.params,
                            totalOriginalConsiderationItems: order.params.consideration.length,
                          },
                          numerator: filledAmount,
                          denominator: totalAmount,
                          signature: order.params.signature,
                          extraData: await exchange.getExtraData(order),
                        };

                        if (currencyIsETH) {
                          return {
                            order: orderData,
                            price: bn(orders[i].getMatchingPrice())
                              .mul(filledAmount)
                              .div(totalAmount),
                          };
                        } else {
                          return orderData;
                        }
                      })
                    ),
                    {
                      fillTo: taker,
                      refundTo: relayer,
                      revertIfIncomplete: Boolean(!options?.partial),
                      amount: price,
                      // Only needed for ERC20 listings
                      token: currency,
                    },
                    fees,
                  ]
                ),
          value: buyInCurrencyIsETH && currencyIsETH ? totalPrice : 0,
        });

        // Track any possibly required swap
        swapDetails.push({
          tokenIn: buyInCurrency,
          tokenOut: currency,
          tokenOutAmount: totalPrice,
          recipient: module.address,
          refundTo: relayer,
          details: currencyDetails,
          executionIndex: executions.length - 1,
        });

        // Mark the listings as successfully handled
        for (const { orderId } of currencyDetails) {
          success[orderId] = true;
          orderIds.push(orderId);
        }
      }
    }

    // Handle Seaport V1.4 listings
    if (Object.keys(seaportV14Details).length) {
      const exchange = new Sdk.SeaportV14.Exchange(this.chainId);
      for (const currency of Object.keys(seaportV14Details)) {
        const currencyDetails = seaportV14Details[currency];

        const orders = currencyDetails.map((d) => d.order as Sdk.SeaportV14.Order);
        const module = this.contracts.seaportV14Module;

        const fees = getFees(currencyDetails);
        const price = orders
          .map((order, i) =>
            // Seaport orders can be partially-fillable
            bn(order.getMatchingPrice())
              .mul(currencyDetails[i].amount ?? 1)
              .div(order.getInfo()!.amount)
          )
          .reduce((a, b) => a.add(b), bn(0));
        const feeAmount = fees.map(({ amount }) => bn(amount)).reduce((a, b) => a.add(b), bn(0));
        const totalPrice = price.add(feeAmount);

        const currencyIsETH = isETH(this.chainId, currency);
        const buyInCurrencyIsETH = isETH(this.chainId, buyInCurrency);

        executions.push({
          module: module.address,
          data:
            orders.length === 1
              ? module.interface.encodeFunctionData(
                  `accept${currencyIsETH ? "ETH" : "ERC20"}Listing`,
                  [
                    {
                      parameters: {
                        ...orders[0].params,
                        totalOriginalConsiderationItems: orders[0].params.consideration.length,
                      },
                      numerator: currencyDetails[0].amount ?? 1,
                      denominator: orders[0].getInfo()!.amount,
                      signature: orders[0].params.signature,
                      extraData: await exchange.getExtraData(orders[0], {
                        amount: currencyDetails[0].amount ?? 1,
                      }),
                    },
                    {
                      fillTo: taker,
                      refundTo: relayer,
                      revertIfIncomplete: Boolean(!options?.partial),
                      amount: price,
                      // Only needed for ERC20 listings
                      token: currency,
                    },
                    fees,
                  ]
                )
              : module.interface.encodeFunctionData(
                  `accept${currencyIsETH ? "ETH" : "ERC20"}Listings`,
                  [
                    await Promise.all(
                      orders.map(async (order, i) => {
                        const totalAmount = order.getInfo()!.amount;
                        const filledAmount = currencyDetails[i].amount ?? 1;

                        const orderData = {
                          parameters: {
                            ...order.params,
                            totalOriginalConsiderationItems: order.params.consideration.length,
                          },
                          numerator: filledAmount,
                          denominator: totalAmount,
                          signature: order.params.signature,
                          extraData: await exchange.getExtraData(orders[0], {
                            amount: filledAmount,
                          }),
                        };

                        if (currencyIsETH) {
                          return {
                            order: orderData,
                            price: bn(orders[i].getMatchingPrice())
                              .mul(filledAmount)
                              .div(totalAmount),
                          };
                        } else {
                          return orderData;
                        }
                      })
                    ),
                    {
                      fillTo: taker,
                      refundTo: relayer,
                      revertIfIncomplete: Boolean(!options?.partial),
                      amount: price,
                      // Only needed for ERC20 listings
                      token: currency,
                    },
                    fees,
                  ]
                ),
          value: buyInCurrencyIsETH && currencyIsETH ? totalPrice : 0,
        });

        // Track any possibly required swap
        swapDetails.push({
          tokenIn: buyInCurrency,
          tokenOut: currency,
          tokenOutAmount: totalPrice,
          recipient: module.address,
          refundTo: relayer,
          details: currencyDetails,
          executionIndex: executions.length - 1,
        });

        // Mark the listings as successfully handled
        for (const { orderId } of currencyDetails) {
          success[orderId] = true;
          orderIds.push(orderId);
        }
      }
    }

    // Handle Sudoswap listings
    if (sudoswapDetails.length) {
      const orders = sudoswapDetails.map((d) => d.order as Sdk.Sudoswap.Order);
      const module = this.contracts.sudoswapModule;

      const fees = getFees(sudoswapDetails);
      const price = orders
        .map((order) =>
          bn(
            order.params.extra.prices[
              // Handle multiple listings from the same pool
              orders
                .filter((o) => o.params.pair === order.params.pair)
                .findIndex((o) => o.params.tokenId === order.params.tokenId)
            ]
          )
        )
        .reduce((a, b) => a.add(b), bn(0));
      const feeAmount = fees.map(({ amount }) => bn(amount)).reduce((a, b) => a.add(b), bn(0));
      const totalPrice = price.add(feeAmount);

      executions.push({
        module: module.address,
        data: module.interface.encodeFunctionData("buyWithETH", [
          sudoswapDetails.map((d) => (d.order as Sdk.Sudoswap.Order).params.pair),
          sudoswapDetails.map((d) => d.tokenId),
          Math.floor(Date.now() / 1000) + 10 * 60,
          {
            fillTo: taker,
            refundTo: relayer,
            revertIfIncomplete: Boolean(!options?.partial),
            amount: price,
          },
          fees,
        ]),
        value: totalPrice,
      });

      // Track any possibly required swap
      swapDetails.push({
        tokenIn: buyInCurrency,
        tokenOut: Sdk.Common.Addresses.Eth[this.chainId],
        tokenOutAmount: totalPrice,
        recipient: module.address,
        refundTo: relayer,
        details: sudoswapDetails,
        executionIndex: executions.length - 1,
      });

      // Mark the listings as successfully handled
      for (const { orderId } of sudoswapDetails) {
        success[orderId] = true;
        orderIds.push(orderId);
      }
    }

    // Handle NFTX listings
    if (nftxDetails.length) {
      const orders = nftxDetails.map((d) => d.order as Sdk.Nftx.Order);
      const module = this.contracts.nftxModule;

      const fees = getFees(nftxDetails);
      const price = orders
        .map((order) =>
          bn(
            order.params.extra.prices[
              // Handle multiple listings from the same pool
              orders
                .filter((o) => o.params.pool === order.params.pool)
                .findIndex((o) => o.params.specificIds?.[0] === order.params.specificIds?.[0])
            ]
          )
        )
        .reduce((a, b) => a.add(b), bn(0));
      const feeAmount = fees.map(({ amount }) => bn(amount)).reduce((a, b) => a.add(b), bn(0));
      const totalPrice = price.add(feeAmount);

      // Aggregate same-pool orders
      const perPoolOrders: { [pool: string]: Sdk.Nftx.Order[] } = {};
      for (const details of nftxDetails) {
        const order = details.order as Sdk.Nftx.Order;
        if (!perPoolOrders[order.params.pool]) {
          perPoolOrders[order.params.pool] = [];
        }
        perPoolOrders[order.params.pool].push(order);

        // Update the order's price in-place
        order.params.price = order.params.extra.prices[perPoolOrders[order.params.pool].length - 1];
      }

      executions.push({
        module: module.address,
        data: module.interface.encodeFunctionData("buyWithETH", [
          Object.keys(perPoolOrders).map((pool) => ({
            vaultId: perPoolOrders[pool][0].params.vaultId,
            collection: perPoolOrders[pool][0].params.collection,
            specificIds: perPoolOrders[pool].map((o) => o.params.specificIds![0]),
            amount: perPoolOrders[pool].length,
            path: perPoolOrders[pool][0].params.path,
            price: perPoolOrders[pool]
              .map((o) => bn(o.params.price))
              .reduce((a, b) => a.add(b))
              .toString(),
          })),
          {
            fillTo: taker,
            refundTo: relayer,
            revertIfIncomplete: Boolean(!options?.partial),
            amount: price,
          },
          fees,
        ]),
        value: totalPrice,
      });

      // Track any possibly required swap
      swapDetails.push({
        tokenIn: buyInCurrency,
        tokenOut: Sdk.Common.Addresses.Eth[this.chainId],
        tokenOutAmount: totalPrice,
        recipient: module.address,
        refundTo: relayer,
        details: nftxDetails,
        executionIndex: executions.length - 1,
      });

      // Mark the listings as successfully handled
      for (const { orderId } of nftxDetails) {
        success[orderId] = true;
        orderIds.push(orderId);
      }
    }

    // Handle X2Y2 listings
    if (x2y2Details.length) {
      const orders = x2y2Details.map((d) => d.order as Sdk.X2Y2.Order);
      const module = this.contracts.x2y2Module;

      const fees = getFees(x2y2Details);
      // TODO: Only consider successfully-handled orders
      const price = orders.map((order) => bn(order.params.price)).reduce((a, b) => a.add(b), bn(0));
      const feeAmount = fees.map(({ amount }) => bn(amount)).reduce((a, b) => a.add(b), bn(0));
      const totalPrice = price.add(feeAmount);

      const exchange = new Sdk.X2Y2.Exchange(this.chainId, String(this.options?.x2y2ApiKey));
      if (orders.length === 1) {
        try {
          executions.push({
            module: module.address,
            data: module.interface.encodeFunctionData("acceptETHListing", [
              // Fetch X2Y2-signed input
              exchange.contract.interface.decodeFunctionData(
                "run",
                await exchange.fetchInput(
                  // For X2Y2, the module acts as the taker proxy
                  module.address,
                  orders[0],
                  {
                    source: options?.source,
                    tokenId: x2y2Details[0].tokenId,
                  }
                )
              ).input,
              {
                fillTo: taker,
                refundTo: relayer,
                revertIfIncomplete: Boolean(!options?.partial),
                amount: price,
              },
              fees,
            ]),
            value: totalPrice,
          });

          // Track any possibly required swap
          swapDetails.push({
            tokenIn: buyInCurrency,
            tokenOut: Sdk.Common.Addresses.Eth[this.chainId],
            tokenOutAmount: totalPrice,
            recipient: module.address,
            refundTo: relayer,
            details: x2y2Details,
            executionIndex: executions.length - 1,
          });

          // Mark the listing as successfully handled
          success[x2y2Details[0].orderId] = true;
          orderIds.push(x2y2Details[0].orderId);
        } catch (error) {
          if (options?.onRecoverableError) {
            await options.onRecoverableError("x2y2-listing", error, {
              orderId: x2y2Details[0].orderId,
              additionalInfo: { detail: x2y2Details[0], taker },
            });
          }

          if (!options?.partial) {
            throw new Error(getErrorMessage(error));
          }
        }
      } else {
        const inputs: (string | undefined)[] = await Promise.all(
          orders.map(async (order, i) =>
            // Fetch X2Y2-signed input
            exchange
              .fetchInput(
                // For X2Y2, the module acts as the taker proxy
                module.address,
                order,
                {
                  source: options?.source,
                  tokenId: x2y2Details[i].tokenId,
                }
              )
              .then(
                (input) =>
                  // Decode the input from the X2Y2 API response
                  exchange.contract.interface.decodeFunctionData("run", input).input
              )
              .catch(async (error) => {
                if (options?.onRecoverableError) {
                  await options.onRecoverableError("x2y2-listing", error, {
                    orderId: x2y2Details[i].orderId,
                    additionalInfo: { detail: x2y2Details[i], taker },
                  });
                }

                if (!options?.partial) {
                  throw new Error(getErrorMessage(error));
                }
              })
          )
        );

        if (inputs.some(Boolean)) {
          executions.push({
            module: module.address,
            data: module.interface.encodeFunctionData("acceptETHListings", [
              inputs.filter(Boolean),
              {
                fillTo: taker,
                refundTo: relayer,
                revertIfIncomplete: Boolean(!options?.partial),
                amount: price,
              },
              fees,
            ]),
            value: totalPrice,
          });

          // Track any possibly required swap
          swapDetails.push({
            tokenIn: buyInCurrency,
            tokenOut: Sdk.Common.Addresses.Eth[this.chainId],
            tokenOutAmount: totalPrice,
            recipient: module.address,
            refundTo: relayer,
            details: x2y2Details,
            executionIndex: executions.length - 1,
          });

          for (let i = 0; i < x2y2Details.length; i++) {
            if (inputs[i]) {
              // Mark the listing as successfully handled
              success[x2y2Details[i].orderId] = true;
              orderIds.push(x2y2Details[i].orderId);
            }
          }
        }
      }
    }

    // Handle ZeroExV4 ERC721 listings
    if (zeroexV4Erc721Details.length) {
      let orders = zeroexV4Erc721Details.map((d) => d.order as Sdk.ZeroExV4.Order);
      const module = this.contracts.zeroExV4Module;

      const unsuccessfulCbIds: string[] = [];
      for (const [i, order] of orders.entries()) {
        const cbId = order.params.cbOrderId;
        if (cbId) {
          // Release the order's signature
          await new Sdk.ZeroExV4.Exchange(this.chainId, String(this.options?.cbApiKey))
            .releaseOrder(taker, order)
            .catch(async (error) => {
              if (options?.onRecoverableError) {
                await options.onRecoverableError("zeroex-v4-erc721-listing", error, {
                  orderId: zeroexV4Erc721Details[i].orderId,
                  additionalInfo: { detail: zeroexV4Erc721Details[i], taker },
                });
              }

              if (!options?.partial) {
                throw new Error(getErrorMessage(error));
              } else {
                unsuccessfulCbIds.push(cbId);
              }
            });
        }
      }
      // Remove any orders that were unsuccessfully released
      if (unsuccessfulCbIds.length) {
        orders = orders.filter((order) => !unsuccessfulCbIds.includes(order.params.cbOrderId!));
      }

      if (orders.length) {
        const fees = getFees(zeroexV4Erc721Details);
        const price = orders
          .map((order) =>
            bn(order.params.erc20TokenAmount).add(
              // For ZeroExV4, the fees are not included in the price
              // TODO: Add order method to get the price including the fees
              order.getFeeAmount()
            )
          )
          .reduce((a, b) => a.add(b), bn(0));
        const feeAmount = fees.map(({ amount }) => bn(amount)).reduce((a, b) => a.add(b), bn(0));
        const totalPrice = price.add(feeAmount);

        executions.push({
          module: module.address,
          data:
            orders.length === 1
              ? module.interface.encodeFunctionData("acceptETHListingERC721", [
                  orders[0].getRaw(),
                  orders[0].params,
                  {
                    fillTo: taker,
                    refundTo: relayer,
                    revertIfIncomplete: Boolean(!options?.partial),
                    amount: price,
                  },
                  fees,
                ])
              : this.contracts.zeroExV4Module.interface.encodeFunctionData(
                  "acceptETHListingsERC721",
                  [
                    orders.map((order) => order.getRaw()),
                    orders.map((order) => order.params),
                    {
                      fillTo: taker,
                      refundTo: relayer,
                      revertIfIncomplete: Boolean(!options?.partial),
                      amount: price,
                    },
                    fees,
                  ]
                ),
          value: totalPrice,
        });

        // Track any possibly required swap
        swapDetails.push({
          tokenIn: buyInCurrency,
          tokenOut: Sdk.Common.Addresses.Eth[this.chainId],
          tokenOutAmount: totalPrice,
          recipient: module.address,
          refundTo: relayer,
          details: zeroexV4Erc721Details,
          executionIndex: executions.length - 1,
        });

        // Mark the listings as successfully handled
        for (const { orderId } of zeroexV4Erc721Details) {
          success[orderId] = true;
          orderIds.push(orderId);
        }
      }
    }

    // Handle ZeroExV4 ERC1155 listings
    if (zeroexV4Erc1155Details.length) {
      let orders = zeroexV4Erc1155Details.map((d) => d.order as Sdk.ZeroExV4.Order);
      const module = this.contracts.zeroExV4Module;

      const unsuccessfulCbIds: string[] = [];
      for (const [i, order] of orders.entries()) {
        const cbId = order.params.cbOrderId;
        if (cbId) {
          // Release the order's signature
          await new Sdk.ZeroExV4.Exchange(this.chainId, String(this.options?.cbApiKey))
            .releaseOrder(taker, order)
            .catch(async (error) => {
              if (options?.onRecoverableError) {
                await options.onRecoverableError("zeroex-v4-erc1155-listing", error, {
                  orderId: zeroexV4Erc1155Details[i].orderId,
                  additionalInfo: { detail: zeroexV4Erc1155Details[i], taker },
                });
              }

              if (!options?.partial) {
                throw new Error(getErrorMessage(error));
              } else {
                unsuccessfulCbIds.push(cbId);
              }
            });
        }
      }
      // Remove any orders that were unsuccessfully released
      if (unsuccessfulCbIds.length) {
        orders = orders.filter((order) => !unsuccessfulCbIds.includes(order.params.cbOrderId!));
      }

      if (orders.length) {
        const fees = getFees(zeroexV4Erc1155Details);
        const price = orders
          .map((order, i) =>
            bn(order.params.erc20TokenAmount)
              // For ZeroExV4, the fees are not included in the price
              // TODO: Add order method to get the price including the fees
              .add(order.getFeeAmount())
              .mul(zeroexV4Erc1155Details[i].amount ?? 1)
              // Round up
              // TODO: ZeroExV4 ERC1155 orders are partially-fillable
              .add(bn(order.params.nftAmount ?? 1).sub(1))
              .div(order.params.nftAmount ?? 1)
          )
          .reduce((a, b) => a.add(b), bn(0));
        const feeAmount = fees.map(({ amount }) => bn(amount)).reduce((a, b) => a.add(b), bn(0));
        const totalPrice = price.add(feeAmount);

        executions.push({
          module: module.address,
          data:
            orders.length === 1
              ? module.interface.encodeFunctionData("acceptETHListingERC1155", [
                  orders[0].getRaw(),
                  orders[0].params,
                  zeroexV4Erc1155Details[0].amount ?? 1,
                  {
                    fillTo: taker,
                    refundTo: relayer,
                    revertIfIncomplete: Boolean(!options?.partial),
                    amount: price,
                  },
                  fees,
                ])
              : this.contracts.zeroExV4Module.interface.encodeFunctionData(
                  "acceptETHListingsERC1155",
                  [
                    orders.map((order) => order.getRaw()),
                    orders.map((order) => order.params),
                    zeroexV4Erc1155Details.map((d) => d.amount ?? 1),
                    {
                      fillTo: taker,
                      refundTo: relayer,
                      revertIfIncomplete: Boolean(!options?.partial),
                      amount: price,
                    },
                    fees,
                  ]
                ),
          value: totalPrice,
        });

        // Track any possibly required swap
        swapDetails.push({
          tokenIn: buyInCurrency,
          tokenOut: Sdk.Common.Addresses.Eth[this.chainId],
          tokenOutAmount: totalPrice,
          recipient: module.address,
          refundTo: relayer,
          details: zeroexV4Erc1155Details,
          executionIndex: executions.length - 1,
        });

        // Mark the listings as successfully handled
        for (const { orderId } of zeroexV4Erc1155Details) {
          success[orderId] = true;
          orderIds.push(orderId);
        }
      }
    }

    // Handle Zora listings
    if (zoraDetails.length) {
      const orders = zoraDetails.map((d) => d.order as Sdk.Zora.Order);
      const module = this.contracts.zoraModule;

      const fees = getFees(zoraDetails);
      const price = orders
        .map((order) => bn(order.params.askPrice))
        .reduce((a, b) => a.add(b), bn(0));
      const feeAmount = fees.map(({ amount }) => bn(amount)).reduce((a, b) => a.add(b), bn(0));
      const totalPrice = price.add(feeAmount);

      executions.push({
        module: module.address,
        data:
          orders.length === 1
            ? module.interface.encodeFunctionData("acceptETHListing", [
                {
                  collection: orders[0].params.tokenContract,
                  tokenId: orders[0].params.tokenId,
                  currency: orders[0].params.askCurrency,
                  amount: orders[0].params.askPrice,
                  finder: taker,
                },
                {
                  fillTo: taker,
                  refundTo: relayer,
                  revertIfIncomplete: Boolean(!options?.partial),
                  amount: price,
                },
                fees,
              ])
            : module.interface.encodeFunctionData("acceptETHListings", [
                orders.map((order) => ({
                  collection: order.params.tokenContract,
                  tokenId: order.params.tokenId,
                  currency: order.params.askCurrency,
                  amount: order.params.askPrice,
                  finder: taker,
                })),
                {
                  fillTo: taker,
                  refundTo: relayer,
                  revertIfIncomplete: Boolean(!options?.partial),
                  amount: price,
                },
                fees,
              ]),
        value: totalPrice,
      });

      // Track any possibly required swap
      swapDetails.push({
        tokenIn: buyInCurrency,
        tokenOut: Sdk.Common.Addresses.Eth[this.chainId],
        tokenOutAmount: totalPrice,
        recipient: module.address,
        refundTo: relayer,
        details: zoraDetails,
        executionIndex: executions.length - 1,
      });

      // Mark the listings as successfully handled
      for (const { orderId } of zoraDetails) {
        success[orderId] = true;
        orderIds.push(orderId);
      }
    }

    // Handle Rarible listings
    if (raribleDetails.length) {
      const orders = raribleDetails.map((d) => d.order as Sdk.Rarible.Order);
      const module = this.contracts.raribleModule;

      const fees = getFees(raribleDetails);
      const price = orders
        .map((order) => bn(order.params.take.value))
        .reduce((a, b) => a.add(b), bn(0));
      const feeAmount = fees.map(({ amount }) => bn(amount)).reduce((a, b) => a.add(b), bn(0));
      const totalPrice = price.add(feeAmount);

      executions.push({
        module: module.address,
        data:
          orders.length === 1
            ? module.interface.encodeFunctionData("acceptETHListing", [
                encodeForMatchOrders(orders[0].params),
                orders[0].params.signature,
                encodeForMatchOrders(orders[0].buildMatching(module.address)),
                "0x",
                {
                  fillTo: taker,
                  refundTo: relayer,
                  revertIfIncomplete: Boolean(!options?.partial),
                  amount: price,
                },
                fees,
              ])
            : module.interface.encodeFunctionData("acceptETHListings", [
                orders.map((order) => encodeForMatchOrders(order.params)),
                orders.map((order) => order.params.signature),
                orders.map((order) => encodeForMatchOrders(order.buildMatching(module.address))),
                "0x",
                {
                  fillTo: taker,
                  refundTo: relayer,
                  revertIfIncomplete: Boolean(!options?.partial),
                  amount: price,
                },
                fees,
              ]),
        value: totalPrice,
      });

      // Track any possibly required swap
      swapDetails.push({
        tokenIn: buyInCurrency,
        tokenOut: Sdk.Common.Addresses.Eth[this.chainId],
        tokenOutAmount: totalPrice,
        recipient: module.address,
        refundTo: relayer,
        details: raribleDetails,
        executionIndex: executions.length - 1,
      });

      // Mark the listings as successfully handled
      for (const { orderId } of raribleDetails) {
        success[orderId] = true;
        orderIds.push(orderId);
      }
    }

    // Handle SuperRare listings
    if (superRareDetails.length) {
      const orders = superRareDetails.map((d) => d.order as Sdk.SuperRare.Order);
      const module = this.contracts.superRareModule;

      const fees = getFees(superRareDetails);
      const price = orders.map((order) => bn(order.params.price)).reduce((a, b) => a.add(b), bn(0));
      const feeAmount = fees.map(({ amount }) => bn(amount)).reduce((a, b) => a.add(b), bn(0));
      const totalPrice = price.add(feeAmount);

      executions.push({
        module: module.address,
        data:
          orders.length === 1
            ? module.interface.encodeFunctionData("acceptETHListing", [
                {
                  ...orders[0].params,
                  token: orders[0].params.contract,
                  priceWithFees: bn(orders[0].params.price).add(
                    bn(orders[0].params.price).mul(3).div(100)
                  ),
                },
                {
                  fillTo: taker,
                  refundTo: relayer,
                  revertIfIncomplete: Boolean(!options?.partial),
                  amount: price.add(price.mul(3).div(100)),
                },
                fees,
              ])
            : module.interface.encodeFunctionData("acceptETHListings", [
                orders.map((order) => ({
                  ...order.params,
                  token: order.params.contract,
                  priceWithFees: bn(orders[0].params.price).add(
                    bn(orders[0].params.price).mul(3).div(100)
                  ),
                })),
                {
                  fillTo: taker,
                  refundTo: relayer,
                  revertIfIncomplete: Boolean(!options?.partial),
                  amount: price.add(price.mul(3).div(100)),
                },
                fees,
              ]),
        value: totalPrice,
      });

      // Track any possibly required swap
      swapDetails.push({
        tokenIn: buyInCurrency,
        tokenOut: Sdk.Common.Addresses.Eth[this.chainId],
        tokenOutAmount: totalPrice,
        recipient: this.contracts.superRareModule.address,
        refundTo: relayer,
        details: superRareDetails,
        executionIndex: executions.length - 1,
      });

      // Mark the listings as successfully handled
      for (const { orderId } of superRareDetails) {
        success[orderId] = true;
        orderIds.push(orderId);
      }
    }

    // Handle any needed swaps

    const successfulSwapExecutions: ExecutionInfo[] = [];
    const unsuccessfulDependentExecutionIndexes: number[] = [];
    if (swapDetails.length) {
      // Aggregate any swap details for the same token pair
      const aggregatedSwapDetails = swapDetails.reduce((perPoolDetails, current) => {
        const { tokenOut, tokenIn } = current;

        let pool: string;
        if (isETH(this.chainId, tokenIn) && isWETH(this.chainId, tokenOut)) {
          pool = `${tokenIn}:${tokenOut}`;
        } else if (isWETH(this.chainId, tokenIn) && isETH(this.chainId, tokenOut)) {
          pool = `${tokenIn}:${tokenOut}`;
        } else {
          const normalizedTokenIn = isETH(this.chainId, tokenIn)
            ? Sdk.Common.Addresses.Weth[this.chainId]
            : tokenIn;
          const normalizedTokenOut = isETH(this.chainId, tokenOut)
            ? Sdk.Common.Addresses.Weth[this.chainId]
            : tokenOut;
          pool = `${normalizedTokenIn}:${normalizedTokenOut}`;
        }

        if (!perPoolDetails[pool]) {
          perPoolDetails[pool] = [];
        }
        perPoolDetails[pool].push(current);

        return perPoolDetails;
      }, {} as PerPoolSwapDetails);

      // For each token pair, generate a swap execution
      for (const swapDetails of Object.values(aggregatedSwapDetails)) {
        // All swap details for this pool will have the same out and in tokens
        const { tokenIn, tokenOut } = swapDetails[0];

        const transfers = swapDetails.map((s) => {
          return {
            recipient: s.recipient,
            amount: s.tokenOutAmount,
            // Unwrap if the out token is ETH
            toETH: isETH(this.chainId, s.tokenOut),
          };
        });

        const totalAmountOut = swapDetails
          .map((order) => bn(order.tokenOutAmount))
          .reduce((a, b) => a.add(b), bn(0));

        try {
          // Only generate a swap if the in token is different from the out token
          let inAmount = totalAmountOut.toString();
          if (tokenIn !== tokenOut) {
            const { executions: swapExecutions, amountIn } = await generateSwapExecutions(
              this.chainId,
              this.provider,
              tokenIn,
              tokenOut,
              totalAmountOut,
              {
                swapModule: this.contracts.swapModule,
                transfers,
                refundTo: relayer,
              }
            );

            successfulSwapExecutions.push(...swapExecutions);

            // Update the in amount
            inAmount = amountIn.toString();
          }

          if (!isETH(this.chainId, tokenIn)) {
            const conduitController = new Sdk.SeaportBase.ConduitController(this.chainId);
            const conduit = conduitController.deriveConduit(
              Sdk.SeaportBase.Addresses.ReservoirConduitKey[this.chainId]
            );

            approvals.push({
              currency: tokenIn,
              amount: inAmount,
              owner: relayer,
              operator: conduit,
              txData: generateFTApprovalTxData(tokenIn, relayer, conduit),
            });

            if (tokenIn !== tokenOut) {
              // The swap module will take care of handling additional transfers
              ftTransferItems.push({
                items: [
                  {
                    itemType: ApprovalProxy.ItemType.ERC20,
                    token: tokenIn,
                    identifier: 0,
                    amount: inAmount,
                  },
                ],
                recipient: this.contracts.swapModule.address,
              });
            } else {
              // We need to split the permit items based on the individual transfers
              ftTransferItems.push(
                ...transfers.map((t) => ({
                  items: transfers.map((t) => ({
                    itemType: ApprovalProxy.ItemType.ERC20,
                    token: tokenIn,
                    identifier: 0,
                    amount: t.amount,
                  })),
                  recipient: t.recipient,
                }))
              );
            }
          }
        } catch (error) {
          // Since the swap execution generation failed, we should also skip the associated fill executions
          await Promise.all(
            swapDetails.map(async (s) => {
              for (const detail of s.details) {
                success[detail.orderId] = false;
                txs.forEach((tx) => {
                  tx.orderIds = tx.orderIds.filter((orderId) => orderId !== detail.orderId);
                });

                if (options?.onRecoverableError) {
                  await options.onRecoverableError("swap-generation", error, {
                    orderId: detail.orderId,
                    additionalInfo: { detail, taker },
                  });
                }
              }
              unsuccessfulDependentExecutionIndexes.push(s.executionIndex);
            })
          );

          if (!options?.partial) {
            throw new Error(getErrorMessage(error));
          }
        }
      }
    }

    // Filter out any executions that depend on failed swaps
    executions = executions.filter((_, i) => !unsuccessfulDependentExecutionIndexes.includes(i));

    if (executions.length) {
      // Prepend any swap executions
      executions = [...successfulSwapExecutions, ...executions];

      // If the buy-in currency is not ETH then we won't need any `value` fields
      if (buyInCurrency !== Sdk.Common.Addresses.Eth[this.chainId]) {
        executions.forEach((e) => {
          e.value = 0;
        });
      }

      txs.push({
        approvals,
        txData: {
          from: relayer,
          ...(ftTransferItems.length
            ? {
                to: this.contracts.approvalProxy.address,
                data: this.contracts.approvalProxy.interface.encodeFunctionData(
                  "bulkTransferWithExecute",
                  [
                    ftTransferItems,
                    executions,
                    Sdk.SeaportBase.Addresses.ReservoirConduitKey[this.chainId],
                  ]
                ),
              }
            : {
                to: this.contracts.router.address,
                data:
                  this.contracts.router.interface.encodeFunctionData("execute", [executions]) +
                  generateSourceBytes(options?.source),
                value: executions
                  .map((e) => bn(e.value))
                  .reduce((a, b) => a.add(b))
                  .toHexString(),
              }),
        },
        orderIds,
      });
    }

    if (!txs.length) {
      throw new Error("Could not fill any of the requested orders");
    }

    return {
      txs,
      success,
    };
  }

  // Fill multiple bids in a single transaction
  public async fillBidsTx(
    details: BidDetails[],
    taker: string,
    options?: {
      // Fill source for attribution
      source?: string;
      // Skip any errors (either off-chain or on-chain)
      partial?: boolean;
      // Force filling via the approval proxy
      forceApprovalProxy?: boolean;
      // Callback for handling recoverable errors
      onRecoverableError?: (
        kind: string,
        // eslint-disable-next-line @typescript-eslint/no-explicit-any
        error: any,
        data: {
          orderId: string;
          // eslint-disable-next-line @typescript-eslint/no-explicit-any
          additionalInfo: any;
        }
      ) => Promise<void>;
    }
  ): Promise<FillBidsResult> {
    // Assume the bid details are consistent with the underlying order object

    // When filling a single order in partial mode, propagate any errors back directly
    if (options?.partial && details.length === 1) {
      options.partial = false;
    }

    // CASE 1
    // Handle exchanges which don't have a router module implemented by filling directly

    // TODO: Add Universe router module
    if (details.some(({ kind }) => kind === "universe")) {
      if (details.length > 1) {
        throw new Error("Universe multi-selling is not supported");
      } else {
        const detail = details[0];

        // Approve Universe's Exchange contract
        const approval = {
          contract: detail.contract,
          owner: taker,
          operator: Sdk.Universe.Addresses.Exchange[this.chainId],
          txData: generateNFTApprovalTxData(
            detail.contract,
            taker,
            Sdk.Universe.Addresses.Exchange[this.chainId]
          ),
        };

        const order = detail.order as Sdk.Universe.Order;
        const exchange = new Sdk.Universe.Exchange(this.chainId);
        return {
          txData: await exchange.fillOrderTx(taker, order, {
            amount: Number(detail.amount ?? 1),
            source: options?.source,
          }),
          success: [true],
          approvals: [approval],
        };
      }
    }

    // TODO: Add Forward router module
    if (details.some(({ kind }) => kind === "forward")) {
      if (details.length > 1) {
        throw new Error("Forward multi-selling is not supported");
      } else {
        const detail = details[0];

        // Approve Forward's Exchange contract
        const approval = {
          contract: detail.contract,
          owner: taker,
          operator: Sdk.Forward.Addresses.Exchange[this.chainId],
          txData: generateNFTApprovalTxData(
            detail.contract,
            taker,
            Sdk.Forward.Addresses.Exchange[this.chainId]
          ),
        };

        const order = detail.order as Sdk.Forward.Order;
        const matchParams = order.buildMatching({
          tokenId: detail.tokenId,
          amount: detail.amount ?? 1,
          ...(detail.extraArgs ?? {}),
        });

        const exchange = new Sdk.Forward.Exchange(this.chainId);
        return {
          txData: exchange.fillOrderTx(taker, order, matchParams, {
            source: options?.source,
          }),
          success: [true],
          approvals: [approval],
        };
      }
    }

    // TODO: Add LooksRareV2 router module
    if (details.some(({ kind }) => kind === "looks-rare-v2")) {
      if (details.length > 1) {
        throw new Error("LooksRareV2 multi-selling is not supported");
      } else {
        const detail = details[0];

        // Approve LooksRareV2's Exchange contract
        const approval = {
          contract: detail.contract,
          owner: taker,
          operator: Sdk.LooksRareV2.Addresses.TransferManager[this.chainId],
          txData: generateNFTApprovalTxData(
            detail.contract,
            taker,
            Sdk.LooksRareV2.Addresses.TransferManager[this.chainId]
          ),
        };

        const order = detail.order as Sdk.LooksRareV2.Order;
        const matchOrder = order.buildMatching(taker);

        const exchange = new Sdk.LooksRareV2.Exchange(this.chainId);
        return {
          txData: exchange.fillOrderTx(taker, order, matchOrder, {
            source: options?.source,
          }),
          success: [true],
          approvals: [approval],
          permits: [],
        };
      }
    }

    // CASE 2
    // Handle exchanges which do have a router module implemented by filling through the router

    // Step 1
    // Handle approvals and permits

    // Keep track of any approvals that might be needed
    const approvals: NFTApproval[] = [];

    // Keep track of any NFT transfers that need to be performed
    const nftTransferItems: ApprovalProxy.TransferItem[] = [];

    for (let i = 0; i < details.length; i++) {
      const detail = details[i];

      const contract = detail.contract;
      const owner = taker;
      const operator = new Sdk.SeaportV11.Exchange(this.chainId).deriveConduit(
        Sdk.SeaportBase.Addresses.ReservoirConduitKey[this.chainId]
      );

      // Generate approval
      approvals.push({
        contract,
        owner,
        operator,
        txData: generateNFTApprovalTxData(contract, owner, operator),
      });

      // Generate permit item
      let module: Contract;
      switch (detail.kind) {
        case "looks-rare": {
          module = this.contracts.looksRareModule;
          break;
        }

        case "seaport":
        case "seaport-partial": {
          module = this.contracts.seaportModule;
          break;
        }

        case "seaport-v1.4":
        case "seaport-v1.4-partial": {
          module = this.contracts.seaportV14Module;
          break;
        }

        case "sudoswap": {
          module = this.contracts.sudoswapModule;
          break;
        }

        case "nftx": {
          module = this.contracts.nftxModule;
          break;
        }

        case "x2y2": {
          module = this.contracts.x2y2Module;
          break;
        }

        case "zeroex-v4": {
          module = this.contracts.zeroExV4Module;
          break;
        }

        case "element": {
          module = this.contracts.elementModule;
          break;
        }

        case "rarible": {
          module = this.contracts.raribleModule;
          break;
        }

        default: {
          throw new Error("Unreachable");
        }
      }

      nftTransferItems.push({
        items: [
          {
            itemType:
              detail.contractKind === "erc721"
                ? ApprovalProxy.ItemType.ERC721
                : ApprovalProxy.ItemType.ERC1155,
            token: detail.contract,
            identifier: detail.tokenId,
            amount: detail.amount ?? 1,
          },
        ],
        recipient: module.address,
      });
    }

    // Step 2
    // Handle calldata generation

    // Generate router executions
    const executions: ExecutionInfo[] = [];
    const success: boolean[] = details.map(() => false);

    for (let i = 0; i < details.length; i++) {
      const detail = details[i];

      switch (detail.kind) {
        case "looks-rare": {
          const order = detail.order as Sdk.LooksRare.Order;
          const module = this.contracts.looksRareModule;

          const matchParams = order.buildMatching(
            // For LooksRare, the module acts as the taker proxy
            module.address,
            {
              tokenId: detail.tokenId,
              ...(detail.extraArgs || {}),
            }
          );

          executions.push({
            module: module.address,
            data: module.interface.encodeFunctionData(
              detail.contractKind === "erc721" ? "acceptERC721Offer" : "acceptERC1155Offer",
              [
                matchParams,
                order.params,
                {
                  fillTo: taker,
                  refundTo: taker,
                  revertIfIncomplete: Boolean(!options?.partial),
                },
                detail.fees ?? [],
              ]
            ),
            value: 0,
          });

          success[i] = true;

          break;
        }

        case "seaport": {
          const order = detail.order as Sdk.SeaportV11.Order;
          const module = this.contracts.seaportModule;

          const matchParams = order.buildMatching({
            tokenId: detail.tokenId,
            amount: detail.amount ?? 1,
            ...(detail.extraArgs ?? {}),
          });

          const exchange = new Sdk.SeaportV11.Exchange(this.chainId);
          executions.push({
            module: module.address,
            data: module.interface.encodeFunctionData(
              detail.contractKind === "erc721" ? "acceptERC721Offer" : "acceptERC1155Offer",
              [
                {
                  parameters: {
                    ...order.params,
                    totalOriginalConsiderationItems: order.params.consideration.length,
                  },
                  numerator: matchParams.amount ?? 1,
                  denominator: order.getInfo()!.amount,
                  signature: order.params.signature,
                  extraData: await exchange.getExtraData(order),
                },
                matchParams.criteriaResolvers ?? [],
                {
                  fillTo: taker,
                  refundTo: taker,
                  revertIfIncomplete: Boolean(!options?.partial),
                },
                detail.fees ?? [],
              ]
            ),
            value: 0,
          });

          success[i] = true;

          break;
        }

        case "seaport-partial": {
          const order = detail.order as Sdk.SeaportBase.Types.PartialOrder;
          const module = this.contracts.seaportModule;

          let url = `${this.options?.orderFetcherBaseUrl}/api/offer`;
          url += `?orderHash=${order.id}`;
          url += `&contract=${order.contract}`;
          url += `&tokenId=${order.tokenId}`;
          url += `&taker=${detail.owner ?? taker}`;
          url += `&chainId=${this.chainId}`;
          url += "&protocolVersion=v1.1";
          url += order.unitPrice ? `&unitPrice=${order.unitPrice}` : "";

          try {
            const result = await axios.get(url, {
              headers: {
                "X-Api-Key": this.options?.orderFetcherApiKey,
              },
            });

            const fullOrder = new Sdk.SeaportV11.Order(this.chainId, result.data.order);
            executions.push({
              module: module.address,
              data: module.interface.encodeFunctionData(
                detail.contractKind === "erc721" ? "acceptERC721Offer" : "acceptERC1155Offer",
                [
                  {
                    parameters: {
                      ...fullOrder.params,
                      totalOriginalConsiderationItems: fullOrder.params.consideration.length,
                    },
                    numerator: detail.amount ?? 1,
                    denominator: fullOrder.getInfo()!.amount,
                    signature: fullOrder.params.signature,
                    extraData: result.data.extraData,
                  },
                  result.data.criteriaResolvers ?? [],
                  {
                    fillTo: taker,
                    refundTo: taker,
                    revertIfIncomplete: Boolean(!options?.partial),
                  },
                  detail.fees ?? [],
                ]
              ),
              value: 0,
            });

            success[i] = true;
          } catch (error) {
            if (options?.onRecoverableError) {
              options.onRecoverableError("order-fetcher-opensea-offer", error, {
                orderId: detail.orderId,
                additionalInfo: {
                  detail,
                  taker,
                  url,
                },
              });
            }

            if (!options?.partial) {
              throw new Error(getErrorMessage(error));
            }
          }

          break;
        }

        case "seaport-v1.4": {
          const order = detail.order as Sdk.SeaportV14.Order;
          const module = this.contracts.seaportV14Module;

          const matchParams = order.buildMatching({
            tokenId: detail.tokenId,
            amount: detail.amount ?? 1,
            ...(detail.extraArgs ?? {}),
          });

          const exchange = new Sdk.SeaportV14.Exchange(this.chainId);
          executions.push({
            module: module.address,
            data: module.interface.encodeFunctionData(
              detail.contractKind === "erc721" ? "acceptERC721Offer" : "acceptERC1155Offer",
              [
                {
                  parameters: {
                    ...order.params,
                    totalOriginalConsiderationItems: order.params.consideration.length,
                  },
                  numerator: matchParams.amount ?? 1,
                  denominator: order.getInfo()!.amount,
                  signature: order.params.signature,
                  extraData: await exchange.getExtraData(order, matchParams),
                },
                matchParams.criteriaResolvers ?? [],
                {
                  fillTo: taker,
                  refundTo: taker,
                  revertIfIncomplete: Boolean(!options?.partial),
                },
                detail.fees ?? [],
              ]
            ),
            value: 0,
          });

          success[i] = true;

          break;
        }

        case "seaport-v1.4-partial": {
          const order = detail.order as Sdk.SeaportBase.Types.PartialOrder;
          const module = this.contracts.seaportV14Module;

          let url = `${this.options?.orderFetcherBaseUrl}/api/offer`;
          url += `?orderHash=${order.id}`;
          url += `&contract=${order.contract}`;
          url += `&tokenId=${order.tokenId}`;
          url += `&taker=${detail.isProtected ? taker : detail.owner ?? taker}`;
          url += `&chainId=${this.chainId}`;
          url += "&protocolVersion=v1.4";
          url += order.unitPrice ? `&unitPrice=${order.unitPrice}` : "";
          url += detail.isProtected ? "&isProtected=true" : "";

          try {
            const result = await axios.get(url, {
              headers: {
                "X-Api-Key": this.options?.orderFetcherApiKey,
              },
            });

            if (result.data.calldata) {
              const contract = detail.contract;
              const owner = taker;
              const operator = new Sdk.SeaportBase.ConduitController(this.chainId).deriveConduit(
                Sdk.SeaportBase.Addresses.OpenseaConduitKey[this.chainId]
              );

              // Fill directly
              return {
                txData: {
                  from: taker,
                  to: Sdk.SeaportV14.Addresses.Exchange[this.chainId],
                  data: result.data.calldata + generateSourceBytes(options?.source),
                },
                success: [true],
                approvals: [
                  {
                    contract,
                    owner,
                    operator,
                    txData: generateNFTApprovalTxData(contract, owner, operator),
                  },
                ],
              };
            }

            const fullOrder = new Sdk.SeaportV14.Order(this.chainId, result.data.order);
            executions.push({
              module: module.address,
              data: module.interface.encodeFunctionData(
                detail.contractKind === "erc721" ? "acceptERC721Offer" : "acceptERC1155Offer",
                [
                  {
                    parameters: {
                      ...fullOrder.params,
                      totalOriginalConsiderationItems: fullOrder.params.consideration.length,
                    },
                    numerator: detail.amount ?? 1,
                    denominator: fullOrder.getInfo()!.amount,
                    signature: fullOrder.params.signature,
                    extraData: result.data.extraData,
                  },
                  result.data.criteriaResolvers ?? [],
                  {
                    fillTo: taker,
                    refundTo: taker,
                    revertIfIncomplete: Boolean(!options?.partial),
                  },
                  detail.fees ?? [],
                ]
              ),
              value: 0,
            });

            success[i] = true;
          } catch (error) {
            if (options?.onRecoverableError) {
              options.onRecoverableError("order-fetcher-opensea-offer", error, {
                orderId: detail.orderId,
                additionalInfo: {
                  detail,
                  taker,
                  url,
                },
              });
            }

            if (!options?.partial) {
              throw new Error(getErrorMessage(error));
            }
          }

          break;
        }

        case "sudoswap": {
          const order = detail.order as Sdk.Sudoswap.Order;
          const module = this.contracts.sudoswapModule;

          executions.push({
            module: module.address,
            data: module.interface.encodeFunctionData("sell", [
              order.params.pair,
              detail.tokenId,
              bn(order.params.extra.prices[0]).sub(
                // Take into account the protocol fee of 0.5%
                bn(order.params.extra.prices[0]).mul(50).div(10000)
              ),
              Math.floor(Date.now() / 1000) + 10 * 60,
              {
                fillTo: taker,
                refundTo: taker,
                revertIfIncomplete: Boolean(!options?.partial),
              },
              detail.fees ?? [],
            ]),
            value: 0,
          });

          success[i] = true;

          break;
        }

        case "x2y2": {
          const order = detail.order as Sdk.X2Y2.Order;
          const module = this.contracts.x2y2Module;

          try {
            const exchange = new Sdk.X2Y2.Exchange(this.chainId, String(this.options?.x2y2ApiKey));
            executions.push({
              module: module.address,
              data: module.interface.encodeFunctionData(
                detail.contractKind === "erc721" ? "acceptERC721Offer" : "acceptERC1155Offer",
                [
                  exchange.contract.interface.decodeFunctionData(
                    "run",
                    await exchange.fetchInput(
                      // For X2Y2, the module acts as the taker proxy
                      module.address,
                      order,
                      {
                        tokenId: detail.tokenId,
                        source: options?.source,
                      }
                    )
                  ).input,
                  {
                    fillTo: taker,
                    refundTo: taker,
                    revertIfIncomplete: Boolean(!options?.partial),
                  },
                  detail.fees ?? [],
                ]
              ),
              value: 0,
            });

            success[i] = true;
          } catch (error) {
            if (options?.onRecoverableError) {
              options.onRecoverableError("x2y2-offer", error, {
                orderId: detail.orderId,
                additionalInfo: {
                  detail,
                  taker,
                },
              });
            }

            if (!options?.partial) {
              throw new Error(getErrorMessage(error));
            }
          }

          break;
        }

        case "zeroex-v4": {
          const order = detail.order as Sdk.ZeroExV4.Order;
          const module = this.contracts.zeroExV4Module;

          try {
            // Retrieve the order's signature
            if (order.params.cbOrderId) {
              await new Sdk.ZeroExV4.Exchange(
                this.chainId,
                String(this.options?.cbApiKey)
              ).releaseOrder(taker, order);
            }

            if (detail.contractKind === "erc721") {
              executions.push({
                module: module.address,
                data: module.interface.encodeFunctionData("acceptERC721Offer", [
                  order.getRaw(),
                  order.params,
                  {
                    fillTo: taker,
                    refundTo: taker,
                    revertIfIncomplete: Boolean(!options?.partial),
                  },
                  detail.tokenId,
                  detail.fees ?? [],
                ]),
                value: 0,
              });
            } else {
              executions.push({
                module: module.address,
                data: module.interface.encodeFunctionData("acceptERC1155Offer", [
                  order.getRaw(),
                  order.params,
                  detail.amount ?? 1,
                  {
                    fillTo: taker,
                    refundTo: taker,
                    revertIfIncomplete: Boolean(!options?.partial),
                  },
                  detail.tokenId,
                  detail.fees ?? [],
                ]),
                value: 0,
              });
            }

            success[i] = true;
          } catch (error) {
            if (options?.onRecoverableError) {
              options.onRecoverableError("zeroex-v4-offer", error, {
                orderId: detail.orderId,
                additionalInfo: {
                  detail,
                  taker,
                },
              });
            }

            if (!options?.partial) {
              throw new Error(getErrorMessage(error));
            }
          }

          break;
        }

        case "element": {
          const order = detail.order as Sdk.Element.Order;
          const module = this.contracts.elementModule;

          if (detail.contractKind === "erc721") {
            executions.push({
              module: module.address,
              data: module.interface.encodeFunctionData("acceptERC721Offer", [
                order.getRaw(),
                order.params,
                {
                  fillTo: taker,
                  refundTo: taker,
                  revertIfIncomplete: Boolean(!options?.partial),
                },
                detail.tokenId,
                detail.fees ?? [],
              ]),
              value: 0,
            });
          } else {
            executions.push({
              module: module.address,
              data: module.interface.encodeFunctionData("acceptERC1155Offer", [
                order.getRaw(),
                order.params,
                detail.amount ?? 1,
                {
                  fillTo: taker,
                  refundTo: taker,
                  revertIfIncomplete: Boolean(!options?.partial),
                },
                detail.tokenId,
                detail.fees ?? [],
              ]),
              value: 0,
            });
          }

          success[i] = true;

          break;
        }

        case "nftx": {
          const order = detail.order as Sdk.Nftx.Order;
          const module = this.contracts.nftxModule;

          const tokenId = detail.tokenId;
          order.params.specificIds = [tokenId];

          executions.push({
            module: module.address,
            data: module.interface.encodeFunctionData("sell", [
              [order.params],
              {
                fillTo: taker,
                refundTo: taker,
                revertIfIncomplete: Boolean(!options?.partial),
              },
              detail.fees ?? [],
            ]),
            value: 0,
          });

          success[i] = true;

          break;
        }

        case "rarible": {
          const order = detail.order as Sdk.Rarible.Order;
          const module = this.contracts.raribleModule;

          const matchParams = order.buildMatching(module.address, {
            tokenId: detail.tokenId,
            assetClass: detail.contractKind.toUpperCase(),
            ...(detail.extraArgs || {}),
          });

          executions.push({
            module: module.address,
            data: module.interface.encodeFunctionData(
              detail.contractKind === "erc721" ? "acceptERC721Offer" : "acceptERC1155Offer",
              [
                encodeForMatchOrders(order.params),
                order.params.signature,
                encodeForMatchOrders(matchParams),
                "0x",
                {
                  fillTo: taker,
                  refundTo: taker,
                  revertIfIncomplete: Boolean(!options?.partial),
                },
                detail.fees ?? [],
              ]
            ),
            value: 0,
          });

          success[i] = true;

          break;
        }

        default: {
          throw new Error("Unreachable");
        }
      }
    }

    if (!executions.length) {
      throw new Error("Could not fill any of the requested orders");
    }

    if (executions.length === 1 && !options?.forceApprovalProxy) {
      const routerLevelTxData = this.contracts.router.interface.encodeFunctionData("execute", [
        executions,
      ]);

      // Use the on-received ERC721/ERC1155 hooks for approval-less bid filling
      const detail = details[success.findIndex(Boolean)];
      if (detail.contractKind === "erc721") {
        return {
          txData: {
            from: taker,
            to: detail.contract,
            data:
              new Interface(ERC721Abi).encodeFunctionData(
                "safeTransferFrom(address,address,uint256,bytes)",
                [taker, executions[0].module, detail.tokenId, routerLevelTxData]
              ) + generateSourceBytes(options?.source),
          },
          success,
          approvals: [],
        };
      } else {
        return {
          txData: {
            from: taker,
            to: detail.contract,
            data:
              new Interface(ERC1155Abi).encodeFunctionData(
                "safeTransferFrom(address,address,uint256,uint256,bytes)",
                [taker, executions[0].module, detail.tokenId, detail.amount ?? 1, routerLevelTxData]
              ) + generateSourceBytes(options?.source),
          },
          success,
          approvals: [],
        };
      }
    } else {
      return {
        txData: {
          from: taker,
          to: this.contracts.approvalProxy.address,
          data: this.contracts.approvalProxy.interface.encodeFunctionData(
            "bulkTransferWithExecute",
            [
              nftTransferItems,
              executions,
              Sdk.SeaportBase.Addresses.ReservoirConduitKey[this.chainId],
            ]
          ),
        },
        success,
        // Ensure approvals are unique
        approvals: uniqBy(
          approvals.filter((_, i) => success[i]),
          ({ txData: { from, to, data } }) => `${from}-${to}-${data}`
        ),
      };
    }
  }
}<|MERGE_RESOLUTION|>--- conflicted
+++ resolved
@@ -425,7 +425,6 @@
       }
     }
 
-<<<<<<< HEAD
     // TODO: Add LooksRareV2 router module
     if (details.some(({ kind }) => kind === "looks-rare-v2")) {
       if (options?.relayer) {
@@ -449,7 +448,6 @@
           txs: [
             {
               approvals: [],
-              permits: [],
               txData: exchange.fillOrderTx(taker, order, matchOrder),
               orderIds: [detail.orderId],
             },
@@ -459,11 +457,7 @@
       }
     }
 
-    // TODO: Add SuperRare router module
-    if (details.some(({ kind }) => kind === "superrare")) {
-=======
     if (details.some(({ kind }) => kind === "blur")) {
->>>>>>> 82bdde97
       if (options?.relayer) {
         throw new Error("Relayer not supported for Blur orders");
       }
@@ -2534,7 +2528,6 @@
           }),
           success: [true],
           approvals: [approval],
-          permits: [],
         };
       }
     }
