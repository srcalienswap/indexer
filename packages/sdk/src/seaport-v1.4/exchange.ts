import { defaultAbiCoder } from "@ethersproject/abi";
import { TypedDataSigner } from "@ethersproject/abstract-signer";
import { hexConcat } from "@ethersproject/bytes";
import { AddressZero, HashZero } from "@ethersproject/constants";
import { Contract } from "@ethersproject/contracts";
import { _TypedDataEncoder } from "@ethersproject/hash";
import { keccak256 } from "@ethersproject/keccak256";
import axios from "axios";
import { MerkleTree } from "merkletreejs";

import * as Addresses from "./addresses";
import { ORDER_EIP712_TYPES, IOrder } from "../seaport-base/order";
import * as Types from "../seaport-base/types";
import { bn } from "../utils";

import ExchangeAbi from "./abis/Exchange.json";
import { SeaportBaseExchange } from "../seaport-base/exchange";

export class Exchange extends SeaportBaseExchange {
  protected exchangeAddress: string;
  protected cancellationZoneAddress: string;
  public contract: Contract;

  constructor(chainId: number) {
    super(chainId);
    this.exchangeAddress = Addresses.Exchange[chainId];
    this.cancellationZoneAddress = Addresses.CancellationZone[chainId];
    this.contract = new Contract(this.exchangeAddress, ExchangeAbi);
  }

<<<<<<< HEAD
  // --- Fill order ---

  public async fillOrder(
    taker: Signer,
    order: Order,
    matchParams: Types.MatchParams,
    options?: {
      recipient?: string;
      conduitKey?: string;
      feesOnTop?: {
        amount: string;
        recipient: BigNumberish;
      }[];
      source?: string;
    }
  ): Promise<TransactionResponse> {
    const tx = await this.fillOrderTx(await taker.getAddress(), order, matchParams, options);
    return taker.sendTransaction(tx);
  }

  public async fillOrderTx(
    taker: string,
    order: Order,
    matchParams: Types.MatchParams,
    options?: {
      recipient?: string;
      conduitKey?: string;
      feesOnTop?: {
        amount: string;
        recipient: BigNumberish;
      }[];
      source?: string;
    }
  ): Promise<TxData> {
    const recipient = options?.recipient ?? AddressZero;
    const conduitKey = options?.conduitKey ?? HashZero;
    const feesOnTop = options?.feesOnTop ?? [];

    let info = order.getInfo();
    if (!info) {
      throw new Error("Could not get order info");
    }

    if (info.side === "sell") {
      const isEligible =
        // Order is single quantity
        info.amount === "1" &&
        // Order has no criteria
        !matchParams.criteriaResolvers &&
        // Order requires no extra data
        !this.requiresExtraData(order);

      if (order.isPrivateOrder() && isEligible) {
        info = info as BaseOrderInfo;
        const counterOrder = order.constructPrivateListingCounterOrder(taker);
        const fulfillments = order.getPrivateListingFulfillments();
        const orderWith = {
          parameters: {
            ...order.params,
            totalOriginalConsiderationItems: order.params.consideration.length,
          },
          signature: order.params.signature,
        };
        return {
          from: taker,
          to: this.contract.address,
          data:
            this.contract.interface.encodeFunctionData("matchOrders", [
              [orderWith, counterOrder],
              fulfillments,
            ]) + generateSourceBytes(options?.source),
          value:
            info.paymentToken === CommonAddresses.Eth[this.chainId]
              ? bn(order.getMatchingPrice())
                  .mul(matchParams.amount || "1")
                  .div(info.amount)
                  .toHexString()
              : undefined,
        };
      }

      if (
        // Order is not private
        recipient === AddressZero &&
        // Order is single quantity
        info.amount === "1" &&
        // Order has no criteria
        !matchParams.criteriaResolvers &&
        // Order requires no extra data
        !this.requiresExtraData(order)
      ) {
        info = info as BaseOrderInfo;

        // Use "basic" fulfillment
        return {
          from: taker,
          to: this.contract.address,
          data:
            this.contract.interface.encodeFunctionData("fulfillBasicOrder", [
              {
                considerationToken: info.paymentToken,
                considerationIdentifier: "0",
                considerationAmount: info.price,
                offerer: order.params.offerer,
                zone: order.params.zone,
                offerToken: info.contract,
                offerIdentifier: info.tokenId,
                offerAmount: info.amount,
                basicOrderType:
                  (info.tokenKind === "erc721"
                    ? info.paymentToken === CommonAddresses.Eth[this.chainId]
                      ? Types.BasicOrderType.ETH_TO_ERC721_FULL_OPEN
                      : Types.BasicOrderType.ERC20_TO_ERC721_FULL_OPEN
                    : info.paymentToken === CommonAddresses.Eth[this.chainId]
                    ? Types.BasicOrderType.ETH_TO_ERC1155_FULL_OPEN
                    : Types.BasicOrderType.ERC20_TO_ERC1155_FULL_OPEN) + order.params.orderType,
                startTime: order.params.startTime,
                endTime: order.params.endTime,
                zoneHash: order.params.zoneHash,
                salt: order.params.salt,
                offererConduitKey: order.params.conduitKey,
                fulfillerConduitKey: conduitKey,
                totalOriginalAdditionalRecipients: order.params.consideration.length - 1,
                additionalRecipients: [
                  ...order.params.consideration.slice(1).map(({ startAmount, recipient }) => ({
                    amount: startAmount,
                    recipient,
                  })),
                  ...feesOnTop,
                ],
                signature: order.params.signature!,
              },
            ]) + generateSourceBytes(options?.source),
          value:
            info.paymentToken === CommonAddresses.Eth[this.chainId]
              ? bn(order.getMatchingPrice())
                  .mul(matchParams.amount || "1")
                  .div(info.amount)
                  .toHexString()
              : undefined,
        };
      } else {
        // Use "advanced" fullfillment
        return {
          from: taker,
          to: this.contract.address,
          data:
            this.contract.interface.encodeFunctionData("fulfillAdvancedOrder", [
              {
                parameters: {
                  ...order.params,
                  totalOriginalConsiderationItems: order.params.consideration.length,
                },
                numerator: matchParams.amount || "1",
                denominator: info.amount,
                signature: order.params.signature!,
                extraData: await this.getExtraData(order, matchParams),
              },
              matchParams.criteriaResolvers || [],
              conduitKey,
              recipient,
            ]) + generateSourceBytes(options?.source),
          value:
            info.paymentToken === CommonAddresses.Eth[this.chainId]
              ? bn(order.getMatchingPrice())
                  .mul(matchParams.amount || "1")
                  .div(info.amount)
                  .toHexString()
              : undefined,
        };
      }
    } else {
      if (
        // Order is not private
        recipient === AddressZero &&
        // Order is single quantity
        info.amount === "1" &&
        // Order has no criteria
        !matchParams.criteriaResolvers &&
        // Order requires no extra data
        !this.requiresExtraData(order)
      ) {
        info = info as BaseOrderInfo;

        // Use "basic" fulfillment
        return {
          from: taker,
          to: this.contract.address,
          data:
            this.contract.interface.encodeFunctionData("fulfillBasicOrder", [
              {
                considerationToken: info.contract,
                considerationIdentifier: info.tokenId,
                considerationAmount: info.amount,
                offerer: order.params.offerer,
                zone: order.params.zone,
                offerToken: info.paymentToken,
                offerIdentifier: "0",
                offerAmount: info.price,
                basicOrderType:
                  (info.tokenKind === "erc721"
                    ? Types.BasicOrderType.ERC721_TO_ERC20_FULL_OPEN
                    : Types.BasicOrderType.ERC1155_TO_ERC20_FULL_OPEN) + order.params.orderType,
                startTime: order.params.startTime,
                endTime: order.params.endTime,
                zoneHash: order.params.zoneHash,
                salt: order.params.salt,
                offererConduitKey: order.params.conduitKey,
                fulfillerConduitKey: conduitKey,
                totalOriginalAdditionalRecipients: order.params.consideration.length - 1,
                additionalRecipients: [
                  ...order.params.consideration.slice(1).map(({ startAmount, recipient }) => ({
                    amount: startAmount,
                    recipient,
                  })),
                  ...feesOnTop,
                ],
                signature: order.params.signature!,
              },
            ]) + generateSourceBytes(options?.source),
        };
      } else {
        // Use "advanced" fulfillment
        return {
          from: taker,
          to: this.contract.address,
          data:
            this.contract.interface.encodeFunctionData("fulfillAdvancedOrder", [
              {
                parameters: {
                  ...order.params,
                  totalOriginalConsiderationItems: order.params.consideration.length,
                },
                numerator: matchParams.amount || "1",
                denominator: info.amount,
                signature: order.params.signature!,
                extraData: await this.getExtraData(order, matchParams),
              },
              matchParams.criteriaResolvers || [],
              conduitKey,
              recipient,
            ]) + generateSourceBytes(options?.source),
        };
      }
    }
  }

  // --- Batch fill orders ---

  public async fillOrders(
    taker: Signer,
    orders: Order[],
    matchParams: Types.MatchParams[],
    options?: {
      recipient?: string;
      conduitKey?: string;
      source?: string;
      maxOrdersToFulfill?: number;
    }
  ): Promise<TransactionResponse> {
    const tx = await this.fillOrdersTx(await taker.getAddress(), orders, matchParams, options);
    return taker.sendTransaction(tx);
  }

  public async fillOrdersTx(
    taker: string,
    orders: Order[],
    matchParams: Types.MatchParams[],
    options?: {
      recipient?: string;
      conduitKey?: string;
      source?: string;
      maxOrdersToFulfill?: number;
    }
  ): Promise<TxData> {
    const recipient = options?.recipient ?? AddressZero;
    const conduitKey = options?.conduitKey ?? HashZero;

=======
  public eip712Domain(): {
    name: string;
    version: string;
    chainId: number;
    verifyingContract: string;
  } {
>>>>>>> 95eab5b5
    return {
      name: "Seaport",
      version: "1.4",
      chainId: this.chainId,
      verifyingContract: this.exchangeAddress,
    };
  }

  // --- Derive conduit from key ---

  public deriveConduit(conduitKey: string) {
    return conduitKey === HashZero
      ? this.exchangeAddress
      : this.conduitController.deriveConduit(conduitKey);
  }

  // --- Bulk sign orders ---

  public getBulkSignatureDataWithProofs(orders: IOrder[]) {
    const height = Math.max(Math.ceil(Math.log2(orders.length)), 1);
    const size = Math.pow(2, height);

    const types = { ...ORDER_EIP712_TYPES };
    // eslint-disable-next-line @typescript-eslint/no-explicit-any
    (types as any).BulkOrder = [{ name: "tree", type: `OrderComponents${`[2]`.repeat(height)}` }];
    const encoder = _TypedDataEncoder.from(types);

    const hashElement = (element: Types.OrderComponents) =>
      encoder.hashStruct("OrderComponents", element);

    const elements = orders.map((o) => o.params);
    const leaves = elements.map((e) => hashElement(e));

    const defaultElement: Types.OrderComponents = {
      offerer: AddressZero,
      zone: AddressZero,
      offer: [],
      consideration: [],
      orderType: 0,
      startTime: 0,
      endTime: 0,
      zoneHash: HashZero,
      salt: "0",
      conduitKey: HashZero,
      counter: "0",
    };
    const defaultLeaf = hashElement(defaultElement);

    // Ensure the tree is complete
    while (elements.length < size) {
      elements.push(defaultElement);
      leaves.push(defaultLeaf);
    }

    const hexToBuffer = (value: string) => Buffer.from(value.slice(2), "hex");
    const bufferKeccak = (value: string) => hexToBuffer(keccak256(value));

    const tree = new MerkleTree(leaves.map(hexToBuffer), bufferKeccak, {
      complete: true,
      sort: false,
      hashLeaves: false,
      fillDefaultHash: hexToBuffer(defaultLeaf),
    });

    let chunks: object[] = [...elements];
    while (chunks.length > 2) {
      const newSize = Math.ceil(chunks.length / 2);
      chunks = Array(newSize)
        .fill(0)
        .map((_, i) => chunks.slice(i * 2, (i + 1) * 2));
    }

    return {
      signatureData: {
        signatureKind: "eip712",
        domain: this.eip712Domain(),
        types,
        value: { tree: chunks },
        primaryType: _TypedDataEncoder.getPrimaryType(types),
      },
      proofs: orders.map((_, i) => tree.getHexProof(leaves[i], i)),
    };
  }

  public async bulkSign(signer: TypedDataSigner, orders: IOrder[]) {
    const { signatureData, proofs } = this.getBulkSignatureDataWithProofs(orders);

    const signature = await signer._signTypedData(
      signatureData.domain,
      signatureData.types,
      signatureData.value
    );

    orders.forEach((order, i) => {
      order.params.signature = this.encodeBulkOrderProofAndSignature(i, proofs[i], signature);
    });
  }

  public encodeBulkOrderProofAndSignature = (
    orderIndex: number,
    merkleProof: string[],
    signature: string
  ) => {
    return hexConcat([
      signature,
      `0x${orderIndex.toString(16).padStart(6, "0")}`,
      defaultAbiCoder.encode([`uint256[${merkleProof.length}]`], [merkleProof]),
    ]);
  };

  // --- Get extra data ---

  public requiresExtraData(order: IOrder): boolean {
    if (order.params.zone === this.cancellationZoneAddress) {
      return true;
    }
    return false;
  }

  // matchParams should always pass for seaport-v1.4
  public async getExtraData(order: IOrder, matchParams?: Types.MatchParams): Promise<string> {
    switch (order.params.zone) {
      case this.cancellationZoneAddress: {
        return axios
          .post(
            `https://seaport-oracle-${
              this.chainId === 1 ? "mainnet" : "goerli"
            }.up.railway.app/api/signatures`,
            {
              orders: [
                {
                  chainId: this.chainId,
                  orderParameters: order.params,
                  fulfiller: AddressZero,
                  marketplaceContract: this.contract.address,
                  substandardRequests: [
                    {
                      requestedReceivedItems: order.params.consideration.map((c) => ({
                        ...c,
                        // All criteria items should have been resolved
                        itemType: c.itemType > 3 ? c.itemType - 2 : c.itemType,
                        // Adjust the amount to the quantity filled (won't work for dutch auctions)
                        amount: bn(matchParams!.amount ?? 1)
                          .mul(c.endAmount)
                          .div(order.getInfo()!.amount)
                          .toString(),
                        identifier:
                          c.itemType > 3
                            ? matchParams!.criteriaResolvers![0].identifier
                            : c.identifierOrCriteria,
                      })),
                    },
                  ],
                },
              ],
            }
          )
          .then((response) => response.data.orders[0].extraDataComponent);
      }

      default:
        return "0x";
    }
  }
}<|MERGE_RESOLUTION|>--- conflicted
+++ resolved
@@ -28,293 +28,12 @@
     this.contract = new Contract(this.exchangeAddress, ExchangeAbi);
   }
 
-<<<<<<< HEAD
-  // --- Fill order ---
-
-  public async fillOrder(
-    taker: Signer,
-    order: Order,
-    matchParams: Types.MatchParams,
-    options?: {
-      recipient?: string;
-      conduitKey?: string;
-      feesOnTop?: {
-        amount: string;
-        recipient: BigNumberish;
-      }[];
-      source?: string;
-    }
-  ): Promise<TransactionResponse> {
-    const tx = await this.fillOrderTx(await taker.getAddress(), order, matchParams, options);
-    return taker.sendTransaction(tx);
-  }
-
-  public async fillOrderTx(
-    taker: string,
-    order: Order,
-    matchParams: Types.MatchParams,
-    options?: {
-      recipient?: string;
-      conduitKey?: string;
-      feesOnTop?: {
-        amount: string;
-        recipient: BigNumberish;
-      }[];
-      source?: string;
-    }
-  ): Promise<TxData> {
-    const recipient = options?.recipient ?? AddressZero;
-    const conduitKey = options?.conduitKey ?? HashZero;
-    const feesOnTop = options?.feesOnTop ?? [];
-
-    let info = order.getInfo();
-    if (!info) {
-      throw new Error("Could not get order info");
-    }
-
-    if (info.side === "sell") {
-      const isEligible =
-        // Order is single quantity
-        info.amount === "1" &&
-        // Order has no criteria
-        !matchParams.criteriaResolvers &&
-        // Order requires no extra data
-        !this.requiresExtraData(order);
-
-      if (order.isPrivateOrder() && isEligible) {
-        info = info as BaseOrderInfo;
-        const counterOrder = order.constructPrivateListingCounterOrder(taker);
-        const fulfillments = order.getPrivateListingFulfillments();
-        const orderWith = {
-          parameters: {
-            ...order.params,
-            totalOriginalConsiderationItems: order.params.consideration.length,
-          },
-          signature: order.params.signature,
-        };
-        return {
-          from: taker,
-          to: this.contract.address,
-          data:
-            this.contract.interface.encodeFunctionData("matchOrders", [
-              [orderWith, counterOrder],
-              fulfillments,
-            ]) + generateSourceBytes(options?.source),
-          value:
-            info.paymentToken === CommonAddresses.Eth[this.chainId]
-              ? bn(order.getMatchingPrice())
-                  .mul(matchParams.amount || "1")
-                  .div(info.amount)
-                  .toHexString()
-              : undefined,
-        };
-      }
-
-      if (
-        // Order is not private
-        recipient === AddressZero &&
-        // Order is single quantity
-        info.amount === "1" &&
-        // Order has no criteria
-        !matchParams.criteriaResolvers &&
-        // Order requires no extra data
-        !this.requiresExtraData(order)
-      ) {
-        info = info as BaseOrderInfo;
-
-        // Use "basic" fulfillment
-        return {
-          from: taker,
-          to: this.contract.address,
-          data:
-            this.contract.interface.encodeFunctionData("fulfillBasicOrder", [
-              {
-                considerationToken: info.paymentToken,
-                considerationIdentifier: "0",
-                considerationAmount: info.price,
-                offerer: order.params.offerer,
-                zone: order.params.zone,
-                offerToken: info.contract,
-                offerIdentifier: info.tokenId,
-                offerAmount: info.amount,
-                basicOrderType:
-                  (info.tokenKind === "erc721"
-                    ? info.paymentToken === CommonAddresses.Eth[this.chainId]
-                      ? Types.BasicOrderType.ETH_TO_ERC721_FULL_OPEN
-                      : Types.BasicOrderType.ERC20_TO_ERC721_FULL_OPEN
-                    : info.paymentToken === CommonAddresses.Eth[this.chainId]
-                    ? Types.BasicOrderType.ETH_TO_ERC1155_FULL_OPEN
-                    : Types.BasicOrderType.ERC20_TO_ERC1155_FULL_OPEN) + order.params.orderType,
-                startTime: order.params.startTime,
-                endTime: order.params.endTime,
-                zoneHash: order.params.zoneHash,
-                salt: order.params.salt,
-                offererConduitKey: order.params.conduitKey,
-                fulfillerConduitKey: conduitKey,
-                totalOriginalAdditionalRecipients: order.params.consideration.length - 1,
-                additionalRecipients: [
-                  ...order.params.consideration.slice(1).map(({ startAmount, recipient }) => ({
-                    amount: startAmount,
-                    recipient,
-                  })),
-                  ...feesOnTop,
-                ],
-                signature: order.params.signature!,
-              },
-            ]) + generateSourceBytes(options?.source),
-          value:
-            info.paymentToken === CommonAddresses.Eth[this.chainId]
-              ? bn(order.getMatchingPrice())
-                  .mul(matchParams.amount || "1")
-                  .div(info.amount)
-                  .toHexString()
-              : undefined,
-        };
-      } else {
-        // Use "advanced" fullfillment
-        return {
-          from: taker,
-          to: this.contract.address,
-          data:
-            this.contract.interface.encodeFunctionData("fulfillAdvancedOrder", [
-              {
-                parameters: {
-                  ...order.params,
-                  totalOriginalConsiderationItems: order.params.consideration.length,
-                },
-                numerator: matchParams.amount || "1",
-                denominator: info.amount,
-                signature: order.params.signature!,
-                extraData: await this.getExtraData(order, matchParams),
-              },
-              matchParams.criteriaResolvers || [],
-              conduitKey,
-              recipient,
-            ]) + generateSourceBytes(options?.source),
-          value:
-            info.paymentToken === CommonAddresses.Eth[this.chainId]
-              ? bn(order.getMatchingPrice())
-                  .mul(matchParams.amount || "1")
-                  .div(info.amount)
-                  .toHexString()
-              : undefined,
-        };
-      }
-    } else {
-      if (
-        // Order is not private
-        recipient === AddressZero &&
-        // Order is single quantity
-        info.amount === "1" &&
-        // Order has no criteria
-        !matchParams.criteriaResolvers &&
-        // Order requires no extra data
-        !this.requiresExtraData(order)
-      ) {
-        info = info as BaseOrderInfo;
-
-        // Use "basic" fulfillment
-        return {
-          from: taker,
-          to: this.contract.address,
-          data:
-            this.contract.interface.encodeFunctionData("fulfillBasicOrder", [
-              {
-                considerationToken: info.contract,
-                considerationIdentifier: info.tokenId,
-                considerationAmount: info.amount,
-                offerer: order.params.offerer,
-                zone: order.params.zone,
-                offerToken: info.paymentToken,
-                offerIdentifier: "0",
-                offerAmount: info.price,
-                basicOrderType:
-                  (info.tokenKind === "erc721"
-                    ? Types.BasicOrderType.ERC721_TO_ERC20_FULL_OPEN
-                    : Types.BasicOrderType.ERC1155_TO_ERC20_FULL_OPEN) + order.params.orderType,
-                startTime: order.params.startTime,
-                endTime: order.params.endTime,
-                zoneHash: order.params.zoneHash,
-                salt: order.params.salt,
-                offererConduitKey: order.params.conduitKey,
-                fulfillerConduitKey: conduitKey,
-                totalOriginalAdditionalRecipients: order.params.consideration.length - 1,
-                additionalRecipients: [
-                  ...order.params.consideration.slice(1).map(({ startAmount, recipient }) => ({
-                    amount: startAmount,
-                    recipient,
-                  })),
-                  ...feesOnTop,
-                ],
-                signature: order.params.signature!,
-              },
-            ]) + generateSourceBytes(options?.source),
-        };
-      } else {
-        // Use "advanced" fulfillment
-        return {
-          from: taker,
-          to: this.contract.address,
-          data:
-            this.contract.interface.encodeFunctionData("fulfillAdvancedOrder", [
-              {
-                parameters: {
-                  ...order.params,
-                  totalOriginalConsiderationItems: order.params.consideration.length,
-                },
-                numerator: matchParams.amount || "1",
-                denominator: info.amount,
-                signature: order.params.signature!,
-                extraData: await this.getExtraData(order, matchParams),
-              },
-              matchParams.criteriaResolvers || [],
-              conduitKey,
-              recipient,
-            ]) + generateSourceBytes(options?.source),
-        };
-      }
-    }
-  }
-
-  // --- Batch fill orders ---
-
-  public async fillOrders(
-    taker: Signer,
-    orders: Order[],
-    matchParams: Types.MatchParams[],
-    options?: {
-      recipient?: string;
-      conduitKey?: string;
-      source?: string;
-      maxOrdersToFulfill?: number;
-    }
-  ): Promise<TransactionResponse> {
-    const tx = await this.fillOrdersTx(await taker.getAddress(), orders, matchParams, options);
-    return taker.sendTransaction(tx);
-  }
-
-  public async fillOrdersTx(
-    taker: string,
-    orders: Order[],
-    matchParams: Types.MatchParams[],
-    options?: {
-      recipient?: string;
-      conduitKey?: string;
-      source?: string;
-      maxOrdersToFulfill?: number;
-    }
-  ): Promise<TxData> {
-    const recipient = options?.recipient ?? AddressZero;
-    const conduitKey = options?.conduitKey ?? HashZero;
-
-=======
   public eip712Domain(): {
     name: string;
     version: string;
     chainId: number;
     verifyingContract: string;
   } {
->>>>>>> 95eab5b5
     return {
       name: "Seaport",
       version: "1.4",
